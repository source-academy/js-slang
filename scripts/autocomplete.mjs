--- conflicted
+++ resolved
@@ -12,7 +12,6 @@
 const OUT_DIR = 'src/editors/ace/docTooltip'
 
 const TARGETS = [
-<<<<<<< HEAD
   "source_1",
   "source_1_wasm",
   "source_1_typed",
@@ -24,20 +23,6 @@
   "source_4_typed",
   "source_4_explicit-control",
   "External libraries"
-=======
-  'source_1',
-  'source_1_wasm',
-  'source_1_typed',
-  'source_2',
-  'source_2_typed',
-  'source_3',
-  'source_3_concurrent',
-  'source_3_typed',
-  'source_4',
-  'source_4_typed',
-  'source_4_explicit-control',
-  'External libraries'
->>>>>>> 4db615df
 ]
 
 function newTitleNode(title, document) {
