--- conflicted
+++ resolved
@@ -51,33 +51,6 @@
       'pairmutator.js'
     ]
   },
-<<<<<<< HEAD
-  "Source §3 Typed": {
-    "readme": "README_3_TYPED.md",
-    "dst": "source_3_typed/",
-    "libs": [
-      "auxiliary.js",
-      "misc.js",
-      "math.js",
-      "list.js",
-      "stream.js",
-      "array.js",
-      "pairmutator.js"
-=======
-  'Source §3 Concurrent': {
-    readme: 'README_3_CONCURRENT.md',
-    dst: 'source_3_concurrent/',
-    libs: [
-      'auxiliary.js',
-      'misc.js',
-      'math.js',
-      'list.js',
-      'stream.js',
-      'array.js',
-      'pairmutator.js',
-      'concurrency.js'
-    ]
-  },
   'Source §3 Typed': {
     readme: 'README_3_TYPED.md',
     dst: 'source_3_typed/',
@@ -89,7 +62,6 @@
       'stream.js',
       'array.js',
       'pairmutator.js'
->>>>>>> 4db615df
     ]
   },
   'Source §4': {
@@ -140,16 +112,6 @@
     dst: 'AUXILIARY/',
     libs: ['auxiliary.js']
   },
-  MISC: {
-    readme: 'README_MISC.md',
-    dst: 'MISC/',
-    libs: ['misc.js']
-  },
-  MATH: {
-    readme: 'README_MATH.md',
-    dst: 'MATH/',
-    libs: ['math.js']
-  },
   LIST: {
     readme: 'README_LISTS.md',
     dst: 'LISTS/',
@@ -170,14 +132,6 @@
     dst: 'PAIRMUTATORS/',
     libs: ['pairmutator.js']
   },
-<<<<<<< HEAD
-  "MCE": {
-    "readme": "README_MCE.md",
-    "dst": "MCE/",
-    "libs": [
-      "mce.js"
-    ]
-=======
   CONCURRENCY: {
     readme: 'README_CONCURRENCY.md',
     dst: 'CONCURRENCY/',
@@ -187,7 +141,6 @@
     readme: 'README_MCE.md',
     dst: 'MCE/',
     libs: ['mce.js']
->>>>>>> 4db615df
   },
   CONTINUATION: {
     readme: 'README_CONTINUATION.md',
@@ -200,9 +153,11 @@
     libs: ['ev3.js']
   },
   EXTERNAL: {
-    readme: 'README_EXTERNAL.md',
-    dst: 'External libraries',
-    libs: ['ev3.js']
+    "readme": "README_EXTERNAL.md",
+    "dst": "External libraries",
+    "libs": [
+      "ev3.js"
+    ]
   }
 }
 
