\input source_header.tex

\begin{document}
	%%%%%%%%%%%%%%%%%%%%%%%%%%%%%%%%%%%%%%%%%%%%%%%
	\docheader{2018}{Source}{\S 4}
	%%%%%%%%%%%%%%%%%%%%%%%%%%%%%%%%%%%%%%%%%%%%%%%

\input source_intro.tex

\section*{Changes}

Compared to Source \S 3, Source \S 4 has the following changes:
\begin{itemize}
\item literal object expressions
\item dot abbreviation (see Section \textbf{Objects})
\item Source \S 4 adds the functions \lstinline{parse},
\lstinline{apply_in_underlying_javascript}, and
\lstinline{JSON.stringify}.
Furthermore, the functions \lstinline{is_boolean}, \lstinline{is_number},
\lstinline{is_string}, \lstinline{is_function}, \lstinline{is_object} and
\lstinline{is_array} are available, with their obvious meaning.
Following JavaScript, \lstinline{is_object} returns \lstinline{true} when
applied to arrays. For details, see 
Section ``Interpreter Support'' below.
\end{itemize}

\input source_bnf.tex

\begin{alignat*}{9}
&& \textit{statement}    &&\quad ::= &\quad && \textbf{\texttt{const}}\  \textit{name} \ 
                                           \textbf{\texttt{=}}\  \textit{expression} \ \textbf{\texttt{;}}
                                                           && \textrm{constant declaration} \\
&&                       && |   &\quad && \textit{let} \ \textbf{\texttt{;}}
                                                           && \textrm{variable declaration} \\
&&                       && |   &\quad && \textit{assignment} \ \textbf{\texttt{;}}
                                                           && \textrm{variable assignment} \\
&&                       && |   &\quad && \textit{expression} \textbf{\texttt{[}}
                                          \textit{expression} \textbf{\texttt{]}}
                                           \textbf{\texttt{=}}\  \textit{expression} \ \textbf{\texttt{;}}
                                                           && \textrm{array/object assignment} \\
&&                       && |   &\quad && \textbf{\texttt{function}}\  \textit{name} \ 
                                   \textbf{\texttt{(}}\  \textit{parameters} \ \textbf{\texttt{)}}\ \textit{block} \quad
                                                           && \textrm{function declaration}\\
&&                       && |   &\quad && \textbf{\texttt{return}}\  \textit{expression} \ \textbf{\texttt{;}}
                                                           && \textrm{return statement}\\
&&                       && |   &\quad && \textit{if-statement} \quad
                                                           && \textrm{conditional statement}\\
&&                       && |   &\quad && \textbf{\texttt{while}}\  
                                   \textbf{\texttt{(}}\  \textit{expression} \ \textbf{\texttt{)}} \
                                   \textit{block}
                                                           && \textrm{while loop}\\
&&                       && |   &\quad && \textbf{\texttt{for}}\ \textbf{\texttt{(}} \ 
                                          (\ \textit{assignment} \ | \  \textit{let}\ ) \textbf{\texttt{;}} \\
&&                       &&     &\quad && \ \ \ \ \ \ \ \ \ \ \textit{expression} \ \textbf{\texttt{;}} \\
&&                       &&     &\quad && \ \ \ \ \ \ \ \ \ \ \textit{assignment} \ \textbf{\texttt{)}} \ 
                                            \textit{block}
                                                           && \textrm{for loop}\\
&&                       && |   &\quad && \textbf{\texttt{break}}\ \textbf{\texttt{;}}
                                                           && \textrm{break statement}\\
&&                       && |   &\quad && \textbf{\texttt{continue}}\ \textbf{\texttt{;}}
                                                           && \textrm{continue statement}\\
&&                       && |   &\quad &&  \textit{statement} \ 
                                    \textit{statement}     && \textrm{statement sequence} \\
&&                       && |   &\quad &&  \textit{block} 
                                                           && \textrm{block statement}\\
&&                       && |   &\quad &&  \textit{expression} \ \textbf{\texttt{;}}
                                                           && \textrm{expression statement} \\
&&                       && |   &\quad &&  \epsilon
                                                           && \textrm{empty statement} \\[1mm] 
&& \textit{parameters}   && ::= &\quad &&  \epsilon\ | \  \textit{name} \ 
                                                   (\ \textbf{\texttt{,}} \ \textit{name}\ )\ \ldots
                                                            && \textrm{function parameters}   \\[1mm]
&& \textit{if-statement} && ::= &\quad &&  \textbf{\texttt{if}}\
                                   \textbf{\texttt{(}}\ \textit{expression} \ \textbf{\texttt{)}}\ 
                                   \textit{block} \\
&&                       &&     &      && \textbf{\texttt{else}}\
                                          (\ \textit{block}
                                          \ | \
                                          \textit{if-statement} \ )
                                                            && \textrm{conditional statement}   \\[1mm]
&& \textit{block}        && ::= &      && \textbf{\texttt{\{}}\  \textit{statement}   \ \textbf{\texttt{\}}} \quad
                                                           && \textrm{block statement}\\[1mm]         
&& \textit{let}          && ::= &\quad &&  \textbf{\texttt{let}}\  \textit{name} \ 
                                           \textbf{\texttt{=}}\  \textit{expression} 
                                                            && \textrm{variable declaration}   \\[1mm]
&& \textit{assignment}   && ::= &\quad &&  \textit{name} \ 
                                           \textbf{\texttt{=}}\  \textit{expression} 
                                                            && \textrm{variable assignment}   \\[1mm]
&& \textit{expression}   && ::= &\quad &&  \textit{number}   && \textrm{primitive number expression}\\
&&                       && |   &\quad && \textbf{\texttt{true}}\ |\ \textbf{\texttt{false}}
                                                           && \textrm{primitive boolean expression}\\
&&                       && |   &\quad &&  \textit{string}   && \textrm{primitive string expression}\\
&&                       && |   &\quad &&  \textit{name}   && \textrm{name expression}\\
&&                       && |   &\quad &&  \textit{expression} \  \textit{binary-operator} \ 
                                            \textit{expression} \qquad
                                                           && \textrm{binary operator combination}\\
&&                       && |   &\quad &&   \textit{unary-operator} \ 
                                            \textit{expression}
                                                           && \textrm{unary operator combination}\\
&&                       && |   &\quad &&   \textit{expression} \ 
                                            \textbf{\texttt{(}}\ \textit{expressions}\
                                            \textbf{\texttt{)}}
                                                           && \textrm{function application}\\
&&                       && |   &\quad &&   (\ \textit{name}\ | \
                                               \textbf{\texttt{(}}\ \textit{parameters}\ \textbf{\texttt{)}}\
                                            )\    
                                            \texttt{\textbf{=>}}\ \textit{expression}
                                                           && \textrm{function definition expression}\\
&&                       && |   &\quad &&   \textit{expression} \ \textbf{\texttt{?}}\ 
                                            \textit{expression}
                                            \ \textbf{\texttt{:}}\
                                            \textit{expression}\
                                                           && \textrm{conditional expression}\\
&&                       && |   &\quad &&   \textbf{\texttt{[]}}
                                                           && \textrm{empty list/array expression}\\
&&                       && |   &\quad && \textit{expression} \textbf{\texttt{[}}
                                          \textit{expression} \textbf{\texttt{]}}
                                                           && \textrm{array/object access} \\
&&                       && |   &\quad &&   \textbf{\texttt{\{}}\ 
                                            \textit{properties}\
                                            \textbf{\texttt{\}}}
                                                           && \textrm{literal object expression}\\
&&                       && |   &\quad &&  \textbf{\texttt{(}}\  \textit{expression} \ 
                                            \textbf{\texttt{)}} && \textrm{parenthesised expression}\\[1mm]
&& \textit{binary-operator}    \ 
                        && ::= &\quad && \textbf{\texttt{+}}\ |\ \textbf{\texttt{-}}\ |\ \textbf{\texttt{*}}\ |\ \textbf{\texttt{/}}\ |\ \textbf{\texttt{\%}}\ |\ 
                                   \textbf{\texttt{===}}\ |\ \textbf{\texttt{!==}}\ \\
&&                       && |  &\quad &&  \texttt{\textbf{>}}\ |\ \texttt{\textbf{<}}\ |\ \texttt{\textbf{>=}}\ |\ \texttt{\textbf{<=}}\
                                          |\ \textbf{\texttt{\&\&}}\ |\ \texttt{\textbf{||}}\  \\[1mm]
&& \textit{unary-operator}    
                        && ::= &\quad && \textbf{\texttt{!}}\ |\ \textbf{\texttt{-}}\\[1mm]
&& \textit{expressions}  && ::= &\quad && \epsilon\ | \ \textit{expression}\ (
                                                               \ \textbf{\texttt{,}} \
                                                                 \textit{expression} \ 
                                                                      )\ \ldots
                                                            && \textrm{argument expressions} \\[1mm]
&& \textit{properties}  && ::= &\quad && \epsilon\ | \ \textit{property}\ (
                                                               \ \textbf{\texttt{,}} \
                                                                 \textit{property} \ 
                                                                      )\ \ldots
                                                            && \textrm{object properties} \\[1mm]
&& \textit{property}  && ::= &\quad && (\ \textit{string}\ |\ \textit{name}\ ) 
                                        \ \textbf{\texttt{:}} \ \textit{expression} 
                                                            && \textrm{object property}
\end{alignat*}

\newpage

\input source_boolean_operators

\input source_loops

\input source_return_3

\input source_names

\input source_lists

\input source_pair_mutators

\input source_array_support

\input source_streams

\input source_numbers

\input source_strings

\input source_arrays

\input source_objects

\input source_typing

\input source_interpreter

\input source_comments

\newpage

\input source_list_library
<<<<<<< HEAD


\newpage

\input source_stream_library

=======
>>>>>>> 0c0d033c

    \end{document}<|MERGE_RESOLUTION|>--- conflicted
+++ resolved
@@ -179,14 +179,9 @@
 \newpage
 
 \input source_list_library
-<<<<<<< HEAD
-
 
 \newpage
 
 \input source_stream_library
 
-=======
->>>>>>> 0c0d033c
-
     \end{document}