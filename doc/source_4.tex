--- conflicted
+++ resolved
@@ -191,14 +191,9 @@
 \newpage
 
 \input source_list_library
-<<<<<<< HEAD
-
 
 \newpage
 
 \input source_stream_library
 
-=======
->>>>>>> 0c0d033c
-
     \end{document}