/*
	This file contains definitions of some interfaces and classes that are used in Source (such as
	error-related classes).
*/

/* tslint:disable:max-classes-per-file */

import { SourceLocation } from 'acorn'
import * as es from 'estree'

import { EnvTree } from './createContext'
import { Agenda, Stash } from './ec-evaluator/interpreter'

/**
 * Defines functions that act as built-ins, but might rely on
 * different implementations. e.g display() in a web application.
 */
export interface CustomBuiltIns {
  rawDisplay: (value: Value, str: string, externalContext: any) => Value
  prompt: (value: Value, str: string, externalContext: any) => string | null
  alert: (value: Value, str: string, externalContext: any) => void
  /* Used for list visualisation. See #12 */
  visualiseList: (list: any, externalContext: any) => void
}

export enum ErrorType {
  SYNTAX = 'Syntax',
  TYPE = 'Type',
  RUNTIME = 'Runtime'
}

export enum ErrorSeverity {
  WARNING = 'Warning',
  ERROR = 'Error'
}

// any and all errors ultimately implement this interface. as such, changes to this will affect every type of error.
export interface SourceError {
  type: ErrorType
  severity: ErrorSeverity
  location: es.SourceLocation
  explain(): string
  elaborate(): string
}

export interface Rule<T extends es.Node> {
  name: string
  disableFromChapter?: Chapter
  disableForVariants?: Variant[]
  checkers: {
    [name: string]: (node: T, ancestors: es.Node[]) => SourceError[]
  }
}

export interface Comment {
  type: 'Line' | 'Block'
  value: string
  start: number
  end: number
  loc: SourceLocation | undefined
}

export type ExecutionMethod = 'native' | 'interpreter' | 'auto' | 'ec-evaluator'

export enum Chapter {
  SOURCE_1 = 1,
  SOURCE_2 = 2,
  SOURCE_3 = 3,
  SOURCE_4 = 4,
  FULL_JS = -1,
  HTML = -2,
<<<<<<< HEAD
  PYTHON_1 = -3,  
=======
  FULL_TS = -3,
>>>>>>> 1a87ff38
  LIBRARY_PARSER = 100
}

export enum Variant {
  DEFAULT = 'default',
  TYPED = 'typed',
  NATIVE = 'native',
  WASM = 'wasm',
  LAZY = 'lazy',
  NON_DET = 'non-det',
  CONCURRENT = 'concurrent',
  GPU = 'gpu',
  EXPLICIT_CONTROL = 'explicit-control'
}

export interface Language {
  chapter: Chapter
  variant: Variant
}

export type ValueWrapper = LetWrapper | ConstWrapper

export interface LetWrapper {
  kind: 'let'
  getValue: () => Value
  assignNewValue: <T>(newValue: T) => T
}

export interface ConstWrapper {
  kind: 'const'
  getValue: () => Value
}

export interface NativeStorage {
  builtins: Map<string, Value>
  previousProgramsIdentifiers: Set<string>
  operators: Map<string, (...operands: Value[]) => Value>
  gpu: Map<string, (...operands: Value[]) => Value>
  maxExecTime: number
  evaller: null | ((program: string) => Value)
  /*
  the first time evaller is used, it must be used directly like `eval(code)` to inherit
  surrounding scope, so we cannot set evaller to `eval` directly. subsequent assignments to evaller will
  close in the surrounding values, so no problem
   */
}

export interface Context<T = any> {
  /** The source version used */
  chapter: Chapter

  /** The external symbols that exist in the Context. */
  externalSymbols: string[]

  /** All the errors gathered */
  errors: SourceError[]

  /** Runtime Specific state */
  runtime: {
    break: boolean
    debuggerOn: boolean
    isRunning: boolean
    environmentTree: EnvTree
    environments: Environment[]
    nodes: es.Node[]
    agenda?: Agenda
    stash?: Stash
  }

  numberOfOuterEnvironments: number

  prelude: string | null

  /** the state of the debugger */
  debugger: {
    /** External observers watching this context */
    status: boolean
    state: {
      it: IterableIterator<T>
      scheduler: Scheduler
    }
  }

  /**
   * Used for storing external properties.
   * For e.g, this can be used to store some application-related
   * context for use in your own built-in functions (like `display(a)`)
   */
  externalContext?: T

  /**
   * Used for storing the native context and other values
   */
  nativeStorage: NativeStorage

  /**
   * Describes the language processor to be used for evaluation
   */
  executionMethod: ExecutionMethod

  /**
   * Describes the strategy / paradigm to be used for evaluation
   * Examples: lazy, concurrent or nondeterministic
   */
  variant: Variant

  /**
   * Contains the evaluated code that has not yet been typechecked.
   */
  unTypecheckedCode: string[]
  typeEnvironment: TypeEnvironment

  /**
   * Storage container for module specific information and state
   */
  moduleContexts: {
    [name: string]: ModuleContext
  }

  /**
   * Programs previously executed in this context
   */
  previousPrograms: es.Program[]

  /**
   * Whether the evaluation timeout should be increased
   */
  shouldIncreaseEvaluationTimeout: boolean
}

export type ModuleContext = {
  state: null | any
  tabs: null | any[]
}

export interface BlockFrame {
  type: string
  // loc refers to the block defined by every pair of curly braces
  loc?: es.SourceLocation | null
  // For certain type of BlockFrames, we also want to take into account
  // the code directly outside the curly braces as there
  // may be variables declared there as well, such as in function definitions or for loops
  enclosingLoc?: es.SourceLocation | null
  children: (DefinitionNode | BlockFrame)[]
}

export interface DefinitionNode {
  name: string
  type: string
  loc?: es.SourceLocation | null
}

// tslint:disable:no-any
export interface Frame {
  [name: string]: any
}
export type Value = any
// tslint:enable:no-any

export type AllowedDeclarations = 'const' | 'let'

export interface Environment {
  id: string
  name: string
  tail: Environment | null
  callExpression?: es.CallExpression
  head: Frame
  thisContext?: Value
}

export interface Thunk {
  value: any
  isMemoized: boolean
  f: () => any
}

export interface Error {
  status: 'error'
}

export interface Finished {
  status: 'finished'
  context: Context
  value: Value
}

export interface Suspended {
  status: 'suspended'
  it: IterableIterator<Value>
  scheduler: Scheduler
  context: Context
}

export type SuspendedNonDet = Omit<Suspended, 'status'> & { status: 'suspended-non-det' } & {
  value: Value
}

export interface SuspendedEcEval {
  status: 'suspended-ec-eval'
  context: Context
}

export type Result = Suspended | SuspendedNonDet | Finished | Error | SuspendedEcEval

export interface Scheduler {
  run(it: IterableIterator<Value>, context: Context): Promise<Result>
}

/*
	Although the ESTree specifications supposedly provide a Directive interface, the index file does not seem to export it.
	As such this interface was created here to fulfil the same purpose.
 */
export interface Directive extends es.ExpressionStatement {
  type: 'ExpressionStatement'
  expression: es.Literal
  directive: string
}

/** For use in the substituter, to differentiate between a function declaration in the expression position,
 * which has an id, as opposed to function expressions.
 */
export interface FunctionDeclarationExpression extends es.FunctionExpression {
  id: es.Identifier
  body: es.BlockStatement
}

/**
 * For use in the substituter: call expressions can be reduced into an expression if the block
 * only contains a single return statement; or a block, but has to be in the expression position.
 * This is NOT compliant with the ES specifications, just as an intermediate step during substitutions.
 */
export interface BlockExpression extends es.BaseExpression {
  type: 'BlockExpression'
  body: es.Statement[]
}

export type substituterNodes = es.Node | BlockExpression

export {
  Instruction as SVMInstruction,
  Program as SVMProgram,
  Address as SVMAddress,
  Argument as SVMArgument,
  Offset as SVMOffset,
  SVMFunction
} from './vm/svml-compiler'

export type ContiguousArrayElementExpression = Exclude<es.ArrayExpression['elements'][0], null>

export type ContiguousArrayElements = ContiguousArrayElementExpression[]

// =======================================
// Types used in type checker for type inference/type error checker for Source Typed variant
// =======================================

export type PrimitiveType = 'boolean' | 'null' | 'number' | 'string' | 'undefined'

export type TSAllowedTypes = 'any' | 'void'

export const disallowedTypes = ['bigint', 'never', 'object', 'symbol', 'unknown'] as const

export type TSDisallowedTypes = typeof disallowedTypes[number]

// All types recognised by type parser as basic types
export type TSBasicType = PrimitiveType | TSAllowedTypes | TSDisallowedTypes

// Types for nodes used in type inference
export type NodeWithInferredType<T extends es.Node> = InferredType & T

export type FuncDeclWithInferredTypeAnnotation = NodeWithInferredType<es.FunctionDeclaration> &
  TypedFuncDecl

export type InferredType = Untypable | Typed | NotYetTyped

export interface TypedFuncDecl {
  functionInferredType?: Type
}

export interface Untypable {
  typability?: 'Untypable'
  inferredType?: Type
}

export interface NotYetTyped {
  typability?: 'NotYetTyped'
  inferredType?: Type
}

export interface Typed {
  typability?: 'Typed'
  inferredType?: Type
}

// Constraints used in type inference
export type Constraint = 'none' | 'addable'

// Types used by both type inferencer and Source Typed
export type Type =
  | Primitive
  | Variable
  | FunctionType
  | List
  | Pair
  | SArray
  | UnionType
  | LiteralType

export interface Primitive {
  kind: 'primitive'
  name: PrimitiveType | TSAllowedTypes
  // Value is needed for Source Typed type error checker due to existence of literal types
  value?: string | number | boolean
}

// In Source Typed, Variable type is used for
// 1. Type parameters
// 2. Type references of generic types with type arguments
export interface Variable {
  kind: 'variable'
  name: string
  constraint: Constraint
  // Used in Source Typed variant to store type arguments of generic types
  typeArgs?: Type[]
}

// cannot name Function, conflicts with TS
export interface FunctionType {
  kind: 'function'
  parameterTypes: Type[]
  returnType: Type
}
export interface List {
  kind: 'list'
  elementType: Type
  // Used in Source Typed variants to check for type mismatches against pairs
  typeAsPair?: Pair
}

export interface Pair {
  kind: 'pair'
  headType: Type
  tailType: Type
}
export interface SArray {
  kind: 'array'
  elementType: Type
}

// Union types and literal types are only used in Source Typed for typechecking
export interface UnionType {
  kind: 'union'
  types: Type[]
}

export interface LiteralType {
  kind: 'literal'
  value: string | number | boolean
}

export type BindableType = Type | ForAll | PredicateType

// In Source Typed, ForAll type is used for generic types
export interface ForAll {
  kind: 'forall'
  polyType: Type
  // Used in Source Typed variant to store type parameters of generic types
  typeParams?: Variable[]
}

export interface PredicateType {
  kind: 'predicate'
  ifTrueType: Type | ForAll
}

export type PredicateTest = {
  node: NodeWithInferredType<es.CallExpression>
  ifTrueType: Type | ForAll
  argVarName: string
}

/**
 * Each element in the TypeEnvironment array represents a different scope
 * (e.g. first element is the global scope, last element is the closest).
 * Within each scope, variable types/declaration kinds, as well as type aliases, are stored.
 */
export type TypeEnvironment = {
  typeMap: Map<string, BindableType>
  declKindMap: Map<string, AllowedDeclarations>
  typeAliasMap: Map<string, Type | ForAll>
}[]<|MERGE_RESOLUTION|>--- conflicted
+++ resolved
@@ -69,11 +69,8 @@
   SOURCE_4 = 4,
   FULL_JS = -1,
   HTML = -2,
-<<<<<<< HEAD
-  PYTHON_1 = -3,  
-=======
   FULL_TS = -3,
->>>>>>> 1a87ff38
+  PYTHON_1 = -4,
   LIBRARY_PARSER = 100
 }
 
