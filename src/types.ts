/*
	This file contains definitions of some interfaces and classes that are used in Source (such as
	error-related classes).
*/

/* tslint:disable:max-classes-per-file */

import { SourceLocation } from 'acorn'
import * as es from 'estree'

import { EnvTree } from './createContext'
import Heap from './cse-machine/heap'
import { Control, Stash } from './cse-machine/interpreter'
import { Agenda as Agenda_WGSL, Stash as Stash_WGSL } from './wgsl/interpreter'

/**
 * Defines functions that act as built-ins, but might rely on
 * different implementations. e.g display() in a web application.
 */
export interface CustomBuiltIns {
  rawDisplay: (value: Value, str: string, externalContext: any) => Value
  prompt: (value: Value, str: string, externalContext: any) => string | null
  alert: (value: Value, str: string, externalContext: any) => void
  /* Used for list visualisation. See #12 */
  visualiseList: (list: any, externalContext: any) => void
}

export enum ErrorType {
  IMPORT = 'Import',
  RUNTIME = 'Runtime',
  SYNTAX = 'Syntax',
  TYPE = 'Type'
}

export enum ErrorSeverity {
  WARNING = 'Warning',
  ERROR = 'Error'
}

// any and all errors ultimately implement this interface. as such, changes to this will affect every type of error.
export interface SourceError {
  type: ErrorType
  severity: ErrorSeverity
  location: es.SourceLocation
  explain(): string
  elaborate(): string
}

export interface Rule<T extends Node> {
  name: string
  disableFromChapter?: Chapter
  disableForVariants?: Variant[]
  checkers: {
    [name: string]: (node: T, ancestors: Node[]) => SourceError[]
  }
}

export interface Comment {
  type: 'Line' | 'Block'
  value: string
  start: number
  end: number
  loc: SourceLocation | undefined
}

export type ExecutionMethod = 'native' | 'interpreter' | 'auto' | 'cse-machine'

export enum Chapter {
  SOURCE_1 = 1,
  SOURCE_2 = 2,
  SOURCE_3 = 3,
  SOURCE_4 = 4,
  FULL_JS = -1,
  HTML = -2,
  FULL_TS = -3,
  PYTHON_1 = -4,
  PYTHON_2 = -5,
  PYTHON_3 = -6,
  PYTHON_4 = -7,
  FULL_PYTHON = -8,
  SCHEME_1 = -9,
  SCHEME_2 = -10,
  SCHEME_3 = -11,
  SCHEME_4 = -12,
  FULL_SCHEME = -13,
  FULL_C = -14,
  LIBRARY_PARSER = 100
}

export enum Variant {
  DEFAULT = 'default',
  TYPED = 'typed',
  NATIVE = 'native',
  WASM = 'wasm',
  LAZY = 'lazy',
  NON_DET = 'non-det',
  CONCURRENT = 'concurrent',
  GPU = 'gpu',
  EXPLICIT_CONTROL = 'explicit-control',
  WGSL = 'wgsl'
}

export interface Language {
  chapter: Chapter
  variant: Variant
}

export type ValueWrapper = LetWrapper | ConstWrapper

export interface LetWrapper {
  kind: 'let'
  getValue: () => Value
  assignNewValue: <T>(newValue: T) => T
}

export interface ConstWrapper {
  kind: 'const'
  getValue: () => Value
}

export interface NativeStorage {
  builtins: Map<string, Value>
  previousProgramsIdentifiers: Set<string>
  operators: Map<string, (...operands: Value[]) => Value>
  gpu: Map<string, (...operands: Value[]) => Value>
  maxExecTime: number
  evaller: null | ((program: string) => Value)
  /*
  the first time evaller is used, it must be used directly like `eval(code)` to inherit
  surrounding scope, so we cannot set evaller to `eval` directly. subsequent assignments to evaller will
  close in the surrounding values, so no problem
   */
}

export interface Context<T = any> {
  /** The source version used */
  chapter: Chapter

  /** The external symbols that exist in the Context. */
  externalSymbols: string[]

  /** All the errors gathered */
  errors: SourceError[]

  /** Runtime Specific state */
  runtime: {
    break: boolean
    debuggerOn: boolean
    isRunning: boolean
    environmentTree: EnvTree
    environments: Environment[]
    nodes: Node[]
    control: Control | null
    agenda_wgsl?: Agenda_WGSL
    stash: Stash | null
<<<<<<< HEAD
    stash_wgsl?: Stash_WGSL
=======
    objectCount: number
>>>>>>> 475a9e52
    envStepsTotal: number
    breakpointSteps: number[]
    changepointSteps: number[]
  }

  numberOfOuterEnvironments: number

  prelude: string | null

  /** the state of the debugger */
  debugger: {
    /** External observers watching this context */
    status: boolean
    state: {
      it: IterableIterator<T>
      scheduler: Scheduler
    }
  }

  /**
   * Used for storing external properties.
   * For e.g, this can be used to store some application-related
   * context for use in your own built-in functions (like `display(a)`)
   */
  externalContext?: T

  /**
   * Used for storing the native context and other values
   */
  nativeStorage: NativeStorage

  /**
   * Describes the language processor to be used for evaluation
   */
  executionMethod: ExecutionMethod

  /**
   * Describes the strategy / paradigm to be used for evaluation
   * Examples: lazy, concurrent or nondeterministic
   */
  variant: Variant

  /**
   * Contains the evaluated code that has not yet been typechecked.
   */
  unTypecheckedCode: string[]
  typeEnvironment: TypeEnvironment

  /**
   * Storage container for module specific information and state
   */
  moduleContexts: {
    [name: string]: ModuleContext
  }

  /**
   * Programs previously executed in this context
   */
  previousPrograms: es.Program[]

  /**
   * Whether the evaluation timeout should be increased
   */
  shouldIncreaseEvaluationTimeout: boolean
}

export type ModuleContext = {
  state: null | any
  tabs: null | any[]
}

export interface BlockFrame {
  type: string
  // loc refers to the block defined by every pair of curly braces
  loc?: es.SourceLocation | null
  // For certain type of BlockFrames, we also want to take into account
  // the code directly outside the curly braces as there
  // may be variables declared there as well, such as in function definitions or for loops
  enclosingLoc?: es.SourceLocation | null
  children: (DefinitionNode | BlockFrame)[]
}

export interface DefinitionNode {
  name: string
  type: string
  loc?: es.SourceLocation | null
}

// tslint:disable:no-any
export interface Frame {
  [name: string]: any
}
export type Value = any
// tslint:enable:no-any

export type AllowedDeclarations = 'const' | 'let'

export interface Environment {
  readonly id: string
  name: string
  tail: Environment | null
  callExpression?: es.CallExpression
  head: Frame
  heap: Heap
  thisContext?: Value
}

export interface Thunk {
  value: any
  isMemoized: boolean
  f: () => any
}

export interface Error {
  status: 'error'
}

export interface Finished {
  status: 'finished'
  context: Context
  value: Value
}

export interface Suspended {
  status: 'suspended'
  it: IterableIterator<Value>
  scheduler: Scheduler
  context: Context
}

export type SuspendedNonDet = Omit<Suspended, 'status'> & { status: 'suspended-non-det' } & {
  value: Value
}

export interface SuspendedCseEval {
  status: 'suspended-cse-eval'
  context: Context
}

export type Result = Suspended | SuspendedNonDet | Finished | Error | SuspendedCseEval

export interface Scheduler {
  run(it: IterableIterator<Value>, context: Context): Promise<Result>
}

/**
 * StatementSequence : A sequence of statements not surrounded by braces.
 * It is *not* a block, and thus does not trigger environment creation when evaluated.
 *
 * The current ESTree specification does not have this node type, so we define it here.
 */
export interface StatementSequence extends es.BaseStatement {
  type: 'StatementSequence'
  body: Array<es.Statement>
  innerComments?: Array<Comment> | undefined
}

/**
 * js-slang's custom Node type - this should be used wherever es.Node is used.
 */
export type Node = es.Node | StatementSequence

/*
	Although the ESTree specifications supposedly provide a Directive interface, the index file does not seem to export it.
	As such this interface was created here to fulfil the same purpose.
 */
export interface Directive extends es.ExpressionStatement {
  type: 'ExpressionStatement'
  expression: es.Literal
  directive: string
}

/** For use in the substituter, to differentiate between a function declaration in the expression position,
 * which has an id, as opposed to function expressions.
 */
export interface FunctionDeclarationExpression extends es.FunctionExpression {
  id: es.Identifier
  body: es.BlockStatement
}

/**
 * For use in the substituter: call expressions can be reduced into an expression if the block
 * only contains a single return statement; or a block, but has to be in the expression position.
 * This is NOT compliant with the ES specifications, just as an intermediate step during substitutions.
 */
export interface BlockExpression extends es.BaseExpression {
  type: 'BlockExpression'
  body: es.Statement[]
}

export type substituterNodes = Node | BlockExpression

export {
  Instruction as SVMInstruction,
  Program as SVMProgram,
  Address as SVMAddress,
  Argument as SVMArgument,
  Offset as SVMOffset,
  SVMFunction
} from './vm/svml-compiler'

export type ContiguousArrayElementExpression = Exclude<es.ArrayExpression['elements'][0], null>

export type ContiguousArrayElements = ContiguousArrayElementExpression[]

// =======================================
// Types used in type checker for type inference/type error checker for Source Typed variant
// =======================================

export type PrimitiveType = 'boolean' | 'null' | 'number' | 'string' | 'undefined'

export type TSAllowedTypes = 'any' | 'void'

export const disallowedTypes = ['bigint', 'never', 'object', 'symbol', 'unknown'] as const

export type TSDisallowedTypes = (typeof disallowedTypes)[number]

// All types recognised by type parser as basic types
export type TSBasicType = PrimitiveType | TSAllowedTypes | TSDisallowedTypes

// Types for nodes used in type inference
export type NodeWithInferredType<T extends Node> = InferredType & T

export type FuncDeclWithInferredTypeAnnotation = NodeWithInferredType<es.FunctionDeclaration> &
  TypedFuncDecl

export type InferredType = Untypable | Typed | NotYetTyped

export interface TypedFuncDecl {
  functionInferredType?: Type
}

export interface Untypable {
  typability?: 'Untypable'
  inferredType?: Type
}

export interface NotYetTyped {
  typability?: 'NotYetTyped'
  inferredType?: Type
}

export interface Typed {
  typability?: 'Typed'
  inferredType?: Type
}

// Constraints used in type inference
export type Constraint = 'none' | 'addable'

// Types used by both type inferencer and Source Typed
export type Type =
  | Primitive
  | Variable
  | FunctionType
  | List
  | Pair
  | SArray
  | UnionType
  | LiteralType

export interface Primitive {
  kind: 'primitive'
  name: PrimitiveType | TSAllowedTypes
  // Value is needed for Source Typed type error checker due to existence of literal types
  value?: string | number | boolean
}

// In Source Typed, Variable type is used for
// 1. Type parameters
// 2. Type references of generic types with type arguments
export interface Variable {
  kind: 'variable'
  name: string
  constraint: Constraint
  // Used in Source Typed variant to store type arguments of generic types
  typeArgs?: Type[]
}

// cannot name Function, conflicts with TS
export interface FunctionType {
  kind: 'function'
  parameterTypes: Type[]
  returnType: Type
}
export interface List {
  kind: 'list'
  elementType: Type
  // Used in Source Typed variants to check for type mismatches against pairs
  typeAsPair?: Pair
}

export interface Pair {
  kind: 'pair'
  headType: Type
  tailType: Type
}
export interface SArray {
  kind: 'array'
  elementType: Type
}

// Union types and literal types are only used in Source Typed for typechecking
export interface UnionType {
  kind: 'union'
  types: Type[]
}

export interface LiteralType {
  kind: 'literal'
  value: string | number | boolean
}

export type BindableType = Type | ForAll | PredicateType

// In Source Typed, ForAll type is used for generic types
export interface ForAll {
  kind: 'forall'
  polyType: Type
  // Used in Source Typed variant to store type parameters of generic types
  typeParams?: Variable[]
}

export interface PredicateType {
  kind: 'predicate'
  ifTrueType: Type | ForAll
}

export type PredicateTest = {
  node: NodeWithInferredType<es.CallExpression>
  ifTrueType: Type | ForAll
  argVarName: string
}

/**
 * Each element in the TypeEnvironment array represents a different scope
 * (e.g. first element is the global scope, last element is the closest).
 * Within each scope, variable types/declaration kinds, as well as type aliases, are stored.
 */
export type TypeEnvironment = {
  typeMap: Map<string, BindableType>
  declKindMap: Map<string, AllowedDeclarations>
  typeAliasMap: Map<string, Type | ForAll>
}[]

/**
 * Helper type to recursively make properties that are also objects
 * partial
 *
 * By default, `Partial<Array<T>>` is equivalent to `Array<T | undefined>`. For this type, `Array<T>` will be
 * transformed to Array<Partial<T>> instead
 */
export type RecursivePartial<T> = T extends Array<any>
  ? Array<RecursivePartial<T[number]>>
  : T extends Record<any, any>
  ? Partial<{
      [K in keyof T]: RecursivePartial<T[K]>
    }>
  : T<|MERGE_RESOLUTION|>--- conflicted
+++ resolved
@@ -153,11 +153,8 @@
     control: Control | null
     agenda_wgsl?: Agenda_WGSL
     stash: Stash | null
-<<<<<<< HEAD
     stash_wgsl?: Stash_WGSL
-=======
     objectCount: number
->>>>>>> 475a9e52
     envStepsTotal: number
     breakpointSteps: number[]
     changepointSteps: number[]
