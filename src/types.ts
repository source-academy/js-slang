/*
	This file contains definitions of some interfaces and classes that are used in Source (such as
	error-related classes).
*/

/* tslint:disable:max-classes-per-file */

import { SourceLocation } from 'acorn'
import * as es from 'estree'

import { EnvTree } from './createContext'
<<<<<<< HEAD
import { Agenda, Stash } from './ec-evaluator/interpreter'
import { ModuleBundle } from './modules/moduleTypes'
=======
import { Control, Stash } from './cse-machine/interpreter'
>>>>>>> f9e207d1

/**
 * Defines functions that act as built-ins, but might rely on
 * different implementations. e.g display() in a web application.
 */
export interface CustomBuiltIns {
  rawDisplay: (value: Value, str: string, externalContext: any) => Value
  prompt: (value: Value, str: string, externalContext: any) => string | null
  alert: (value: Value, str: string, externalContext: any) => void
  /* Used for list visualisation. See #12 */
  visualiseList: (list: any, externalContext: any) => void
}

export enum ErrorType {
  IMPORT = 'Import',
  RUNTIME = 'Runtime',
  SYNTAX = 'Syntax',
  TYPE = 'Type'
}

export enum ErrorSeverity {
  WARNING = 'Warning',
  ERROR = 'Error'
}

// any and all errors ultimately implement this interface. as such, changes to this will affect every type of error.
export interface SourceError {
  type: ErrorType
  severity: ErrorSeverity
  location: es.SourceLocation
  explain(): string
  elaborate(): string
}

export interface Rule<T extends es.Node> {
  name: string
  disableFromChapter?: Chapter
  disableForVariants?: Variant[]
  checkers: {
    [name: string]: (node: T, ancestors: es.Node[]) => SourceError[]
  }
}

export interface Comment {
  type: 'Line' | 'Block'
  value: string
  start: number
  end: number
  loc: SourceLocation | undefined
}

export type ExecutionMethod = 'native' | 'interpreter' | 'auto' | 'cse-machine'

export enum Chapter {
  SOURCE_1 = 1,
  SOURCE_2 = 2,
  SOURCE_3 = 3,
  SOURCE_4 = 4,
  FULL_JS = -1,
  HTML = -2,
  FULL_TS = -3,
  PYTHON_1 = -4,
  PYTHON_2 = -5,
  PYTHON_3 = -6,
  PYTHON_4 = -7,
  FULL_PYTHON = -8,
  SCHEME_1 = -9,
  SCHEME_2 = -10,
  SCHEME_3 = -11,
  SCHEME_4 = -12,
  FULL_SCHEME = -13,
  LIBRARY_PARSER = 100
}

export enum Variant {
  DEFAULT = 'default',
  TYPED = 'typed',
  NATIVE = 'native',
  WASM = 'wasm',
  LAZY = 'lazy',
  NON_DET = 'non-det',
  CONCURRENT = 'concurrent',
  GPU = 'gpu',
  EXPLICIT_CONTROL = 'explicit-control'
}

export interface Language {
  chapter: Chapter
  variant: Variant
}

export type ValueWrapper = LetWrapper | ConstWrapper

export interface LetWrapper {
  kind: 'let'
  getValue: () => Value
  assignNewValue: <T>(newValue: T) => T
}

export interface ConstWrapper {
  kind: 'const'
  getValue: () => Value
}

export interface NativeStorage {
  builtins: Map<string, Value>
  previousProgramsIdentifiers: Set<string>
  operators: Map<string, (...operands: Value[]) => Value>
  gpu: Map<string, (...operands: Value[]) => Value>
  maxExecTime: number
  evaller: null | ((program: string) => Value)
  /*
  the first time evaller is used, it must be used directly like `eval(code)` to inherit
  surrounding scope, so we cannot set evaller to `eval` directly. subsequent assignments to evaller will
  close in the surrounding values, so no problem
   */

  loadedModules: Record<string, ModuleBundle>
}

export interface Context<T = any> {
  /** The source version used */
  chapter: Chapter

  /** The external symbols that exist in the Context. */
  externalSymbols: string[]

  /** All the errors gathered */
  errors: SourceError[]

  /** Runtime Specific state */
  runtime: {
    break: boolean
    debuggerOn: boolean
    isRunning: boolean
    environmentTree: EnvTree
    environments: Environment[]
    nodes: es.Node[]
    control: Control | null
    stash: Stash | null
    envStepsTotal: number
    breakpointSteps: number[]
  }

  isPreviousCodeTimeoutError: boolean

  numberOfOuterEnvironments: number

  prelude: string | null

  /** the state of the debugger */
  debugger: {
    /** External observers watching this context */
    status: boolean
    state: {
      it: IterableIterator<T>
      scheduler: Scheduler
    }
  }

  /**
   * Used for storing external properties.
   * For e.g, this can be used to store some application-related
   * context for use in your own built-in functions (like `display(a)`)
   */
  externalContext?: T

  /**
   * Used for storing the native context and other values
   */
  nativeStorage: NativeStorage

  /**
   * Describes the language processor to be used for evaluation
   */
  executionMethod: ExecutionMethod

  /**
   * Describes the strategy / paradigm to be used for evaluation
   * Examples: lazy, concurrent or nondeterministic
   */
  variant: Variant

  /**
   * Contains the evaluated code that has not yet been typechecked.
   */
  unTypecheckedCode: string[]
  typeEnvironment: TypeEnvironment

  /**
   * Storage container for module specific information and state
   */
  moduleContexts: {
    [name: string]: ModuleContext
  }

  /**
   * Programs previously executed in this context
   */
  previousPrograms: es.Program[]

  /**
   * Whether the evaluation timeout should be increased
   */
  shouldIncreaseEvaluationTimeout: boolean
}

export type ModuleContext = {
  state: null | any
  tabs: null | any[]
}

export interface BlockFrame {
  type: string
  // loc refers to the block defined by every pair of curly braces
  loc?: es.SourceLocation | null
  // For certain type of BlockFrames, we also want to take into account
  // the code directly outside the curly braces as there
  // may be variables declared there as well, such as in function definitions or for loops
  enclosingLoc?: es.SourceLocation | null
  children: (DefinitionNode | BlockFrame)[]
}

export interface DefinitionNode {
  name: string
  type: string
  loc?: es.SourceLocation | null
}

// tslint:disable:no-any
export interface Frame {
  [name: string]: any
}
export type Value = any
// tslint:enable:no-any

export type AllowedDeclarations = 'const' | 'let'

export interface Environment {
  id: string
  name: string
  tail: Environment | null
  callExpression?: es.CallExpression
  head: Frame
  thisContext?: Value
}

export interface Thunk {
  value: any
  isMemoized: boolean
  f: () => any
}

export interface Error {
  status: 'error'
}

export interface Finished {
  status: 'finished'
  context: Context
  value: Value
}

export interface Suspended {
  status: 'suspended'
  it: IterableIterator<Value>
  scheduler: Scheduler
  context: Context
}

export type SuspendedNonDet = Omit<Suspended, 'status'> & { status: 'suspended-non-det' } & {
  value: Value
}

export interface SuspendedCseEval {
  status: 'suspended-cse-eval'
  context: Context
}

export type Result = Suspended | SuspendedNonDet | Finished | Error | SuspendedCseEval

export interface Scheduler {
  run(it: IterableIterator<Value>, context: Context): Promise<Result>
}

/*
	Although the ESTree specifications supposedly provide a Directive interface, the index file does not seem to export it.
	As such this interface was created here to fulfil the same purpose.
 */
export interface Directive extends es.ExpressionStatement {
  type: 'ExpressionStatement'
  expression: es.Literal
  directive: string
}

/** For use in the substituter, to differentiate between a function declaration in the expression position,
 * which has an id, as opposed to function expressions.
 */
export interface FunctionDeclarationExpression extends es.FunctionExpression {
  id: es.Identifier
  body: es.BlockStatement
}

/**
 * For use in the substituter: call expressions can be reduced into an expression if the block
 * only contains a single return statement; or a block, but has to be in the expression position.
 * This is NOT compliant with the ES specifications, just as an intermediate step during substitutions.
 */
export interface BlockExpression extends es.BaseExpression {
  type: 'BlockExpression'
  body: es.Statement[]
}

export type substituterNodes = es.Node | BlockExpression

export {
  Instruction as SVMInstruction,
  Program as SVMProgram,
  Address as SVMAddress,
  Argument as SVMArgument,
  Offset as SVMOffset,
  SVMFunction
} from './vm/svml-compiler'

export type ContiguousArrayElementExpression = Exclude<es.ArrayExpression['elements'][0], null>

export type ContiguousArrayElements = ContiguousArrayElementExpression[]

// =======================================
// Types used in type checker for type inference/type error checker for Source Typed variant
// =======================================

export type PrimitiveType = 'boolean' | 'null' | 'number' | 'string' | 'undefined'

export type TSAllowedTypes = 'any' | 'void'

export const disallowedTypes = ['bigint', 'never', 'object', 'symbol', 'unknown'] as const

export type TSDisallowedTypes = typeof disallowedTypes[number]

// All types recognised by type parser as basic types
export type TSBasicType = PrimitiveType | TSAllowedTypes | TSDisallowedTypes

// Types for nodes used in type inference
export type NodeWithInferredType<T extends es.Node> = InferredType & T

export type FuncDeclWithInferredTypeAnnotation = NodeWithInferredType<es.FunctionDeclaration> &
  TypedFuncDecl

export type InferredType = Untypable | Typed | NotYetTyped

export interface TypedFuncDecl {
  functionInferredType?: Type
}

export interface Untypable {
  typability?: 'Untypable'
  inferredType?: Type
}

export interface NotYetTyped {
  typability?: 'NotYetTyped'
  inferredType?: Type
}

export interface Typed {
  typability?: 'Typed'
  inferredType?: Type
}

// Constraints used in type inference
export type Constraint = 'none' | 'addable'

// Types used by both type inferencer and Source Typed
export type Type =
  | Primitive
  | Variable
  | FunctionType
  | List
  | Pair
  | SArray
  | UnionType
  | LiteralType

export interface Primitive {
  kind: 'primitive'
  name: PrimitiveType | TSAllowedTypes
  // Value is needed for Source Typed type error checker due to existence of literal types
  value?: string | number | boolean
}

// In Source Typed, Variable type is used for
// 1. Type parameters
// 2. Type references of generic types with type arguments
export interface Variable {
  kind: 'variable'
  name: string
  constraint: Constraint
  // Used in Source Typed variant to store type arguments of generic types
  typeArgs?: Type[]
}

// cannot name Function, conflicts with TS
export interface FunctionType {
  kind: 'function'
  parameterTypes: Type[]
  returnType: Type
}
export interface List {
  kind: 'list'
  elementType: Type
  // Used in Source Typed variants to check for type mismatches against pairs
  typeAsPair?: Pair
}

export interface Pair {
  kind: 'pair'
  headType: Type
  tailType: Type
}
export interface SArray {
  kind: 'array'
  elementType: Type
}

// Union types and literal types are only used in Source Typed for typechecking
export interface UnionType {
  kind: 'union'
  types: Type[]
}

export interface LiteralType {
  kind: 'literal'
  value: string | number | boolean
}

export type BindableType = Type | ForAll | PredicateType

// In Source Typed, ForAll type is used for generic types
export interface ForAll {
  kind: 'forall'
  polyType: Type
  // Used in Source Typed variant to store type parameters of generic types
  typeParams?: Variable[]
}

export interface PredicateType {
  kind: 'predicate'
  ifTrueType: Type | ForAll
}

export type PredicateTest = {
  node: NodeWithInferredType<es.CallExpression>
  ifTrueType: Type | ForAll
  argVarName: string
}

/**
 * Each element in the TypeEnvironment array represents a different scope
 * (e.g. first element is the global scope, last element is the closest).
 * Within each scope, variable types/declaration kinds, as well as type aliases, are stored.
 */
export type TypeEnvironment = {
  typeMap: Map<string, BindableType>
  declKindMap: Map<string, AllowedDeclarations>
  typeAliasMap: Map<string, Type | ForAll>
}[]

/**
 * Helper type to recursively make properties that are also objects
 * partial
 *
 * By default, `Partial<Array<T>>` is equivalent to `Array<T | undefined>`. For this type, `Array<T>` will be
 * transformed to Array<Partial<T>> instead
 */
export type RecursivePartial<T> = T extends Array<any>
  ? Array<RecursivePartial<T[number]>>
  : T extends Record<any, any>
  ? Partial<{
      [K in keyof T]: RecursivePartial<T[K]>
    }>
  : T<|MERGE_RESOLUTION|>--- conflicted
+++ resolved
@@ -9,12 +9,8 @@
 import * as es from 'estree'
 
 import { EnvTree } from './createContext'
-<<<<<<< HEAD
-import { Agenda, Stash } from './ec-evaluator/interpreter'
+import { Control, Stash } from './cse-machine/interpreter'
 import { ModuleBundle } from './modules/moduleTypes'
-=======
-import { Control, Stash } from './cse-machine/interpreter'
->>>>>>> f9e207d1
 
 /**
  * Defines functions that act as built-ins, but might rely on
