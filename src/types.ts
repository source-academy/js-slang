--- conflicted
+++ resolved
@@ -57,12 +57,7 @@
 }
 
 export type ExecutionMethod = 'native' | 'interpreter' | 'auto'
-<<<<<<< HEAD
-export type Variant = 'lazy' | 'non-det' | 'default'
-=======
-export type EvaluationMethod = 'strict' | 'lazy'
 export type Variant = 'lazy' | 'non-det' | 'concurrent' | 'default' // this might replace EvaluationMethod
->>>>>>> 1e4c2e7c
 
 export interface Context<T = any> {
   /** The source version used */
