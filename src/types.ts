/*
	This file contains definitions of some interfaces and classes that are used in Source (such as
	error-related classes).
*/

/* tslint:disable:max-classes-per-file */

import { SourceLocation } from 'acorn'
import * as es from 'estree'

/**
 * Defines functions that act as built-ins, but might rely on
 * different implementations. e.g display() in a web application.
 */
export interface CustomBuiltIns {
  rawDisplay: (value: Value, externalContext: any) => void
  prompt: (value: Value, externalContext: any) => string | null
  alert: (value: Value, externalContext: any) => void
  /* Used for list visualisation. See #12 */
  visualiseList: (list: any, externalContext: any) => void
}

export enum ErrorType {
  SYNTAX = 'Syntax',
  TYPE = 'Type',
  RUNTIME = 'Runtime'
}

export enum ErrorSeverity {
  WARNING = 'Warning',
  ERROR = 'Error'
}

// any and all errors ultimately implement this interface. as such, changes to this will affect every type of error.
export interface SourceError {
  type: ErrorType
  severity: ErrorSeverity
  location: es.SourceLocation
  explain(): string
  elaborate(): string
}

export interface Rule<T extends es.Node> {
  name: string
  disableOn?: number
  checkers: {
    [name: string]: (node: T, ancestors: [es.Node]) => SourceError[]
  }
}

export interface Comment {
  type: 'Line' | 'Block'
  value: string
  start: number
  end: number
  loc: SourceLocation | undefined
}

export interface Context<T = any> {
  /** The source version used */
  chapter: number

  /** The external symbols that exist in the Context. */
  externalSymbols: string[]

  /** All the errors gathered */
  errors: SourceError[]

  /** Runtime Sepecific state */
  runtime: {
    break: boolean
    debuggerOn: boolean
    isRunning: boolean
    environments: Environment[]
    nodes: es.Node[]
  }

  /** the state of the debugger */
  debugger: {
    /** External observers watching this context */
    status: boolean
    state: {
      it: IterableIterator<T>
      scheduler: Scheduler
    }
  }

  /**
   * Used for storing external properties.
   * For e.g, this can be used to store some application-related
   * context for use in your own built-in functions (like `display(a)`)
   */
  externalContext?: T

  /**
   * Used for storing id of the context to be referenced by native
   */
  contextId: number
}

// tslint:disable:no-any
export interface Frame {
  [name: string]: any
}
export type Value = any
// tslint:enable:no-any

export type AllowedDeclarations = 'const' | 'let'

export interface Environment {
  name: string
  tail: Environment | null
  callExpression?: es.CallExpression
  head: Frame
  thisContext?: Value
}

export interface Error {
  status: 'error'
}

export interface Finished {
  status: 'finished'
  value: Value
  context: Context
}

export interface Suspended {
  status: 'suspended'
  it: IterableIterator<Value>
  scheduler: Scheduler
  context: Context
}

export type Result = Suspended | Finished | Error

export interface Scheduler {
<<<<<<< HEAD
  run(it: IterableIterator<Value>, context: Context): any
=======
  run(it: IterableIterator<Value>, context: Context): Promise<Result>
}

/*
	Although the ESTree specifications supposedly provide a Directive interface, the index file does not seem to export it.
	As such this interface was created here to fulfil the same purpose.
 */
export interface Directive extends es.ExpressionStatement {
  type: 'ExpressionStatement'
  expression: es.Literal
  directive: string
>>>>>>> ee116c84
}<|MERGE_RESOLUTION|>--- conflicted
+++ resolved
@@ -135,10 +135,7 @@
 export type Result = Suspended | Finished | Error
 
 export interface Scheduler {
-<<<<<<< HEAD
   run(it: IterableIterator<Value>, context: Context): any
-=======
-  run(it: IterableIterator<Value>, context: Context): Promise<Result>
 }
 
 /*
@@ -149,5 +146,4 @@
   type: 'ExpressionStatement'
   expression: es.Literal
   directive: string
->>>>>>> ee116c84
 }