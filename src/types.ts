--- conflicted
+++ resolved
@@ -11,11 +11,8 @@
 import { EnvTree } from './createContext'
 import Heap from './cse-machine/heap'
 import { Control, Stash } from './cse-machine/interpreter'
-<<<<<<< HEAD
+import type { ModuleFunctions } from './modules/moduleTypes'
 import { Representation } from './alt-langs/mapper'
-=======
-import type { ModuleFunctions } from './modules/moduleTypes'
->>>>>>> dae15c60
 
 /**
  * Defines functions that act as built-ins, but might rely on
