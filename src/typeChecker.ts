--- conflicted
+++ resolved
@@ -206,11 +206,7 @@
   try {
     // dont run type check for predefined functions as they include constructs we can't handle
     // like lists etc.
-<<<<<<< HEAD
-    if (program.body.length < 10) {
-=======
     if (program.body.length < 100) {
->>>>>>> 58cdb3ee
       traverse(program)
       infer(program, env, constraints, true)
       traverse(program, constraints)
@@ -325,15 +321,9 @@
       const tail = _tail as Pair
       if (getListType(tail.tailType) !== null) {
         // try to unify, just error if it fails
-<<<<<<< HEAD
         addToConstraintList(constraints, [tail.headType, getListType(tail.tailType) as Type])
         addToConstraintList(constraints, [tail.headType, pair.headType])
-        console.log('normalization triggered')
-=======
-        addToConstraintList(constraints, [tail.head, getListType(tail.tail) as TYPE])
-        addToConstraintList(constraints, [tail.head, pair.head])
         // console.log('normalization triggered')
->>>>>>> 58cdb3ee
         return tail
       }
     }
@@ -369,18 +359,16 @@
         const RHS = constraint[1]
         if (LHS.name === type.name) {
           if (contains(RHS, LHS.name)) {
-            if (isPair(RHS) && LHS === (RHS as PAIR).tail) {
+            if (isPair(RHS) && LHS === (RHS as Pair).tailType) {
               // throw Error('need to unify pair')
               return {
-                nodeType: 'Named',
-                name: 'list',
-                listName: (RHS as PAIR).head
+                kind: 'list',
+                elementType: (RHS as Pair).headType
               }
-            } else if (LHS.nodeType === 'Var' && LHS === getListType(RHS)) {
+            } else if (LHS.kind === 'variable' && LHS === getListType(RHS)) {
               return {
-                nodeType: 'Named',
-                name: 'list',
-                listName: LHS
+                kind: 'list',
+                elementType: LHS
               }
             }
             throw Error(
@@ -453,20 +441,11 @@
 
 function cannotBeResolvedIfAddable(LHS: Variable, RHS: Type): boolean {
   return (
-<<<<<<< HEAD
     LHS.constraint === 'addable' &&
     RHS.kind !== 'variable' &&
+    RHS.kind !== 'pair' &&
     // !(RHS.nodeType === 'Named' && (RHS.name === 'string' || RHS.name === 'number' || RHS.name === 'pair'))
     !(RHS.kind === 'primitive' && (RHS.name === 'string' || RHS.name === 'number'))
-=======
-    LHS.type === 'addable' &&
-    RHS.nodeType !== 'Var' &&
-    !(
-      RHS.nodeType === 'Named' &&
-      (RHS.name === 'string' || RHS.name === 'number' || RHS.name === 'pair')
-    )
-    // !(RHS.nodeType === 'Named' && (RHS.name === 'string' || RHS.name === 'number'))
->>>>>>> 58cdb3ee
   )
 }
 
@@ -479,34 +458,26 @@
     newConstraints = addToConstraintList(constraints, [LHS.tailType, RHS.tailType])
     return newConstraints
   } else if (isPair(LHS) && isList(RHS)) {
-<<<<<<< HEAD
-    return addToConstraintList(constraints, [(LHS as Pair).tailType, getListType(RHS) as Type])
-  } else if (LHS.kind === 'variable') {
-=======
     throw Error('dont think i will ever hit this')
-    return addToConstraintList(constraints, [(LHS as PAIR).tail, getListType(RHS) as TYPE])
+    // return addToConstraintList(constraints, [(LHS as Pair).tailType, getListType(RHS) as Type])
   } else if (isList(LHS) && isPair(RHS)) {
     throw Error('dont think i will ever hit this')
-  } else if (LHS.nodeType === 'Var') {
->>>>>>> 58cdb3ee
+  } else if (LHS.kind === 'variable') {
     // case when we have a new constraint like T_1 = T_1
     if (RHS.kind === 'variable' && RHS.name === LHS.name) {
       return constraints
     } else if (contains(RHS, LHS.name)) {
-<<<<<<< HEAD
-=======
-      if (isPair(RHS) && (LHS === (RHS as PAIR).tail || LHS === getListType((RHS as PAIR).tail))) {
+      if (
+        isPair(RHS) &&
+        (LHS === (RHS as Pair).tailType || LHS === getListType((RHS as Pair).tailType))
+      ) {
         // T1 = Pair<T2, T1> ===> T1 = List<T2>
         // throw Error('need to unify pair')
-        return addToConstraintList(constraints, [
-          LHS,
-          { nodeType: 'Named', name: 'list', listName: (RHS as PAIR).head }
-        ])
-      } else if (LHS.nodeType === 'Var' && LHS === getListType(RHS)) {
+        return addToConstraintList(constraints, [LHS, tList((RHS as Pair).headType)])
+      } else if (LHS.kind === 'variable' && LHS === getListType(RHS)) {
         constraints.push([LHS, RHS])
         return constraints
       }
->>>>>>> 58cdb3ee
       throw Error(
         'Contains cyclic reference to itself, where the type being bound to is a function type'
       )
@@ -559,21 +530,12 @@
 
 /* tslint:disable cyclomatic-complexity */
 function infer(
-<<<<<<< HEAD
   node: TypeAnnotatedNode<es.Node>,
-=======
-  node: es.Node,
->>>>>>> 58cdb3ee
   env: Env,
   constraints: Constraint[],
   isLastStatementInBlock: boolean = false
 ): Constraint[] {
-<<<<<<< HEAD
   const storedType = node.inferredType as Variable
-=======
-  // @ts-ignore
-  const storedType: VAR = node.typeVar
->>>>>>> 58cdb3ee
   switch (node.type) {
     case 'UnaryExpression': {
       const op = node.operator === '-' ? NEGATIVE_OP : node.operator
@@ -631,11 +593,7 @@
       let lastDeclNodeIndex = -1
       let lastDeclFound = false
       let n = lastStatementIndex
-<<<<<<< HEAD
       const declNodes: (TypeAnnotatedFuncDecl | TypeAnnotatedNode<es.VariableDeclaration>)[] = []
-=======
-      const declNodes: (es.FunctionDeclaration | es.VariableDeclaration)[] = []
->>>>>>> 58cdb3ee
       while (n >= 0) {
         const currNode = node.body[n]
         if (currNode.type === 'FunctionDeclaration' || currNode.type === 'VariableDeclaration') {
@@ -660,20 +618,10 @@
             .init as TypeAnnotatedNode<es.Node>).inferredType as Variable
         }
       })
-<<<<<<< HEAD
       const lastNode = node.body[lastCheckedNodeIndex] as TypeAnnotatedNode<es.Node>
       const lastNodeType = (isLastStatementInBlock && lastNode.type === 'ExpressionStatement'
         ? (lastNode.expression as TypeAnnotatedNode<es.Node>).inferredType
         : lastNode.inferredType) as Variable
-=======
-      const lastNode = node.body[lastCheckedNodeIndex]
-      // @ts-ignore
-      let lastNodeType = lastNode.typeVar
-      if (isLastStatementInBlock && lastNode.type === 'ExpressionStatement') {
-        // @ts-ignore
-        lastNodeType = lastNode.expression.typeVar
-      }
->>>>>>> 58cdb3ee
       let newConstraints = addToConstraintList(constraints, [storedType, lastNodeType])
       for (let i = 0; i <= lastDeclNodeIndex; i++) {
         newConstraints = infer(node.body[i], newEnv, newConstraints)
@@ -840,7 +788,7 @@
   }
 }
 
-function tPair(var1: Variable, var2: Variable | Pair): Pair {
+function tPair(var1: Type, var2: Type): Pair {
   return {
     kind: 'pair',
     headType: var1,
@@ -848,7 +796,7 @@
   }
 }
 
-function tList(var1: Variable): List {
+function tList(var1: Type): List {
   return {
     kind: 'list',
     elementType: var1
