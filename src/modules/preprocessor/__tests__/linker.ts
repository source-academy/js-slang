<<<<<<< HEAD
import { Chapter } from '../../../langs'
=======
import { beforeEach, describe, expect, test, vi } from 'vitest';
import { mockContext } from '../../../utils/testing/mocks'
>>>>>>> dc271e94
import { MissingSemicolonError } from '../../../parser/errors'
import * as parser from '../../../parser/parser'
import type { Context } from '../../../types'
import { asMockedFunc, assertNodeType, assertTrue } from '../../../utils/testing/misc'
import { mockContext } from '../../../utils/testing/mocks'
import { CircularImportError, ModuleNotFoundError } from '../../errors'
import type { SourceFiles } from '../../moduleTypes'
import parseProgramsAndConstructImportGraph from '../linker'

<<<<<<< HEAD
=======
import * as parser from '../../../parser/parser'
import { assertNodeType, assertTrue } from '../../../utils/testing/misc'
>>>>>>> dc271e94

vi.spyOn(parser, 'parse')

beforeEach(() => {
  vi.clearAllMocks()
})

async function testCode<T extends SourceFiles>(files: T, entrypointFilePath: keyof T) {
  const context = mockContext(Chapter.SOURCE_4)
  const result = await parseProgramsAndConstructImportGraph(
    p => Promise.resolve(files[p]),
    entrypointFilePath as string,
    context,
    {},
    true
  )
  return [context, result] as [
    Context,
    Awaited<ReturnType<typeof parseProgramsAndConstructImportGraph>>
  ]
}

async function expectError<T extends SourceFiles>(files: T, entrypointFilePath: keyof T) {
  const [context, result] = await testCode(files, entrypointFilePath)
  expect(result.ok).toEqual(false)
  expect(context.errors.length).toBeGreaterThanOrEqual(1)
  return context.errors
}

function checkCallsToParser(yesCalls: string[], noCalls: string[]) {
  const { calls } = vi.mocked(parser.parse).mock
  const toPaths = calls.map(([, , options]) => {
    const path = options?.sourceFile
    return path
  })

  for (const each of yesCalls) {
    expect(toPaths).toContainEqual(each)
  }

  for (const each of noCalls) {
    expect(toPaths).not.toContainEqual(each)
  }
}

test('Adds CircularImportError and returns undefined when imports are circular', async () => {
  const [error] = await expectError(
    {
      '/a.js': `import { b } from "./b.js";`,
      '/b.js': `import { a } from "./a.js";`
    },
    '/a.js'
  )

  expect(error).toBeInstanceOf(CircularImportError)
})

test.skip('Longer cycle causes also causes CircularImportError', async () => {
  const [error] = await expectError(
    {
      '/a.js': `
      import { c } from "./c.js";
      
    `,
      '/b.js': 'import { a } from "./a.js";',
      '/c.js': 'import { b } from "./b.js";',
      '/d.js': 'import { c } from "./c.js";',
      '/e.js': 'import { d } from "./d.js";'
    },
    '/e.js'
  )

  expect(error).toBeInstanceOf(CircularImportError)
})

test('Self Circular Imports cause a short circuiting of the linker', async () => {
  const [error] = await expectError(
    {
      '/a.js': `
        import { a } from "./a.js";
        import { b } from "./b.js";
      `,
      '/c.js': `export const c = "c";`,
      '/d.js': `
        import { a } from "./a.js";
        import { c } from "./c.js";
      `
    },
    '/d.js'
  )

  expect(error).toBeInstanceOf(CircularImportError)
  // /b.js is only imported by the error throwing /a.js,
  // so it should never be parsed
  checkCallsToParser(['/a.js', '/c.js', '/d.js'], ['/b.js'])
})

test('Linker does tree-shaking', async () => {
  const [{ errors }, result] = await testCode(
    {
      '/a.js': 'export const a = 5;',
      '/b.js': 'import { a } from "./a.js";'
    },
    '/a.js'
  )

  expect(errors.length).toEqual(0)
  assertTrue(result.ok)
  // /a.js doesn't import /b.js, so it should not be parsed
  checkCallsToParser(['/a.js'], ['/b.js'])
  expect(Object.keys(result.programs)).not.toContain('/b.js')
})

test('Linker updates the source paths of Import Declaration nodes', async () => {
  const [, result] = await testCode(
    {
      '/dir0/a.js': 'export const x = 0;',
      '/b.js': `import { x } from "./dir0/a.js";
        export { x };
      `,
      '/dir1/c.js': 'import { x } from "../b.js";'
    },
    '/dir1/c.js'
  )

  assertTrue(result.ok)
  const [bNode] = result.programs['/b.js'].body
  assertNodeType('ImportDeclaration', bNode)
  expect(bNode.source.value).toEqual('/dir0/a.js')

  const [cNode] = result.programs['/dir1/c.js'].body
  assertNodeType('ImportDeclaration', cNode)
  expect(cNode.source.value).toEqual('/b.js')
})

describe('Test determining verbose errors', () => {
  test('Verbose errors is normally false', async () => {
    const [, result] = await testCode(
      {
        '/a.js': 'const a = 0;'
      },
      '/a.js'
    )

    assertTrue(result.ok)
    assertTrue(!result.verboseErrors)
  })

  test('Verbose errors enables normally', async () => {
    const [, result] = await testCode(
      {
        '/a.js': "'enable verbose';"
      },
      '/a.js'
    )

    assertTrue(result.ok)
    assertTrue(result.verboseErrors)
  })

  test('Verbose errors does not enable when it is not the entrypoint', async () => {
    const [, result] = await testCode(
      {
        '/a.js': `
        'enable verbose';
        export const a = "a";
      `,
        '/b.js': "import { a } from './a.js';"
      },
      '/b.js'
    )

    assertTrue(result.ok)
    assertTrue(!result.verboseErrors)
  })

  test('Verbose errors does not enable when it is not the first statement', async () => {
    const [, result] = await testCode(
      {
        '/a.js': `
      export const a = "a";
      'enable verbose';
      `
      },
      '/a.js'
    )

    assertTrue(result.ok)
    assertTrue(!result.verboseErrors)
  })

  test('Verbose errors does not enable when it is an unknown entrypoint', async () => {
    const [, result] = await testCode(
      {
        '/a.js': `
      export const a = "a";
      'enable verbose';
      `
      },
      '/d.js' as any
    )

    assertTrue(!result.ok)
    assertTrue(!result.verboseErrors)
  })

  test('Verbose errors enables even if other files have parse errors', async () => {
    const [{ errors }, result] = await testCode(
      {
        '/a.js': `
      'enable verbose';
      import { b } from "./b.js";
      `,
        '/b.js': `export const b = "b"`
      },
      '/a.js'
    )

    assertTrue(!result.ok)
    assertTrue(result.verboseErrors)
    expect(errors.length).toEqual(1)
    expect(errors[0]).toBeInstanceOf(MissingSemicolonError)
  })

  test('Verbose errors enables even if the entrypoint has parse errors', async () => {
    const [{ errors }, result] = await testCode(
      {
        '/a.js': `
      'enable verbose';
      const x = 0
      `
      },
      '/a.js'
    )

    assertTrue(!result.ok)
    assertTrue(result.verboseErrors)
    expect(errors.length).toEqual(1)
    expect(errors[0]).toBeInstanceOf(MissingSemicolonError)
  })

  test('Verbose errors enables even if there is a module resolution problem', async () => {
    const [{ errors }, result] = await testCode(
      {
        '/a.js': `
      'enable verbose';
      import { b } from "./b.js";
      `,
        '/b.js': `
        import { c } from "./c.js";
        export { c as b };
      `
      },
      '/a.js'
    )

    assertTrue(!result.ok)
    assertTrue(result.verboseErrors)
    expect(errors.length).toEqual(1)
    expect(errors[0]).toBeInstanceOf(ModuleNotFoundError)
  })
})<|MERGE_RESOLUTION|>--- conflicted
+++ resolved
@@ -1,23 +1,13 @@
-<<<<<<< HEAD
+import { assert, beforeEach, describe, expect, test, vi } from 'vitest'
 import { Chapter } from '../../../langs'
-=======
-import { beforeEach, describe, expect, test, vi } from 'vitest';
-import { mockContext } from '../../../utils/testing/mocks'
->>>>>>> dc271e94
 import { MissingSemicolonError } from '../../../parser/errors'
 import * as parser from '../../../parser/parser'
 import type { Context } from '../../../types'
-import { asMockedFunc, assertNodeType, assertTrue } from '../../../utils/testing/misc'
+import { isImportDeclaration } from '../../../utils/ast/typeGuards'
 import { mockContext } from '../../../utils/testing/mocks'
 import { CircularImportError, ModuleNotFoundError } from '../../errors'
 import type { SourceFiles } from '../../moduleTypes'
 import parseProgramsAndConstructImportGraph from '../linker'
-
-<<<<<<< HEAD
-=======
-import * as parser from '../../../parser/parser'
-import { assertNodeType, assertTrue } from '../../../utils/testing/misc'
->>>>>>> dc271e94
 
 vi.spyOn(parser, 'parse')
 
@@ -125,7 +115,7 @@
   )
 
   expect(errors.length).toEqual(0)
-  assertTrue(result.ok)
+  assert(!!result.ok)
   // /a.js doesn't import /b.js, so it should not be parsed
   checkCallsToParser(['/a.js'], ['/b.js'])
   expect(Object.keys(result.programs)).not.toContain('/b.js')
@@ -143,13 +133,13 @@
     '/dir1/c.js'
   )
 
-  assertTrue(result.ok)
+  assert(result.ok)
   const [bNode] = result.programs['/b.js'].body
-  assertNodeType('ImportDeclaration', bNode)
+  assert(isImportDeclaration(bNode))
   expect(bNode.source.value).toEqual('/dir0/a.js')
 
   const [cNode] = result.programs['/dir1/c.js'].body
-  assertNodeType('ImportDeclaration', cNode)
+  assert(isImportDeclaration(cNode))
   expect(cNode.source.value).toEqual('/b.js')
 })
 
@@ -162,8 +152,8 @@
       '/a.js'
     )
 
-    assertTrue(result.ok)
-    assertTrue(!result.verboseErrors)
+    expect(result.ok).toBeTruthy()
+    expect(result.verboseErrors).toBeFalsy()
   })
 
   test('Verbose errors enables normally', async () => {
@@ -174,8 +164,8 @@
       '/a.js'
     )
 
-    assertTrue(result.ok)
-    assertTrue(result.verboseErrors)
+    expect(result.ok).toBeTruthy()
+    expect(result.verboseErrors).toBeFalsy()
   })
 
   test('Verbose errors does not enable when it is not the entrypoint', async () => {
@@ -190,8 +180,8 @@
       '/b.js'
     )
 
-    assertTrue(result.ok)
-    assertTrue(!result.verboseErrors)
+    expect(result.ok).toBeTruthy()
+    expect(result.verboseErrors).toBeFalsy()
   })
 
   test('Verbose errors does not enable when it is not the first statement', async () => {
@@ -205,8 +195,8 @@
       '/a.js'
     )
 
-    assertTrue(result.ok)
-    assertTrue(!result.verboseErrors)
+    expect(result.ok).toBeTruthy()
+    expect(result.verboseErrors).toBeFalsy()
   })
 
   test('Verbose errors does not enable when it is an unknown entrypoint', async () => {
@@ -220,8 +210,8 @@
       '/d.js' as any
     )
 
-    assertTrue(!result.ok)
-    assertTrue(!result.verboseErrors)
+    expect(result.ok).toBeFalsy()
+    expect(result.verboseErrors).toBeFalsy()
   })
 
   test('Verbose errors enables even if other files have parse errors', async () => {
@@ -236,8 +226,8 @@
       '/a.js'
     )
 
-    assertTrue(!result.ok)
-    assertTrue(result.verboseErrors)
+    expect(!result.ok).toBeFalsy()
+    expect(result.verboseErrors).toBeTruthy()
     expect(errors.length).toEqual(1)
     expect(errors[0]).toBeInstanceOf(MissingSemicolonError)
   })
@@ -253,8 +243,8 @@
       '/a.js'
     )
 
-    assertTrue(!result.ok)
-    assertTrue(result.verboseErrors)
+    expect(result.ok).toBeFalsy()
+    expect(result.verboseErrors).toBeTruthy()
     expect(errors.length).toEqual(1)
     expect(errors[0]).toBeInstanceOf(MissingSemicolonError)
   })
@@ -274,8 +264,8 @@
       '/a.js'
     )
 
-    assertTrue(!result.ok)
-    assertTrue(result.verboseErrors)
+    expect(result.ok).toBeFalsy()
+    expect(result.verboseErrors).toBeTruthy()
     expect(errors.length).toEqual(1)
     expect(errors[0]).toBeInstanceOf(ModuleNotFoundError)
   })
