--- conflicted
+++ resolved
@@ -1,11 +1,7 @@
 import type es from 'estree'
 // import * as TypedES from '../../typeChecker/tsESTree'
 import type { Context, IOptions } from '../..'
-<<<<<<< HEAD
-import { type RecursivePartial, Variant } from '../../types'
-=======
-import { RecursivePartial } from '../../types'
->>>>>>> f40371c9
+import type { RecursivePartial } from '../../types'
 import loadSourceModules, { loadSourceModuleTypes } from '../loader'
 import type { FileGetter } from '../moduleTypes'
 import { Variant } from '../../langs'
