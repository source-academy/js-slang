import es from 'estree'
import { memoize } from 'lodash'
import { XMLHttpRequest as NodeXMLHttpRequest } from 'xmlhttprequest-ts'

import {
  ModuleConnectionError,
  ModuleInternalError,
  ModuleNotFoundError
} from '../errors/moduleErrors'
import { Context } from '../types'
import { ModuleBundle, ModuleFunctions, Modules } from './moduleTypes'

// Supports both JSDom (Web Browser) environment and Node environment
export const newHttpRequest = () =>
  typeof window === 'undefined' ? new NodeXMLHttpRequest() : new XMLHttpRequest()

// Default modules static url. Exported for testing.
export let MODULES_STATIC_URL = 'https://source-academy.github.io/modules'

export function setModulesStaticURL(url: string) {
  MODULES_STATIC_URL = url
}

/**
 * Send a HTTP Get request to the specified endpoint.
 * @return NodeXMLHttpRequest | XMLHttpRequest
 */
export function httpGet(url: string): string {
  const request = newHttpRequest()
  try {
    // If running function in node environment, set request timeout
    if (typeof window === 'undefined') request.timeout = 10000
    request.open('GET', url, false)
    request.send(null)
  } catch (error) {
    if (!(error instanceof DOMException)) throw error
  }
  if (request.status !== 200 && request.status !== 304) throw new ModuleConnectionError()
  return request.responseText
}

/**
 * Send a HTTP GET request to the modules endpoint to retrieve the manifest
 * @return Modules
 */
export const memoizedGetModuleManifest = memoize(getModuleManifest)
function getModuleManifest(): Modules {
  const rawManifest = httpGet(`${MODULES_STATIC_URL}/modules.json`)
  return JSON.parse(rawManifest)
}

/**
 * Send a HTTP GET request to the modules endpoint to retrieve the specified file
 * @return String of module file contents
 */

<<<<<<< HEAD
export const memoizedGetModuleFile = memoize(getModuleFile)
function getModuleFile(name: string, type: 'tab' | 'bundle' | 'docs'): string {
  if (type === 'docs') return httpGet(`${MODULES_STATIC_URL}/documentation/jsons/${name}.json`)
=======
const memoizedGetModuleFileInternal = memoize(getModuleFile)
export const memoizedGetModuleFile = (name: string, type: 'tab' | 'bundle') =>
  memoizedGetModuleFileInternal({ name, type })
function getModuleFile({ name, type }: { name: string; type: 'tab' | 'bundle' }): string {
>>>>>>> 0550e219
  return httpGet(`${MODULES_STATIC_URL}/${type}s/${name}.js`)
}

/**
 * Loads the respective module package (functions from the module)
 * @param path imported module name
 * @param context
 * @param node import declaration node
 * @returns the module's functions object
 */
export function loadModuleBundle(path: string, context: Context, node?: es.Node): ModuleFunctions {
  const modules = memoizedGetModuleManifest()

  // Check if the module exists
  const moduleList = Object.keys(modules)
  if (moduleList.includes(path) === false) throw new ModuleNotFoundError(path, node)

  // Get module file
  const moduleText = memoizedGetModuleFile(path, 'bundle')
  try {
    const moduleBundle: ModuleBundle = eval(moduleText)
    return moduleBundle(context.moduleParams, context.moduleContexts)
  } catch (error) {
    throw new ModuleInternalError(path, node)
  }
}

export function convertRawTabToFunction(rawTabString: string): string {
  rawTabString = rawTabString.trim()
  const lastBracket = rawTabString.lastIndexOf('(')
  return rawTabString.substring(0, lastBracket) + ')'
}

/**
 * Loads the module contents of a package
 *
 * @param path imported module name
 * @param node import declaration node
 * @returns an array of functions
 */
export function loadModuleTabs(path: string, node?: es.Node) {
  const modules = memoizedGetModuleManifest()
  // Check if the module exists
  const moduleList = Object.keys(modules)
  if (moduleList.includes(path) === false) throw new ModuleNotFoundError(path, node)

  // Retrieves the tabs the module has from modules.json
  const sideContentTabPaths: string[] = modules[path].tabs
  // Load the tabs for the current module
  return sideContentTabPaths.map(path => {
    const rawTabFile = memoizedGetModuleFile(path, 'tab')
    try {
      return eval(convertRawTabToFunction(rawTabFile))
    } catch (error) {
      throw new ModuleInternalError(path, node)
    }
  })
}

export function loadModuleDocs(path: string, node?: es.Node) {
  const modules = memoizedGetModuleManifest()
  // Check if the module exists
  const moduleList = Object.keys(modules)
  if (!moduleList.includes(path)) throw new ModuleNotFoundError(path, node)

  return JSON.parse(memoizedGetModuleFile(path, 'docs'))
}<|MERGE_RESOLUTION|>--- conflicted
+++ resolved
@@ -54,16 +54,11 @@
  * @return String of module file contents
  */
 
-<<<<<<< HEAD
-export const memoizedGetModuleFile = memoize(getModuleFile)
-function getModuleFile(name: string, type: 'tab' | 'bundle' | 'docs'): string {
+const memoizedGetModuleFileInternal = memoize(getModuleFile)
+export const memoizedGetModuleFile = (name: string, type: 'tab' | 'bundle' | 'docs') =>
+  memoizedGetModuleFileInternal({ name, type })
+function getModuleFile({ name, type }: { name: string; type: 'tab' | 'bundle' | 'docs' }): string {
   if (type === 'docs') return httpGet(`${MODULES_STATIC_URL}/documentation/jsons/${name}.json`)
-=======
-const memoizedGetModuleFileInternal = memoize(getModuleFile)
-export const memoizedGetModuleFile = (name: string, type: 'tab' | 'bundle') =>
-  memoizedGetModuleFileInternal({ name, type })
-function getModuleFile({ name, type }: { name: string; type: 'tab' | 'bundle' }): string {
->>>>>>> 0550e219
   return httpGet(`${MODULES_STATIC_URL}/${type}s/${name}.js`)
 }
 
