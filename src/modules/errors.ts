--- conflicted
+++ resolved
@@ -1,12 +1,8 @@
 import type es from 'estree'
 import { UNKNOWN_LOCATION } from '../constants'
-import { ErrorSeverity, ErrorType, SourceError } from '../errors/base'
+import { ErrorSeverity, ErrorType, type SourceError } from '../errors/base'
 import { RuntimeSourceError } from '../errors/runtimeSourceError'
-<<<<<<< HEAD
-import { ErrorSeverity, ErrorType, type Node, type SourceError } from '../types'
-=======
 import type { Node } from '../types'
->>>>>>> f40371c9
 import { nonAlphanumericCharEncoding } from './preprocessor/filePaths'
 
 export class ModuleInternalError extends RuntimeSourceError {
