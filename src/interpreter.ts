/* tslint:disable: max-classes-per-file */
/* tslint:disable: object-literal-shorthand*/
import * as es from 'estree'
import * as constants from './constants'
import { toJS, toString } from './interop'
import * as errors from './interpreter-errors'
import { ArrowClosure, Closure, Context, ErrorSeverity, Frame, SourceError, Value, Environment } from './types'
import { createNode } from './utils/node'
import * as rttc from './utils/rttc'

class ReturnValue {
  constructor(public value: Value) {}
}

class BreakValue {}

class ContinueValue {}

class TailCallReturnValue {
  constructor(public callee: Closure, public args: Value[], public node: es.CallExpression) {}
}

const createFrame = (
  closure: ArrowClosure | Closure,
  args: Value[],
  callExpression?: es.CallExpression
): Frame => {
  const frame: Frame = {
    name: closure.name, // TODO: Change this
    parent: closure.frame,
    environment: {}
  }
  if (callExpression) {
    frame.callExpression = {
      ...callExpression,
      arguments: args.map(a => createNode(a) as es.Expression)
    }
  }
  closure.node.params.forEach((param, index) => {
    const ident = param as es.Identifier
    frame.environment[ident.name] = args[index]
  })
  return frame
}
const createBlockFrame = (
  context: Context,
  name = "blockFrame",
  environment: Environment = {}
): Frame => {
  const frame: Frame = {
    name,
    parent: currentFrame(context),
    environment,
    thisContext: context
  };
  return frame;
};

const handleError = (context: Context, error: SourceError) => {
  context.errors.push(error)
  if (error.severity === ErrorSeverity.ERROR) {
    const globalFrame = context.runtime.frames[context.runtime.frames.length - 1]
    context.runtime.frames = [globalFrame]
    throw error
  } else {
    return context
  }
}

const HOISTED_BUT_NOT_YET_ASSIGNED = Symbol("Used to implement hoisting")

function hoistIdentifier(context: Context, name: string, node: es.Node) {
  const frame = currentFrame(context);
  if (frame.environment.hasOwnProperty(name)) {
    handleError(context, new errors.VariableRedeclaration(node, name))
  }
  frame.environment[name] = HOISTED_BUT_NOT_YET_ASSIGNED
  return frame;
}
function hoistVariableDeclarations(context: Context, node: es.VariableDeclaration) {
  for (const declaration of node.declarations) {
    hoistIdentifier(context, (declaration.id as es.Identifier).name, node)
  }
}
function hoistFunctionsAndVariableDeclarationsIdentifiers(context: Context, node: es.BlockStatement) {
  for (const statement of node.body) {
    switch (statement.type) {
      case 'VariableDeclaration':
        hoistVariableDeclarations(context, statement)
        break
      case 'FunctionDeclaration':
        hoistIdentifier(context, (statement.id as es.Identifier).name, node)
        break
    }
  }
}

function defineVariable(context: Context, name: string, value: Value, constant=false) {
  const frame = context.runtime.frames[0]

  if (frame.environment[name] !== HOISTED_BUT_NOT_YET_ASSIGNED) {
    handleError(context, new errors.VariableRedeclaration(context.runtime.nodes[0]!, name))
  }

  Object.defineProperty(
    frame.environment,
    name,
    {
      value,
      writable: !constant,
      enumerable: true
    }
  )

  return frame
}

function* visit(context: Context, node: es.Node) {
  context.runtime.nodes.unshift(node)
  yield context
}
function* leave(context: Context) {
  context.runtime.nodes.shift()
  yield context
}
const currentFrame = (context: Context) => context.runtime.frames[0]
const replaceFrame = (context: Context, frame: Frame) => (context.runtime.frames[0] = frame)
const popFrame = (context: Context) => context.runtime.frames.shift()
const pushFrame = (context: Context, frame: Frame) => context.runtime.frames.unshift(frame)

const getVariable = (context: Context, name: string) => {
  let frame: Frame | null = context.runtime.frames[0]
  while (frame) {
    if (frame.environment.hasOwnProperty(name)) {
      if (frame.environment[name] === HOISTED_BUT_NOT_YET_ASSIGNED) {
        handleError(context, new errors.UnassignedVariable(name, context.runtime.nodes[0]))
        break;
      } else {
        return frame.environment[name]
      }
    } else {
      frame = frame.parent
    }
  }
  handleError(context, new errors.UndefinedVariable(name, context.runtime.nodes[0]))
}
const setVariable = (context: Context, name: string, value: any) => {
  let frame: Frame | null = context.runtime.frames[0]
  while (frame) {
    if (frame.environment.hasOwnProperty(name)) {
      if (frame.environment[name] === HOISTED_BUT_NOT_YET_ASSIGNED) {
        break;
      }
      const descriptors = Object.getOwnPropertyDescriptors(frame.environment)
      if(descriptors[name].writable) {
        frame.environment[name] = value
        return
      }
      const error = new errors.ConstAssignment(context.runtime.nodes[0]!, name)
      handleError(context, error)
    } else {
      frame = frame.parent
    }
  }
  handleError(context, new errors.UndefinedVariable(name, context.runtime.nodes[0]))
}

const checkNumberOfArguments = (
  context: Context,
  callee: ArrowClosure | Closure,
  args: Value[],
  exp: es.CallExpression
) => {
  if (callee.node.params.length !== args.length) {
    const error = new errors.InvalidNumberOfArguments(exp, callee.node.params.length, args.length)
    handleError(context, error)
  }
}

function* getArgs(context: Context, call: es.CallExpression) {
  const args = []
  for (const arg of call.arguments) {
    args.push(yield* evaluate(arg, context))
  }
  return args
}

export type Evaluator<T extends es.Node> = (node: T, context: Context) => IterableIterator<Value>

/**
 * WARNING: Do not use object literal shorthands, e.g.
 *   {
 *     *Literal(node: es.Literal, ...) {...},
 *     *ThisExpression(node: es.ThisExpression, ..._ {...},
 *     ...
 *   }
 * They do not minify well, raising uncaught syntax errors in production.
 * See: https://github.com/webpack/webpack/issues/7566
 */
export const evaluators: { [nodeType: string]: Evaluator<es.Node> } = {
  /** Simple Values */
  Literal: function*(node: es.Literal, context: Context) {
    return node.value
  },
  ThisExpression: function*(node: es.ThisExpression, context: Context) {
    return context.runtime.frames[0].thisContext
  },
  ArrayExpression: function*(node: es.ArrayExpression, context: Context) {
    const res = []
    for (const n of node.elements) {
      res.push(yield* evaluate(n, context))
    }
    return res
  },
  FunctionExpression: function*(node: es.FunctionExpression, context: Context) {
    return new Closure(node, currentFrame(context), context)
  },
  ArrowFunctionExpression: function*(node: es.Function, context: Context) {
    return new ArrowClosure(node, currentFrame(context), context)
  },
  Identifier: function*(node: es.Identifier, context: Context) {
    return getVariable(context, node.name)
  },
  CallExpression: function*(node: es.CallExpression, context: Context) {
    const callee = yield* evaluate(node.callee, context)
    const args = yield* getArgs(context, node)
    let thisContext
    if (node.callee.type === 'MemberExpression') {
      thisContext = yield* evaluate(node.callee.object, context)
    }
    const result = yield* apply(context, callee, args, node, thisContext)
    return result
  },
  NewExpression: function*(node: es.NewExpression, context: Context) {
    const callee = yield* evaluate(node.callee, context)
    const args = []
    for (const arg of node.arguments) {
      args.push(yield* evaluate(arg, context))
    }
    const obj: Value = {}
    if (callee instanceof Closure) {
      obj.__proto__ = callee.fun.prototype
      callee.fun.apply(obj, args)
    } else {
      obj.__proto__ = callee.prototype
      callee.apply(obj, args)
    }
    return obj
  },
  UnaryExpression: function*(node: es.UnaryExpression, context: Context) {
    const value = yield* evaluate(node.argument, context)

    const error = rttc.checkUnaryExpression(context, node.operator, value)
    if (error) {
      handleError(context, error)
      return undefined
    }

    if (node.operator === '!') {
      return !value
    } else if (node.operator === '-') {
      return -value
    } else {
      return +value
    }
  },
  BinaryExpression: function*(node: es.BinaryExpression, context: Context) {
    let left = yield* evaluate(node.left, context)
    let right = yield* evaluate(node.right, context)

    const error = rttc.checkBinaryExpression(context, node.operator, left, right)
    if (error) {
      handleError(context, error)
      return undefined
    }
    let result
    switch (node.operator) {
      case '+':
        let isLeftString = typeof left === 'string'
        let isRightString = typeof right === 'string';
        if (isLeftString && !isRightString) {
          right = toString(right)
        } else if (isRightString && !isLeftString) {
          left = toString(left)
        }
        result = left + right
        break
      case '-':
        result = left - right
        break
      case '*':
        result = left * right
        break
      case '/':
        result = left / right
        break
      case '%':
        result = left % right
        break
      case '===':
        result = left === right
        break
      case '!==':
        result = left !== right
        break
      case '<=':
        result = left <= right
        break
      case '<':
        result = left < right
        break
      case '>':
        result = left > right
        break
      case '>=':
        result = left >= right
        break
      default:
        result = undefined
    }
    return result
  },
  ConditionalExpression: function*(node: es.ConditionalExpression, context: Context) {
    return yield* this.IfStatement(node, context)
  },
  LogicalExpression: function*(node: es.LogicalExpression, context: Context) {
    const left = yield* evaluate(node.left, context)
    let error = rttc.checkLogicalExpression(context, left, true)
    if (error) {
      handleError(context, error)
      return undefined
    } else if ((node.operator === '&&' && left) || (node.operator === '||' && !left)) {
      // only evaluate right if required (lazy); but when we do, check typeof right
      const right = yield* evaluate(node.right, context)
      error = rttc.checkLogicalExpression(context, left, right)
      if (error) {
        handleError(context, error)
        return undefined
      } else {
        return right
      }
    } else {
      return left
    }
  },
  VariableDeclaration: function*(node: es.VariableDeclaration, context: Context) {
    const declaration = node.declarations[0]
    const constant = (node.kind == "const")
    const id = declaration.id as es.Identifier
    const value = yield* evaluate(declaration.init!, context)
    defineVariable(context, id.name, value, constant)
    return undefined
  },
  ContinueStatement: function*(node: es.ContinueStatement, context: Context) {
    return new ContinueValue()
  },
  BreakStatement: function*(node: es.BreakStatement, context: Context) {
    return new BreakValue()
  },
  ForStatement: function*(node: es.ForStatement, context: Context) {
<<<<<<< HEAD
    // Check that all 3 expressions are not empty in a for loop
    const missing_parts = ["init", "test", "update"].filter(
      part => node[part] === null
    );
    if (missing_parts.length > 0) {
      const error = new errors.EmptyForExpression(node, missing_parts)
      handleError(context, error)
    }

=======
>>>>>>> bb3316d1
    // Create a new block scope for the loop variables
    const loopFrame = createBlockFrame(context, "forLoopFrame")
    pushFrame(context, loopFrame)

    if (node.init) {
      if (node.init.type === 'VariableDeclaration') {
        hoistVariableDeclarations(context, node.init)
      }
      yield* evaluate(node.init, context)
    }
    let test = node.test ? yield* evaluate(node.test, context) : true
    let value
    while (test) {
      // create block context and shallow copy loop frame environment
      // see https://www.ecma-international.org/ecma-262/6.0/#sec-for-statement-runtime-semantics-labelledevaluation
      // and https://hacks.mozilla.org/2015/07/es6-in-depth-let-and-const/
      // We copy this as a const to avoid ES6 funkiness when mutating loop vars
      // https://github.com/source-academy/js-slang/issues/65#issuecomment-425618227
      const frame = createBlockFrame(context, "forBlockFrame")
      pushFrame(context, frame)
      for(let name in loopFrame.environment) {
        hoistIdentifier(context, name, node)
        defineVariable(context, name, loopFrame.environment[name], true)
      }

      value = yield* evaluate(node.body, context)

      // Remove block context
      popFrame(context);
      if (value instanceof ContinueValue) {
        value = undefined
      }
      if (value instanceof BreakValue) {
        value = undefined
        break
      }
      if (value instanceof ReturnValue || value instanceof TailCallReturnValue) {
        break
      }
      if (node.update) {
        yield* evaluate(node.update, context)
      }
      test = node.test ? yield* evaluate(node.test, context) : true
    }

    popFrame(context);

    if (value instanceof BreakValue) {
      return undefined
    }
    return value
  },
  MemberExpression: function*(node: es.MemberExpression, context: Context) {
    let obj = yield* evaluate(node.object, context)
    if (obj instanceof Closure) {
      obj = obj.fun
    }
    let prop
    if (node.computed) {
      prop = yield* evaluate(node.property, context)
    } else {
      prop = (node.property as es.Identifier).name
    }
    try {
      return obj[prop]
    } catch {
      handleError(context, new errors.GetPropertyError(node, obj, prop))
    }
  },
  AssignmentExpression: function*(node: es.AssignmentExpression, context: Context) {
    if (node.left.type === 'MemberExpression') {
      const left = node.left
      const obj = yield* evaluate(left.object, context)
      let prop
      if (left.computed) {
        prop = yield* evaluate(left.property, context)
      } else {
        prop = (left.property as es.Identifier).name
      }
      const val = yield* evaluate(node.right, context)
      try {
        obj[prop] = val
      } catch {
        handleError(context, new errors.SetPropertyError(node, obj, prop))
      }
      return val
    }
    const id = node.left as es.Identifier
    // Make sure it exist
    const value = yield* evaluate(node.right, context)
    setVariable(context, id.name, value)
    return value
  },
  FunctionDeclaration: function*(node: es.FunctionDeclaration, context: Context) {
    const id = node.id as es.Identifier
    // tslint:disable-next-line:no-any
    const closure = new Closure(node as any, currentFrame(context), context)
    defineVariable(context, id.name, closure, true)
    return undefined
  },
  *IfStatement(node: es.IfStatement, context: Context) {
    const test = yield* evaluate(node.test, context)

    const error = rttc.checkIfStatement(context, test)
    if (error) {
      handleError(context, error)
      return undefined
    }
    if (test) {
      const result = yield* evaluate(node.consequent, context)
      return result
    } else if (node.alternate) {
      const result = yield* evaluate(node.alternate, context)
      return result
    } else {
      return undefined
    }
  },
  ExpressionStatement: function*(node: es.ExpressionStatement, context: Context) {
    return yield* evaluate(node.expression, context)
  },
  *ReturnStatement(node: es.ReturnStatement, context: Context) {
    if (node.argument) {
      if (node.argument.type === 'CallExpression') {
        const callee = yield* evaluate(node.argument.callee, context)
        const args = yield* getArgs(context, node.argument)
        return new TailCallReturnValue(callee, args, node.argument)
      } else {
        return new ReturnValue(yield* evaluate(node.argument, context))
      }
    } else {
      return new ReturnValue(undefined)
    }
  },
  WhileStatement: function*(node: es.WhileStatement, context: Context) {
    let value: any // tslint:disable-line
    let test
    while (
      // tslint:disable-next-line
      (test = yield* evaluate(node.test, context)) &&
      !(value instanceof ReturnValue) &&
      !(value instanceof BreakValue) &&
      !(value instanceof TailCallReturnValue)
    ) {
      value = yield* evaluate(node.body, context)
    }
    if (value instanceof BreakValue) {
      return undefined
    }
    return value
  },
  ObjectExpression: function*(node: es.ObjectExpression, context: Context) {
    const obj = {}
    for (const prop of node.properties) {
      let key
      if (prop.key.type === 'Identifier') {
        key = prop.key.name
      } else {
        key = yield* evaluate(prop.key, context)
      }
      obj[key] = yield* evaluate(prop.value, context)
    }
    return obj
  },
  BlockStatement: function*(node: es.BlockStatement, context: Context) {
    let result: Value

    // Create a new frame (block scoping)
    const frame = createBlockFrame(context, "blockFrame")
    pushFrame(context, frame)
    hoistFunctionsAndVariableDeclarationsIdentifiers(context, node)

    for (const statement of node.body) {
      result = yield* evaluate(statement, context)
      if (
        result instanceof ReturnValue ||
        result instanceof TailCallReturnValue ||
        result instanceof BreakValue ||
        result instanceof ContinueValue
      ) {
        break
      }
    }
    popFrame(context)
    return result
  },
  Program: function*(node: es.BlockStatement, context: Context) {
    hoistFunctionsAndVariableDeclarationsIdentifiers(context, node)
    let result: Value
    for (const statement of node.body) {
      result = yield* evaluate(statement, context)
      if (result instanceof ReturnValue || result instanceof TailCallReturnValue) {
        break
      }
    }
    return result
  }
}

export function* evaluate(node: es.Node, context: Context) {
  yield* visit(context, node)
  const result = yield* evaluators[node.type](node, context)
  yield* leave(context)
  return result
}

export function* apply(
  context: Context,
  fun: ArrowClosure | Closure | Value,
  args: Value[],
  node?: es.CallExpression,
  thisContext?: Value
) {
  let result: Value
  let total = 0

  while (!(result instanceof ReturnValue)) {
    if (fun instanceof Closure) {
      checkNumberOfArguments(context, fun, args, node!)
      const frame = createFrame(fun, args, node)
      frame.thisContext = thisContext
      if (result instanceof TailCallReturnValue) {
        replaceFrame(context, frame)
      } else {
        pushFrame(context, frame)
        total++
      }
      result = yield* evaluate(fun.node.body, context)
      if (result instanceof TailCallReturnValue) {
        fun = result.callee
        node = result.node
        args = result.args
      } else if (!(result instanceof ReturnValue)) {
        // No Return Value, set it as undefined
        result = new ReturnValue(undefined)
      }
    } else if (fun instanceof ArrowClosure) {
      checkNumberOfArguments(context, fun, args, node!)
      const frame = createFrame(fun, args, node)
      frame.thisContext = thisContext
      if (result instanceof TailCallReturnValue) {
        replaceFrame(context, frame)
      } else {
        pushFrame(context, frame)
        total++
      }
      result = new ReturnValue(yield* evaluate(fun.node.body, context))
    } else if (typeof fun === 'function') {
      try {
        const as = args.map(a => toJS(a, context))
        result = fun.apply(thisContext, as)
        break
      } catch (e) {
        // Recover from exception
        const globalFrame = context.runtime.frames[context.runtime.frames.length - 1]
        context.runtime.frames = [globalFrame]
        const loc = node ? node.loc! : constants.UNKNOWN_LOCATION
        handleError(context, new errors.ExceptionError(e, loc))
        result = undefined
      }
    } else {
      handleError(context, new errors.CallingNonFunctionValue(fun, node))
      result = undefined
      break
    }
  }
  // Unwraps return value and release stack frame
  if (result instanceof ReturnValue) {
    result = result.value
  }
  for (let i = 1; i <= total; i++) {
    popFrame(context)
  }
  return result
}<|MERGE_RESOLUTION|>--- conflicted
+++ resolved
@@ -358,18 +358,6 @@
     return new BreakValue()
   },
   ForStatement: function*(node: es.ForStatement, context: Context) {
-<<<<<<< HEAD
-    // Check that all 3 expressions are not empty in a for loop
-    const missing_parts = ["init", "test", "update"].filter(
-      part => node[part] === null
-    );
-    if (missing_parts.length > 0) {
-      const error = new errors.EmptyForExpression(node, missing_parts)
-      handleError(context, error)
-    }
-
-=======
->>>>>>> bb3316d1
     // Create a new block scope for the loop variables
     const loopFrame = createBlockFrame(context, "forLoopFrame")
     pushFrame(context, loopFrame)
