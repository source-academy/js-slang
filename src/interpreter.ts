--- conflicted
+++ resolved
@@ -313,14 +313,7 @@
     let test = node.test ? yield* evaluate(node.test, context) : true
     let value
     while (test) {
-<<<<<<< HEAD
       const parentFrame = currentFrame(context)
-=======
-
-      // new frame for each iteration's closure
-      const freshlyBoundFrame = createBlockFrame(context, [], [])
-      // new frame for body of the loop
->>>>>>> bad96f74
       const bodyFrame = createBlockFrame(context, [], []);
 
       // new frame for each iteration's closure, if variables have been declared.
@@ -332,12 +325,10 @@
       }
       // new frame for body block of the loop
       pushFrame(context, bodyFrame)
-
       value = yield* evaluate(node.body, context)
 
       // Remove block context
       popFrame(context);
-<<<<<<< HEAD
       // Remove newly bound frame if variables have been declared.
       if (hasDeclaration) {
         // copy the the declared variables back into the parent frame.
@@ -345,12 +336,6 @@
         popFrame(context)
       }
 
-=======
-
-      // Remove fresh frame context
-      popFrame(context);
-      
->>>>>>> bad96f74
       if (value instanceof ContinueValue) {
         value = undefined
       }
