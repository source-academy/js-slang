/* tslint:disable: max-classes-per-file */
/* tslint:disable: object-literal-shorthand*/
import * as es from 'estree'
import * as constants from './constants'
import * as errors from './interpreter-errors'
import { Closure, Context, Environment, ErrorSeverity, Frame, SourceError, Value } from './types'
import { createNode } from './utils/node'
import * as rttc from './utils/rttc'

class ReturnValue {
  constructor(public value: Value) {}
}

class BreakValue {}

class ContinueValue {}

class TailCallReturnValue {
  constructor(public callee: Closure, public args: Value[], public node: es.CallExpression) {}
}

const createFrame = (
  closure: Closure,
  args: Value[],
  callExpression?: es.CallExpression
): Frame => {
  const frame: Frame = {
    name: closure.functionName, // TODO: Change this
    parent: closure.frame,
    environment: {}
  }
  if (callExpression) {
    frame.callExpression = {
      ...callExpression,
      arguments: args.map(a => createNode(a) as es.Expression)
    }
  }
  closure.node.params.forEach((param, index) => {
    const ident = param as es.Identifier
    frame.environment[ident.name] = args[index]
  })
  return frame
}
const createBlockFrame = (
  context: Context,
  name = 'blockFrame',
  environment: Environment = {}
): Frame => {
  return {
    name,
    parent: currentFrame(context),
    environment,
    thisContext: context
  }
}

const handleError = (context: Context, error: SourceError) => {
  context.errors.push(error)
  if (error.severity === ErrorSeverity.ERROR) {
    const globalFrame = context.runtime.frames[context.runtime.frames.length - 1]
    context.runtime.frames = [globalFrame]
    throw error
  } else {
    return context
  }
}

const HOISTED_BUT_NOT_YET_ASSIGNED = Symbol('Used to implement hoisting')

function hoistIdentifier(context: Context, name: string, node: es.Node) {
  const frame = currentFrame(context)
  if (frame.environment.hasOwnProperty(name)) {
    handleError(context, new errors.VariableRedeclaration(node, name))
  }
  frame.environment[name] = HOISTED_BUT_NOT_YET_ASSIGNED
  return frame
}
function hoistVariableDeclarations(context: Context, node: es.VariableDeclaration) {
  for (const declaration of node.declarations) {
    hoistIdentifier(context, (declaration.id as es.Identifier).name, node)
  }
}
function hoistFunctionsAndVariableDeclarationsIdentifiers(
  context: Context,
  node: es.BlockStatement
) {
  for (const statement of node.body) {
    switch (statement.type) {
      case 'VariableDeclaration':
        hoistVariableDeclarations(context, statement)
        break
      case 'FunctionDeclaration':
        hoistIdentifier(context, (statement.id as es.Identifier).name, node)
        break
    }
  }
}

function defineVariable(context: Context, name: string, value: Value, constant = false) {
  const frame = context.runtime.frames[0]

  if (frame.environment[name] !== HOISTED_BUT_NOT_YET_ASSIGNED) {
    handleError(context, new errors.VariableRedeclaration(context.runtime.nodes[0]!, name))
  }

  Object.defineProperty(frame.environment, name, {
    value,
    writable: !constant,
    enumerable: true
  })

  return frame
}

function* visit(context: Context, node: es.Node) {
  context.runtime.nodes.unshift(node)
  yield context
}
function* leave(context: Context) {
  context.runtime.nodes.shift()
  yield context
}
const currentFrame = (context: Context) => context.runtime.frames[0]
const replaceFrame = (context: Context, frame: Frame) => (context.runtime.frames[0] = frame)
const popFrame = (context: Context) => context.runtime.frames.shift()
const pushFrame = (context: Context, frame: Frame) => context.runtime.frames.unshift(frame)

const getVariable = (context: Context, name: string) => {
  let frame: Frame | null = context.runtime.frames[0]
  while (frame) {
    if (frame.environment.hasOwnProperty(name)) {
      if (frame.environment[name] === HOISTED_BUT_NOT_YET_ASSIGNED) {
        handleError(context, new errors.UnassignedVariable(name, context.runtime.nodes[0]))
      } else {
        return frame.environment[name]
      }
    } else {
      frame = frame.parent
    }
  }
  handleError(context, new errors.UndefinedVariable(name, context.runtime.nodes[0]))
}
const setVariable = (context: Context, name: string, value: any) => {
  let frame: Frame | null = context.runtime.frames[0]
  while (frame) {
    if (frame.environment.hasOwnProperty(name)) {
      if (frame.environment[name] === HOISTED_BUT_NOT_YET_ASSIGNED) {
        break
      }
      const descriptors = Object.getOwnPropertyDescriptors(frame.environment)
      if (descriptors[name].writable) {
        frame.environment[name] = value
        return
      }
      const error = new errors.ConstAssignment(context.runtime.nodes[0]!, name)
      handleError(context, error)
    } else {
      frame = frame.parent
    }
  }
  handleError(context, new errors.UndefinedVariable(name, context.runtime.nodes[0]))
}

const checkNumberOfArguments = (
  context: Context,
  callee: Closure,
  args: Value[],
  exp: es.CallExpression
) => {
  if (callee.node.params.length !== args.length) {
    const error = new errors.InvalidNumberOfArguments(exp, callee.node.params.length, args.length)
    handleError(context, error)
  }
}

function* getArgs(context: Context, call: es.CallExpression) {
  const args = []
  for (const arg of call.arguments) {
    args.push(yield* evaluate(arg, context))
  }
  return args
}

function transformLogicalExpression(node: es.LogicalExpression): es.ConditionalExpression {
  if (node.operator === '&&') {
    return {
      type: 'ConditionalExpression',
      test: node.left,
      consequent: node.right,
      alternate: createNode(false)
    } as es.ConditionalExpression
  } else {
    return {
      type: 'ConditionalExpression',
      test: node.left,
      consequent: createNode(true),
      alternate: node.right
    } as es.ConditionalExpression
  }
}

function* reduceIf(node: es.IfStatement | es.ConditionalExpression, context: Context) {
  const test = yield* evaluate(node.test, context)

  const error = rttc.checkIfStatement(context, test)
  if (error) {
    handleError(context, error)
    return undefined
  }

  return test ? node.consequent : node.alternate
}

export type Evaluator<T extends es.Node> = (node: T, context: Context) => IterableIterator<Value>

/**
 * WARNING: Do not use object literal shorthands, e.g.
 *   {
 *     *Literal(node: es.Literal, ...) {...},
 *     *ThisExpression(node: es.ThisExpression, ..._ {...},
 *     ...
 *   }
 * They do not minify well, raising uncaught syntax errors in production.
 * See: https://github.com/webpack/webpack/issues/7566
 */
export const evaluators: { [nodeType: string]: Evaluator<es.Node> } = {
  /** Simple Values */
  Literal: function*(node: es.Literal, context: Context) {
    return node.value
  },
  ThisExpression: function*(node: es.ThisExpression, context: Context) {
    return context.runtime.frames[0].thisContext
  },
  ArrayExpression: function*(node: es.ArrayExpression, context: Context) {
    const res = []
    for (const n of node.elements) {
      res.push(yield* evaluate(n, context))
    }
    return res
  },
  FunctionExpression: function*(node: es.FunctionExpression, context: Context) {
    return new Closure(node, currentFrame(context), context)
  },
  ArrowFunctionExpression: function*(node: es.ArrowFunctionExpression, context: Context) {
    return Closure.makeFromArrowFunction(node, currentFrame(context), context)
  },
  Identifier: function*(node: es.Identifier, context: Context) {
    return getVariable(context, node.name)
  },
  CallExpression: function*(node: es.CallExpression, context: Context) {
    const callee = yield* evaluate(node.callee, context)
    const args = yield* getArgs(context, node)
    let thisContext
    if (node.callee.type === 'MemberExpression') {
      thisContext = yield* evaluate(node.callee.object, context)
    }
    const result = yield* apply(context, callee, args, node, thisContext)
    return result
  },
  NewExpression: function*(node: es.NewExpression, context: Context) {
    const callee = yield* evaluate(node.callee, context)
    const args = []
    for (const arg of node.arguments) {
      args.push(yield* evaluate(arg, context))
    }
    const obj: Value = {}
    if (callee instanceof Closure) {
      obj.__proto__ = callee.fun.prototype
      callee.fun.apply(obj, args)
    } else {
      obj.__proto__ = callee.prototype
      callee.apply(obj, args)
    }
    return obj
  },
  UnaryExpression: function*(node: es.UnaryExpression, context: Context) {
    const value = yield* evaluate(node.argument, context)

    const error = rttc.checkUnaryExpression(context, node.operator, value)
    if (error) {
      handleError(context, error)
      return undefined
    }

    if (node.operator === '!') {
      return !value
    } else if (node.operator === '-') {
      return -value
    } else {
      return +value
    }
  },
  BinaryExpression: function*(node: es.BinaryExpression, context: Context) {
    let left = yield* evaluate(node.left, context)
    let right = yield* evaluate(node.right, context)

    const error = rttc.checkBinaryExpression(context, node.operator, left, right)
    if (error) {
      handleError(context, error)
      return undefined
    }
    let result
    switch (node.operator) {
      case '+':
<<<<<<< HEAD
        result = left + right
=======
        {
          const isLeftString = typeof left === 'string'
          const isRightString = typeof right === 'string'
          if (isLeftString && !isRightString) {
            right = toString(right)
          } else if (isRightString && !isLeftString) {
            left = toString(left)
          }
          result = left + right
        }
>>>>>>> f6faa57a
        break
      case '-':
        result = left - right
        break
      case '*':
        result = left * right
        break
      case '/':
        result = left / right
        break
      case '%':
        result = left % right
        break
      case '===':
        result = left === right
        break
      case '!==':
        result = left !== right
        break
      case '<=':
        result = left <= right
        break
      case '<':
        result = left < right
        break
      case '>':
        result = left > right
        break
      case '>=':
        result = left >= right
        break
      default:
        result = undefined
    }
    return result
  },
  ConditionalExpression: function*(node: es.ConditionalExpression, context: Context) {
    return yield* this.IfStatement(node, context)
  },
  LogicalExpression: function*(node: es.LogicalExpression, context: Context) {
    return yield* this.ConditionalExpression(transformLogicalExpression(node), context)
  },
  VariableDeclaration: function*(node: es.VariableDeclaration, context: Context) {
    const declaration = node.declarations[0]
    const constant = node.kind === 'const'
    const id = declaration.id as es.Identifier
    const value = yield* evaluate(declaration.init!, context)
    defineVariable(context, id.name, value, constant)
    return undefined
  },
  ContinueStatement: function*(node: es.ContinueStatement, context: Context) {
    return new ContinueValue()
  },
  BreakStatement: function*(node: es.BreakStatement, context: Context) {
    return new BreakValue()
  },
  ForStatement: function*(node: es.ForStatement, context: Context) {
    // Create a new block scope for the loop variables
    const loopFrame = createBlockFrame(context, 'forLoopFrame')
    pushFrame(context, loopFrame)

    const initNode = node.init!
    const testNode = node.test!
    const updateNode = node.update!
    if (initNode.type === 'VariableDeclaration') {
      hoistVariableDeclarations(context, initNode)
    }
    yield* evaluate(initNode, context)

    let value
    while (yield* evaluate(testNode, context)) {
      // create block context and shallow copy loop frame environment
      // see https://www.ecma-international.org/ecma-262/6.0/#sec-for-statement-runtime-semantics-labelledevaluation
      // and https://hacks.mozilla.org/2015/07/es6-in-depth-let-and-const/
      // We copy this as a const to avoid ES6 funkiness when mutating loop vars
      // https://github.com/source-academy/js-slang/issues/65#issuecomment-425618227
      const frame = createBlockFrame(context, 'forBlockFrame')
      pushFrame(context, frame)
      for (const name in loopFrame.environment) {
        if (loopFrame.environment.hasOwnProperty(name)) {
          hoistIdentifier(context, name, node)
          defineVariable(context, name, loopFrame.environment[name], true)
        }
      }

      value = yield* evaluate(node.body, context)

      // Remove block context
      popFrame(context)
      if (value instanceof ContinueValue) {
        value = undefined
      }
      if (value instanceof BreakValue) {
        value = undefined
        break
      }
      if (value instanceof ReturnValue || value instanceof TailCallReturnValue) {
        break
      }

      yield* evaluate(updateNode, context)
    }

    popFrame(context)

    return value
  },
  MemberExpression: function*(node: es.MemberExpression, context: Context) {
    let obj = yield* evaluate(node.object, context)
    if (obj instanceof Closure) {
      obj = obj.fun
    }
    let prop
    if (node.computed) {
      prop = yield* evaluate(node.property, context)
    } else {
      prop = (node.property as es.Identifier).name
    }
    try {
      return obj[prop]
    } catch {
      handleError(context, new errors.GetPropertyError(node, obj, prop))
    }
  },
  AssignmentExpression: function*(node: es.AssignmentExpression, context: Context) {
    if (node.left.type === 'MemberExpression') {
      const left = node.left
      const obj = yield* evaluate(left.object, context)
      let prop
      if (left.computed) {
        prop = yield* evaluate(left.property, context)
      } else {
        prop = (left.property as es.Identifier).name
      }
      const val = yield* evaluate(node.right, context)
      try {
        obj[prop] = val
      } catch {
        handleError(context, new errors.SetPropertyError(node, obj, prop))
      }
      return val
    }
    const id = node.left as es.Identifier
    // Make sure it exist
    const value = yield* evaluate(node.right, context)
    setVariable(context, id.name, value)
    return value
  },
  FunctionDeclaration: function*(node: es.FunctionDeclaration, context: Context) {
    const id = node.id as es.Identifier
    // tslint:disable-next-line:no-any
    const closure = new Closure(node as any, currentFrame(context), context)
    defineVariable(context, id.name, closure, true)
    return undefined
  },
  IfStatement: function*(node: es.IfStatement | es.ConditionalExpression, context: Context) {
    return yield* evaluate(yield* reduceIf(node, context), context)
  },
  ExpressionStatement: function*(node: es.ExpressionStatement, context: Context) {
    return yield* evaluate(node.expression, context)
  },
  ReturnStatement: function*(node: es.ReturnStatement, context: Context) {
    let returnExpression = node.argument!

    // If we have a conditional expression, reduce it until we get something else
    while (
      returnExpression.type === 'LogicalExpression' ||
      returnExpression.type === 'ConditionalExpression'
    ) {
      if (returnExpression.type === 'LogicalExpression') {
        returnExpression = transformLogicalExpression(returnExpression)
      }
      returnExpression = yield* reduceIf(returnExpression, context)
    }

    // If we are now left with a CallExpression, then we use TCO
    if (returnExpression.type === 'CallExpression') {
      const callee = yield* evaluate(returnExpression.callee, context)
      const args = yield* getArgs(context, returnExpression)
      return new TailCallReturnValue(callee, args, returnExpression)
    } else {
      return new ReturnValue(yield* evaluate(returnExpression, context))
    }
  },
  WhileStatement: function*(node: es.WhileStatement, context: Context) {
    let value: any // tslint:disable-line
    while (
      // tslint:disable-next-line
      (yield* evaluate(node.test, context)) &&
      !(value instanceof ReturnValue) &&
      !(value instanceof BreakValue) &&
      !(value instanceof TailCallReturnValue)
    ) {
      value = yield* evaluate(node.body, context)
    }
    if (value instanceof BreakValue) {
      return undefined
    }
    return value
  },
  ObjectExpression: function*(node: es.ObjectExpression, context: Context) {
    const obj = {}
    for (const prop of node.properties) {
      let key
      if (prop.key.type === 'Identifier') {
        key = prop.key.name
      } else {
        key = yield* evaluate(prop.key, context)
      }
      obj[key] = yield* evaluate(prop.value, context)
    }
    return obj
  },
  BlockStatement: function*(node: es.BlockStatement, context: Context) {
    let result: Value

    // Create a new frame (block scoping)
    const frame = createBlockFrame(context, 'blockFrame')
    pushFrame(context, frame)
    hoistFunctionsAndVariableDeclarationsIdentifiers(context, node)

    for (const statement of node.body) {
      result = yield* evaluate(statement, context)
      if (
        result instanceof ReturnValue ||
        result instanceof TailCallReturnValue ||
        result instanceof BreakValue ||
        result instanceof ContinueValue
      ) {
        break
      }
    }
    popFrame(context)
    return result
  },
  Program: function*(node: es.BlockStatement, context: Context) {
    hoistFunctionsAndVariableDeclarationsIdentifiers(context, node)
    let result: Value
    for (const statement of node.body) {
      result = yield* evaluate(statement, context)
      if (result instanceof ReturnValue || result instanceof TailCallReturnValue) {
        break
      }
    }
    return result
  }
}

export function* evaluate(node: es.Node, context: Context) {
  yield* visit(context, node)
  const result = yield* evaluators[node.type](node, context)
  yield* leave(context)
  return result
}

export function* apply(
  context: Context,
  fun: Closure | Value,
  args: Value[],
  node?: es.CallExpression,
  thisContext?: Value
) {
  let result: Value
  let total = 0

  while (!(result instanceof ReturnValue)) {
    if (fun instanceof Closure) {
      checkNumberOfArguments(context, fun, args, node!)
      const frame = createFrame(fun, args, node)
      frame.thisContext = thisContext
      if (result instanceof TailCallReturnValue) {
        replaceFrame(context, frame)
      } else {
        pushFrame(context, frame)
        total++
      }
      result = yield* evaluate(fun.node.body, context)
      if (result instanceof TailCallReturnValue) {
        fun = result.callee
        node = result.node
        args = result.args
      } else if (!(result instanceof ReturnValue)) {
        // No Return Value, set it as undefined
        result = new ReturnValue(undefined)
      }
    } else if (typeof fun === 'function') {
      try {
        result = fun.apply(thisContext, args)
        break
      } catch (e) {
        // Recover from exception
        const globalFrame = context.runtime.frames[context.runtime.frames.length - 1]
        context.runtime.frames = [globalFrame]
        const loc = node ? node.loc! : constants.UNKNOWN_LOCATION
        if (!(e instanceof errors.RuntimeSourceError)) {
          // The error could've arisen when the builtin called a source function which errored.
          // If the cause was a source error, we don't want to include the error.
          // However if the error came from the builtin itself, we need to handle it.
          handleError(context, new errors.ExceptionError(e, loc))
        }
        result = undefined
        throw e
      }
    } else {
      handleError(context, new errors.CallingNonFunctionValue(fun, node))
      result = undefined
      break
    }
  }
  // Unwraps return value and release stack frame
  if (result instanceof ReturnValue) {
    result = result.value
  }
  for (let i = 1; i <= total; i++) {
    popFrame(context)
  }
  return result
}<|MERGE_RESOLUTION|>--- conflicted
+++ resolved
@@ -302,20 +302,7 @@
     let result
     switch (node.operator) {
       case '+':
-<<<<<<< HEAD
         result = left + right
-=======
-        {
-          const isLeftString = typeof left === 'string'
-          const isRightString = typeof right === 'string'
-          if (isLeftString && !isRightString) {
-            right = toString(right)
-          } else if (isRightString && !isLeftString) {
-            left = toString(left)
-          }
-          result = left + right
-        }
->>>>>>> f6faa57a
         break
       case '-':
         result = left - right
