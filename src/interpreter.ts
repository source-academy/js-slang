/* tslint:disable: max-classes-per-file */
/* tslint:disable: object-literal-shorthand*/
import * as es from 'estree'
import * as constants from './constants'
import { toJS } from './interop'
import * as errors from './interpreter-errors'
import { ArrowClosure, Closure, Context, ErrorSeverity, Frame, SourceError, Value } from './types'
import { createNode } from './utils/node'
import * as rttc from './utils/rttc'

class ReturnValue {
  constructor(public value: Value) {}
}

class BreakValue {}

class ContinueValue {}

class TailCallReturnValue {
  constructor(public callee: Closure, public args: Value[], public node: es.CallExpression) {}
}

const createFrame = (
  closure: ArrowClosure | Closure,
  args: Value[],
  callExpression?: es.CallExpression
): Frame => {
  const frame: Frame = {
    name: closure.name, // TODO: Change this
    parent: closure.frame,
    environment: {}
  }
  if (callExpression) {
    frame.callExpression = {
      ...callExpression,
      arguments: args.map(a => createNode(a) as es.Expression)
    }
  }
  closure.node.params.forEach((param, index) => {
    const ident = param as es.Identifier
    frame.environment[ident.name] = args[index]
  })
  return frame
}

const createBlockFrame = (
  context: Context,
  vars: es.Identifier[],
  args: Value[],
): Frame => {
  const frame: Frame = {
    name: 'ifStatementBlock',
    parent: currentFrame(context),
    environment: {},
    thisContext: context
  }
  return frame
}

const handleError = (context: Context, error: SourceError) => {
  context.errors.push(error)
  if (error.severity === ErrorSeverity.ERROR) {
    const globalFrame = context.runtime.frames[context.runtime.frames.length - 1]
    context.runtime.frames = [globalFrame]
    throw error
  } else {
    return context
  }
}

function defineVariable(context: Context, name: string, value: Value) {
  const frame = context.runtime.frames[0]

  if (frame.environment.hasOwnProperty(name)) {
    handleError(context, new errors.VariableRedeclaration(context.runtime.nodes[0]!, name))
  }

  frame.environment[name] = value

  return frame
}
function* visit(context: Context, node: es.Node) {
  context.runtime.nodes.unshift(node)
  yield context
}
function* leave(context: Context) {
  context.runtime.nodes.shift()
  yield context
}
const currentFrame = (context: Context) => context.runtime.frames[0]
const replaceFrame = (context: Context, frame: Frame) => (context.runtime.frames[0] = frame)
const popFrame = (context: Context) => context.runtime.frames.shift()
const pushFrame = (context: Context, frame: Frame) => context.runtime.frames.unshift(frame)

const getVariable = (context: Context, name: string) => {
  let frame: Frame | null = context.runtime.frames[0]
  while (frame) {
    if (frame.environment.hasOwnProperty(name)) {
      return frame.environment[name]
    } else {
      frame = frame.parent
    }
  }
  handleError(context, new errors.UndefinedVariable(name, context.runtime.nodes[0]))
}

const setVariable = (context: Context, name: string, value: any) => {
  let frame: Frame | null = context.runtime.frames[0]
  while (frame) {
    if (frame.environment.hasOwnProperty(name)) {
      frame.environment[name] = value
      return
    } else {
      frame = frame.parent
    }
  }
  handleError(context, new errors.UndefinedVariable(name, context.runtime.nodes[0]))
}

const checkNumberOfArguments = (
  context: Context,
  callee: ArrowClosure | Closure,
  args: Value[],
  exp: es.CallExpression
) => {
  if (callee.node.params.length !== args.length) {
    const error = new errors.InvalidNumberOfArguments(exp, callee.node.params.length, args.length)
    handleError(context, error)
  }
}

function* getArgs(context: Context, call: es.CallExpression) {
  const args = []
  for (const arg of call.arguments) {
    args.push(yield* evaluate(arg, context))
  }
  return args
}

export type Evaluator<T extends es.Node> = (node: T, context: Context) => IterableIterator<Value>

/**
 * WARNING: Do not use object literal shorthands, e.g.
 *   {
 *     *Literal(node: es.Literal, ...) {...},
 *     *ThisExpression(node: es.ThisExpression, ..._ {...},
 *     ...
 *   }
 * They do not minify well, raising uncaught syntax errors in production.
 * See: https://github.com/webpack/webpack/issues/7566
 */
export const evaluators: { [nodeType: string]: Evaluator<es.Node> } = {
  /** Simple Values */
  Literal: function*(node: es.Literal, context: Context) {
    return node.value
  },
  ThisExpression: function*(node: es.ThisExpression, context: Context) {
    return context.runtime.frames[0].thisContext
  },
  ArrayExpression: function*(node: es.ArrayExpression, context: Context) {
    const res = []
    for (const n of node.elements) {
      res.push(yield* evaluate(n, context))
    }
    return res
  },
  FunctionExpression: function*(node: es.FunctionExpression, context: Context) {
    return new Closure(node, currentFrame(context), context)
  },
  ArrowFunctionExpression: function*(node: es.Function, context: Context) {
    return new ArrowClosure(node, currentFrame(context), context)
  },
  Identifier: function*(node: es.Identifier, context: Context) {
    return getVariable(context, node.name)
  },
  CallExpression: function*(node: es.CallExpression, context: Context) {
    const callee = yield* evaluate(node.callee, context)
    const args = yield* getArgs(context, node)
    let thisContext
    if (node.callee.type === 'MemberExpression') {
      thisContext = yield* evaluate(node.callee.object, context)
    }
    const result = yield* apply(context, callee, args, node, thisContext)
    return result
  },
  NewExpression: function*(node: es.NewExpression, context: Context) {
    const callee = yield* evaluate(node.callee, context)
    const args = []
    for (const arg of node.arguments) {
      args.push(yield* evaluate(arg, context))
    }
    const obj: Value = {}
    if (callee instanceof Closure) {
      obj.__proto__ = callee.fun.prototype
      callee.fun.apply(obj, args)
    } else {
      obj.__proto__ = callee.prototype
      callee.apply(obj, args)
    }
    return obj
  },
  UnaryExpression: function*(node: es.UnaryExpression, context: Context) {
    const value = yield* evaluate(node.argument, context)

    const error = rttc.checkUnaryExpression(context, node.operator, value)
    if (error) {
      handleError(context, error)
      return undefined
    }

    if (node.operator === '!') {
      return !value
    } else if (node.operator === '-') {
      return -value
    } else {
      return +value
    }
  },
  BinaryExpression: function*(node: es.BinaryExpression, context: Context) {
    const left = yield* evaluate(node.left, context)
    const right = yield* evaluate(node.right, context)

    const error = rttc.checkBinaryExpression(context, node.operator, left, right)
    if (error) {
      handleError(context, error)
      return undefined
    }

    let result
    switch (node.operator) {
      case '+':
        result = left + right
        break
      case '-':
        result = left - right
        break
      case '*':
        result = left * right
        break
      case '/':
        result = left / right
        break
      case '%':
        result = left % right
        break
      case '===':
        result = left === right
        break
      case '!==':
        result = left !== right
        break
      case '<=':
        result = left <= right
        break
      case '<':
        result = left < right
        break
      case '>':
        result = left > right
        break
      case '>=':
        result = left >= right
        break
      default:
        result = undefined
    }
    return result
  },
  ConditionalExpression: function*(node: es.ConditionalExpression, context: Context) {
    return yield* this.IfStatement(node, context)
  },
  LogicalExpression: function*(node: es.LogicalExpression, context: Context) {
    const left = yield* evaluate(node.left, context)
    let error = rttc.checkLogicalExpression(context, left, true)
    if (error) {
      handleError(context, error)
      return undefined
    } else if ((node.operator === '&&' && left) || (node.operator === '||' && !left)) {
      // only evaluate right if required (lazy); but when we do, check typeof right
      const right = yield* evaluate(node.right, context)
      error = rttc.checkLogicalExpression(context, left, right)
      if (error) {
        handleError(context, error)
        return undefined
      } else {
        return right
      }
    } else {
      return left
    }
  },
  VariableDeclaration: function*(node: es.VariableDeclaration, context: Context) {
    const declaration = node.declarations[0]
    const id = declaration.id as es.Identifier
    const value = yield* evaluate(declaration.init!, context)
    defineVariable(context, id.name, value)
    return undefined
  },
  ContinueStatement: function*(node: es.ContinueStatement, context: Context) {
    return new ContinueValue()
  },
  BreakStatement: function*(node: es.BreakStatement, context: Context) {
    return new BreakValue()
  },
  ForStatement: function*(node: es.ForStatement, context: Context) {
    if (node.init) {
      // Create a new block scope for the loop variables
      const frame = createBlockFrame(context, [], [])
      pushFrame(context, frame)
      yield* evaluate(node.init, context)
    }
    let test = node.test ? yield* evaluate(node.test, context) : true
    let value
    while (test) {
<<<<<<< HEAD
      // new frame for each iteration's closure
      const freshlyBoundFrame = createBlockFrame(context, [], [])
      // new frame for body of the loop
      const bodyFrame = createBlockFrame(context, [], []);

      // copy any declared variables during init into the new frame
      freshlyBoundFrame.environment = {...currentFrame(context).environment}
      pushFrame(context, freshlyBoundFrame)

      pushFrame(context, bodyFrame)
=======
      // create block context
      const frame = createBlockFrame(context, [], [])
      pushFrame(context, frame)

>>>>>>> eb6d296c
      value = yield* evaluate(node.body, context)

      // Remove block context
      popFrame(context);
<<<<<<< HEAD
      // Remove fresh frame context
      popFrame(context);
=======
>>>>>>> eb6d296c
      if (value instanceof ContinueValue) {
        value = undefined
      }
      if (value instanceof BreakValue) {
        value = undefined
        break
      }
      if (value instanceof ReturnValue) {
        break
      }
      if (node.update) {
        yield* evaluate(node.update, context)
      }
      test = node.test ? yield* evaluate(node.test, context) : true
    }
    // pop the loop var context if we added it
    if (node.init) {
      console.log('init context pop')
      popFrame(context);
    }

    if (value instanceof BreakValue) {
      return undefined
    }
    return value
  },
  MemberExpression: function*(node: es.MemberExpression, context: Context) {
    let obj = yield* evaluate(node.object, context)
    if (obj instanceof Closure) {
      obj = obj.fun
    }
    if (node.computed) {
      const prop = yield* evaluate(node.property, context)
      return obj[prop]
    } else {
      const name = (node.property as es.Identifier).name
      if (name === 'prototype') {
        return obj.prototype
      } else {
        return obj[name]
      }
    }
  },
  AssignmentExpression: function*(node: es.AssignmentExpression, context: Context) {
    if (node.left.type === 'MemberExpression') {
      const left = node.left
      const obj = yield* evaluate(left.object, context)
      let prop
      if (left.computed) {
        prop = yield* evaluate(left.property, context)
      } else {
        prop = (left.property as es.Identifier).name
      }
      const val = yield* evaluate(node.right, context)
      obj[prop] = val
      return val
    }
    const id = node.left as es.Identifier
    // Make sure it exist
    const value = yield* evaluate(node.right, context)
    setVariable(context, id.name, value)
    return value
  },
  FunctionDeclaration: function*(node: es.FunctionDeclaration, context: Context) {
    const id = node.id as es.Identifier
    // tslint:disable-next-line:no-any
    const closure = new Closure(node as any, currentFrame(context), context)
    defineVariable(context, id.name, closure)
    return undefined
  },
  *IfStatement(node: es.IfStatement, context: Context) {
    const test = yield* evaluate(node.test, context)

    const error = rttc.checkIfStatement(context, test)
    if (error) {
      handleError(context, error)
      return undefined
    }

    // Create a new frame (block scoping)
    const frame = createBlockFrame(context, [], [])
    pushFrame(context, frame)

    if (test) {
      const result = yield* evaluate(node.consequent, context)
      popFrame(context)
      return result
    } else if (node.alternate) {
      const result = yield* evaluate(node.alternate, context)
      popFrame(context)
      return result
    } else {
      return undefined
    }
  },
  ExpressionStatement: function*(node: es.ExpressionStatement, context: Context) {
    return yield* evaluate(node.expression, context)
  },
  *ReturnStatement(node: es.ReturnStatement, context: Context) {
    if (node.argument) {
      if (node.argument.type === 'CallExpression') {
        const callee = yield* evaluate(node.argument.callee, context)
        const args = yield* getArgs(context, node.argument)
        return new TailCallReturnValue(callee, args, node.argument)
      } else {
        return new ReturnValue(yield* evaluate(node.argument, context))
      }
    } else {
      return new ReturnValue(undefined)
    }
  },
  WhileStatement: function*(node: es.WhileStatement, context: Context) {
    let value: any // tslint:disable-line
    let test
    while (
      // tslint:disable-next-line
      (test = yield* evaluate(node.test, context)) &&
      !(value instanceof ReturnValue) &&
      !(value instanceof BreakValue) &&
      !(value instanceof TailCallReturnValue)
    ) {
      // Create a new frame (block scoping)
      const frame = createBlockFrame(context, [], [])
      pushFrame(context, frame)

      value = yield* evaluate(node.body, context)

      popFrame(context)
    }
    if (value instanceof BreakValue) {
      return undefined
    }
    return value
  },
  ObjectExpression: function*(node: es.ObjectExpression, context: Context) {
    const obj = {}
    for (const prop of node.properties) {
      let key
      if (prop.key.type === 'Identifier') {
        key = prop.key.name
      } else {
        key = yield* evaluate(prop.key, context)
      }
      obj[key] = yield* evaluate(prop.value, context)
    }
    return obj
  },
  BlockStatement: function*(node: es.BlockStatement, context: Context) {
    let result: Value
    for (const statement of node.body) {
      result = yield* evaluate(statement, context)
      if (
        result instanceof ReturnValue ||
        result instanceof BreakValue ||
        result instanceof ContinueValue
      ) {
        break
      }
    }
    return result
  },
  Program: function*(node: es.BlockStatement, context: Context) {
    let result: Value
    for (const statement of node.body) {
      result = yield* evaluate(statement, context)
      if (result instanceof ReturnValue) {
        break
      }
    }
    return result
  }
}

export function* evaluate(node: es.Node, context: Context) {
  yield* visit(context, node)
  const result = yield* evaluators[node.type](node, context)
  yield* leave(context)
  return result
}

export function* apply(
  context: Context,
  fun: ArrowClosure | Closure | Value,
  args: Value[],
  node?: es.CallExpression,
  thisContext?: Value
) {
  let result: Value
  let total = 0

  while (!(result instanceof ReturnValue)) {
    if (fun instanceof Closure) {
      checkNumberOfArguments(context, fun, args, node!)
      const frame = createFrame(fun, args, node)
      frame.thisContext = thisContext
      if (result instanceof TailCallReturnValue) {
        replaceFrame(context, frame)
      } else {
        pushFrame(context, frame)
        total++
      }
      result = yield* evaluate(fun.node.body, context)
      if (result instanceof TailCallReturnValue) {
        fun = result.callee
        node = result.node
        args = result.args
      } else if (!(result instanceof ReturnValue)) {
        // No Return Value, set it as undefined
        result = new ReturnValue(undefined)
      }
    } else if (fun instanceof ArrowClosure) {
      checkNumberOfArguments(context, fun, args, node!)
      const frame = createFrame(fun, args, node)
      frame.thisContext = thisContext
      if (result instanceof TailCallReturnValue) {
        replaceFrame(context, frame)
      } else {
        pushFrame(context, frame)
        total++
      }
      result = new ReturnValue(yield* evaluate(fun.node.body, context))
    } else if (typeof fun === 'function') {
      try {
        const as = args.map(a => toJS(a, context))
        result = fun.apply(thisContext, as)
        break
      } catch (e) {
        // Recover from exception
        const globalFrame = context.runtime.frames[context.runtime.frames.length - 1]
        context.runtime.frames = [globalFrame]
        const loc = node ? node.loc! : constants.UNKNOWN_LOCATION
        handleError(context, new errors.ExceptionError(e, loc))
        result = undefined
      }
    } else {
      handleError(context, new errors.CallingNonFunctionValue(fun, node))
      result = undefined
      break
    }
  }
  // Unwraps return value and release stack frame
  if (result instanceof ReturnValue) {
    result = result.value
  }
  for (let i = 1; i <= total; i++) {
    popFrame(context)
  }
  return result
}<|MERGE_RESOLUTION|>--- conflicted
+++ resolved
@@ -312,7 +312,7 @@
     let test = node.test ? yield* evaluate(node.test, context) : true
     let value
     while (test) {
-<<<<<<< HEAD
+
       // new frame for each iteration's closure
       const freshlyBoundFrame = createBlockFrame(context, [], [])
       // new frame for body of the loop
@@ -323,21 +323,15 @@
       pushFrame(context, freshlyBoundFrame)
 
       pushFrame(context, bodyFrame)
-=======
-      // create block context
-      const frame = createBlockFrame(context, [], [])
-      pushFrame(context, frame)
-
->>>>>>> eb6d296c
+
       value = yield* evaluate(node.body, context)
 
       // Remove block context
       popFrame(context);
-<<<<<<< HEAD
+
       // Remove fresh frame context
       popFrame(context);
-=======
->>>>>>> eb6d296c
+      
       if (value instanceof ContinueValue) {
         value = undefined
       }
