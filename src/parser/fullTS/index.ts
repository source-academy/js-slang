import { parse as babelParse } from '@babel/parser'
import { createProjectSync, ts } from '@ts-morph/bootstrap'
import type { Program } from 'estree'
<<<<<<< HEAD
import type { Context } from '../..'
import * as TypedES from '../../typeChecker/tsESTree'
=======

import type { Context } from '../..'
import type * as TypedES from '../../typeChecker/tsESTree'
>>>>>>> f40371c9
import { removeTSNodes } from '../../typeChecker/typeErrorChecker'
import { FatalSyntaxError } from '../errors'
import { transformBabelASTToESTreeCompliantAST } from '../source/typed/utils'
import type { AcornOptions, Parser } from '../types'
import { defaultBabelOptions, positionToSourceLocation } from '../utils'

const IMPORT_TOP_LEVEL_ERROR =
  'An import declaration can only be used at the top level of a namespace or module.'
const START_OF_MODULE_ERROR = 'Cannot find module '

export class FullTSParser implements Parser<AcornOptions> {
  parse(
    programStr: string,
    context: Context,
    options?: Partial<AcornOptions>,
    throwOnError?: boolean
  ): Program | null {
    let code = ''
    // Add builtins to code
    // Each declaration is replaced with a single constant declaration with type `any`
    // to reduce evaluation time
    for (const builtin of context.nativeStorage.builtins) {
      code += `const ${builtin[0]}: any = 1\n`
    }
    // Add prelude functions to code
    // Each declaration is replaced with a single constant declaration with type `any`
    // to reduce evaluation time
    if (context.prelude) {
      const preludeFns = context.prelude.split('\nfunction ').slice(1)
      preludeFns.forEach(fnString => {
        const fnName = fnString.split('(')[0]
        // Functions in prelude that start with $ are not added
        if (fnName.startsWith('$')) {
          return
        }
        code += `const ${fnName}: any = 1\n`
      })
    }
    // Get line offset
    const lineOffset = code.split('\n').length - 1

    // Add program string to code string,
    // wrapping it in a block to allow redeclaration of variables
    code = code + '{' + programStr + '}'
    // Initialize file to analyze
    const project = createProjectSync({ useInMemoryFileSystem: true })
    const filename = 'program.ts'
    project.createSourceFile(filename, code)

    // Get TS diagnostics from file, formatted as TS error string
    const diagnostics = ts.getPreEmitDiagnostics(project.createProgram())
    const formattedString = project.formatDiagnosticsWithColorAndContext(diagnostics)

    // Reformat TS error string to Source error by getting line number using regex
    // This is because logic to retrieve line number is only present in
    // formatDiagnosticsWithColorAndContext and cannot be called directly
    const lineNumRegex = /(?<=\[7m)\d+/
    diagnostics.forEach(diagnostic => {
      const message = diagnostic.messageText.toString()
      // Ignore errors regarding imports
      // as TS does not have information about Source modules
      if (message === IMPORT_TOP_LEVEL_ERROR || message.startsWith(START_OF_MODULE_ERROR)) {
        return
      }
      const lineNumRegExpArr = lineNumRegex.exec(formattedString.split(message)[1])
      const lineNum = (lineNumRegExpArr === null ? 0 : parseInt(lineNumRegExpArr[0])) - lineOffset
      // Ignore any errors that occur in builtins/prelude (line number <= 0)
      if (lineNum <= 0) {
        return
      }
      const position = { line: lineNum, column: 0, offset: 0 }
      context.errors.push(new FatalSyntaxError(positionToSourceLocation(position), message))
    })

    if (context.errors.length > 0) {
      return null
    }

    // Parse code into Babel AST, which supports type syntax
    const ast = babelParse(programStr, {
      ...defaultBabelOptions,
      sourceFilename: options?.sourceFile,
      errorRecovery: throwOnError ?? true
    })

    if (ast.errors?.length) {
      ast.errors
        .filter(error => error instanceof SyntaxError)
        .forEach(error => {
          context.errors.push(
            new FatalSyntaxError(
              positionToSourceLocation((error as any).loc, options?.sourceFile),
              error.toString()
            )
          )
        })

      return null
    }

    // Transform Babel AST into ESTree AST
    const typedProgram: TypedES.Program = ast.program as TypedES.Program
    const transpiledProgram: Program = removeTSNodes(typedProgram)
    transformBabelASTToESTreeCompliantAST(transpiledProgram)

    return transpiledProgram
  }

  validate(_ast: Program, _context: Context, _throwOnError: boolean): boolean {
    return true
  }

  toString(): string {
    return 'FullTSParser'
  }
}<|MERGE_RESOLUTION|>--- conflicted
+++ resolved
@@ -1,14 +1,9 @@
 import { parse as babelParse } from '@babel/parser'
 import { createProjectSync, ts } from '@ts-morph/bootstrap'
 import type { Program } from 'estree'
-<<<<<<< HEAD
-import type { Context } from '../..'
-import * as TypedES from '../../typeChecker/tsESTree'
-=======
 
 import type { Context } from '../..'
 import type * as TypedES from '../../typeChecker/tsESTree'
->>>>>>> f40371c9
 import { removeTSNodes } from '../../typeChecker/typeErrorChecker'
 import { FatalSyntaxError } from '../errors'
 import { transformBabelASTToESTreeCompliantAST } from '../source/typed/utils'
