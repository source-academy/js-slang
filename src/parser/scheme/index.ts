--- conflicted
+++ resolved
@@ -1,11 +1,7 @@
 import type { Program } from 'estree'
 import { schemeParse } from '../../alt-langs/scheme/scm-slang/src'
-<<<<<<< HEAD
-import { Chapter, type Context } from '../../types'
-=======
 import type { Context } from '../../types'
 import { Chapter } from '../../langs'
->>>>>>> f40371c9
 import { FatalSyntaxError } from '../errors'
 import type { AcornOptions, Parser } from '../types'
 import { positionToSourceLocation } from '../utils'
