import { Program } from 'estree'

import { Context } from '..'
import { Chapter, Variant } from '../types'
import { FullJSParser } from './fullJS'
<<<<<<< HEAD
import { SchemeParser } from './scheme'
=======
import { FullTSParser } from './fullTS'
>>>>>>> 36164e6d
import { SourceParser } from './source'
import { SourceTypedParser } from './source/typed'
import { AcornOptions, Parser } from './types'

export function parse<TOptions extends AcornOptions>(
  programStr: string,
  context: Context,
  options?: Partial<TOptions>,
  throwOnError?: boolean
): Program | null {
  let parser: Parser<TOptions>
  switch (context.chapter) {
    case Chapter.SCHEME_1:
    case Chapter.SCHEME_2:
    case Chapter.SCHEME_3:
    case Chapter.SCHEME_4:
    case Chapter.FULL_SCHEME:
      parser = new SchemeParser(context.chapter);
      break
    case Chapter.PYTHON_1:
    case Chapter.FULL_JS:
      parser = new FullJSParser()
      break
    case Chapter.FULL_TS:
      parser = new FullTSParser()
      break
    default:
      switch (context.variant) {
        case Variant.TYPED:
          parser = new SourceTypedParser(context.chapter, context.variant)
          break
        default:
          parser = new SourceParser(context.chapter, context.variant)
      }
  }

  const ast: Program | null = parser.parse(programStr, context, options, throwOnError)
  const validAst: boolean = !!ast && parser.validate(ast, context, throwOnError)

  return validAst ? ast : null
}<|MERGE_RESOLUTION|>--- conflicted
+++ resolved
@@ -3,11 +3,8 @@
 import { Context } from '..'
 import { Chapter, Variant } from '../types'
 import { FullJSParser } from './fullJS'
-<<<<<<< HEAD
+import { FullTSParser } from './fullTS'
 import { SchemeParser } from './scheme'
-=======
-import { FullTSParser } from './fullTS'
->>>>>>> 36164e6d
 import { SourceParser } from './source'
 import { SourceTypedParser } from './source/typed'
 import { AcornOptions, Parser } from './types'
