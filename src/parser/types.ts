--- conflicted
+++ resolved
@@ -7,12 +7,8 @@
   type Variant,
   type SourceError,
   ErrorType,
-<<<<<<< HEAD
-  ErrorSeverity
-=======
   ErrorSeverity,
   type NodeTypeToNode
->>>>>>> d3f57107
 } from '../types'
 import { UNKNOWN_LOCATION } from '../constants'
 
@@ -50,11 +46,7 @@
   disableFromChapter?: Chapter
   disableForVariants?: Variant[]
   checkers: {
-<<<<<<< HEAD
-    [K in T['type']]: (node: Extract<T, { type: K }>, ancestors: Node[]) => SourceError[]
-=======
     [K in T['type']]: (node: NodeTypeToNode<K>, ancestors: Node[]) => SourceError[]
->>>>>>> d3f57107
   }
 }
 
