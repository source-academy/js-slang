--- conflicted
+++ resolved
@@ -1,14 +1,9 @@
 import { parse as acornParse, type Token, tokenizer } from 'acorn'
 import type es from 'estree'
 import { DEFAULT_ECMA_VERSION } from '../../constants'
-<<<<<<< HEAD
-import { Chapter, type Context, type Node, type SourceError, Variant } from '../../types'
-import { ancestor, type AncestorWalkerFn } from '../../utils/walkers'
-=======
 import type { Context, Node } from '../../types'
 import type { Chapter, Variant } from '../../langs'
-import { ancestor, AncestorWalkerFn } from '../../utils/ast/walkers'
->>>>>>> f40371c9
+import { ancestor, type AncestorWalkerFn } from '../../utils/ast/walkers'
 import { DisallowedConstructError, FatalSyntaxError } from '../errors'
 import type { AcornOptions, Parser, Rule } from '../types'
 import { createAcornParserOptions, positionToSourceLocation } from '../utils'
