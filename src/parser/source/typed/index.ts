import { parse as babelParse } from '@babel/parser'
import type { Options as AcornOptions } from 'acorn'
import type { Program } from 'estree'
<<<<<<< HEAD
=======

>>>>>>> f40371c9
import { SourceParser } from '..'
import type { Context } from '../../..'
import { DEFAULT_ECMA_VERSION } from '../../../constants'
import type * as TypedES from '../../../typeChecker/tsESTree'
import { checkForTypeErrors } from '../../../typeChecker/typeErrorChecker'
import { FatalSyntaxError } from '../../errors'
import {
  createAcornParserOptions,
  defaultBabelOptions,
  positionToSourceLocation
} from '../../utils'
import TypeParser from './typeParser'
import { transformBabelASTToESTreeCompliantAST } from './utils'

export class SourceTypedParser extends SourceParser {
  parse(
    programStr: string,
    context: Context,
    options?: Partial<AcornOptions>,
    throwOnError?: boolean
  ): Program | null {
    // Parse with acorn type parser first to catch errors such as
    // import/export not at top level, trailing commas, missing semicolons
    try {
      TypeParser.parse(
        programStr,
        createAcornParserOptions(DEFAULT_ECMA_VERSION, context.errors, options)
      )
    } catch (error) {
      if (error instanceof SyntaxError) {
        error = new FatalSyntaxError(
          positionToSourceLocation((error as any).loc, options?.sourceFile),
          error.toString()
        )
      }

      if (throwOnError) throw error
      context.errors.push(error)
      return null
    }

    // Parse again with babel parser to capture all type syntax
    // and catch remaining syntax errors not caught by acorn type parser
    const ast = babelParse(programStr, {
      ...defaultBabelOptions,
      sourceFilename: options?.sourceFile,
      errorRecovery: throwOnError ?? true
    })

    if (ast.errors?.length) {
      ast.errors
        .filter(error => error instanceof SyntaxError)
        .forEach(error => {
          context.errors.push(
            new FatalSyntaxError(
              positionToSourceLocation((error as any).loc, options?.sourceFile),
              error.toString()
            )
          )
        })

      return null
    }

    const typedProgram: TypedES.Program = ast.program as TypedES.Program
    if (context.prelude !== programStr) {
      // Check for any declaration only if the program is not the prelude
      checkForAnyDeclaration(typedProgram, context)
    }
    const typedCheckedProgram: Program = checkForTypeErrors(typedProgram, context)
    transformBabelASTToESTreeCompliantAST(typedCheckedProgram)

    return typedCheckedProgram
  }

  toString(): string {
    return 'SourceTypedParser'
  }
}

function checkForAnyDeclaration(program: TypedES.Program, context: Context) {
  function parseConfigOption(option: string | undefined) {
    return option === 'true' || option === undefined
  }

  const config = {
    allowAnyInVariables: parseConfigOption(context.languageOptions['typedAllowAnyInVariables']),
    allowAnyInParameters: parseConfigOption(context.languageOptions['typedAllowAnyInParameters']),
    allowAnyInReturnType: parseConfigOption(context.languageOptions['typedAllowAnyInReturnType']),
    allowAnyInTypeAnnotationParameters: parseConfigOption(
      context.languageOptions['typedAllowAnyInTypeAnnotationParameters']
    ),
    allowAnyInTypeAnnotationReturnType: parseConfigOption(
      context.languageOptions['typedAllowAnyInTypeAnnotationReturnType']
    )
  }

  function pushAnyUsageError(message: string, node: TypedES.Node) {
    if (node.loc) {
      context.errors.push(new FatalSyntaxError(node.loc, message))
    }
  }

  function isAnyType(node: TypedES.TSTypeAnnotation | undefined) {
    return node?.typeAnnotation?.type === 'TSAnyKeyword' || node?.typeAnnotation === undefined
  }

  function checkNode(node: TypedES.Node) {
    switch (node.type) {
      case 'VariableDeclaration': {
        node.declarations.forEach(decl => {
          const tsType = (decl as any).id?.typeAnnotation
          if (!config.allowAnyInVariables && isAnyType(tsType)) {
            pushAnyUsageError('Usage of "any" in variable declaration is not allowed.', node)
          }
          if (decl.init) {
            // check for lambdas
            checkNode(decl.init)
          }
        })
        break
      }
      case 'FunctionDeclaration': {
        if (!config.allowAnyInParameters || !config.allowAnyInReturnType) {
          const func = node as any
          // Check parameters
          func.params?.forEach((param: any) => {
            if (!config.allowAnyInParameters && isAnyType(param.typeAnnotation)) {
              pushAnyUsageError('Usage of "any" in function parameter is not allowed.', param)
            }
          })
          // Check return type
          if (!config.allowAnyInReturnType && isAnyType(func.returnType)) {
            pushAnyUsageError('Usage of "any" in function return type is not allowed.', node)
          }
          checkNode(node.body)
        }
        break
      }
      case 'ArrowFunctionExpression': {
        if (!config.allowAnyInParameters || !config.allowAnyInReturnType) {
          const arrow = node as any
          // Check parameters
          arrow.params?.forEach((param: any) => {
            if (!config.allowAnyInParameters && isAnyType(param.typeAnnotation)) {
              pushAnyUsageError('Usage of "any" in arrow function parameter is not allowed.', param)
            }
          })
          // Recursively check return type if present
          if (!config.allowAnyInReturnType && isAnyType(arrow.returnType)) {
            pushAnyUsageError('Usage of "any" in arrow function return type is not allowed.', arrow)
          }
          if (
            !config.allowAnyInReturnType &&
            arrow.params?.some((param: any) => isAnyType(param.typeAnnotation))
          ) {
            pushAnyUsageError('Usage of "any" in arrow function return type is not allowed.', arrow)
          }
          checkNode(node.body)
        }
        break
      }
      case 'ReturnStatement': {
        if (node.argument) {
          checkNode(node.argument)
        }
        break
      }
      case 'BlockStatement':
        node.body.forEach(checkNode)
        break
      default:
        break
    }
  }

  function checkTSNode(node: TypedES.Node) {
    if (!node) {
      // Happens when there is no type annotation
      // This should have been caught by checkNode function
      return
    }
    switch (node.type) {
      case 'VariableDeclaration': {
        node.declarations.forEach(decl => {
          const tsType = (decl as any).id?.typeAnnotation
          checkTSNode(tsType)
        })
        break
      }
      case 'TSTypeAnnotation': {
        const annotation = node
        // If it's a function type annotation, check params and return
        if (annotation.typeAnnotation?.type === 'TSFunctionType') {
          annotation.typeAnnotation.parameters?.forEach(param => {
            // Recursively check nested TSTypeAnnotations in parameters
            if (!config.allowAnyInTypeAnnotationParameters && isAnyType(param.typeAnnotation)) {
              pushAnyUsageError(
                'Usage of "any" in type annotation\'s function parameter is not allowed.',
                param
              )
            }
            if (param.typeAnnotation) {
              checkTSNode(param.typeAnnotation)
            }
          })
          const returnAnno = annotation.typeAnnotation.typeAnnotation
          if (!config.allowAnyInTypeAnnotationReturnType && isAnyType(returnAnno)) {
            pushAnyUsageError(
              'Usage of "any" in type annotation\'s function return type is not allowed.',
              annotation
            )
          }
          // Recursively check nested TSTypeAnnotations in return type
          checkTSNode(returnAnno)
        }
        break
      }
      case 'FunctionDeclaration': {
        // Here we also check param type annotations + return type via config
        if (
          !config.allowAnyInTypeAnnotationParameters ||
          !config.allowAnyInTypeAnnotationReturnType
        ) {
          const func = node as any
          // Check parameters
          if (!config.allowAnyInTypeAnnotationParameters) {
            func.params?.forEach((param: any) => {
              checkTSNode(param.typeAnnotation)
            })
          }
          // Recursively check the function return type annotation
          checkTSNode(func.returnType)
        }
        break
      }
      case 'BlockStatement':
        node.body.forEach(checkTSNode)
        break
      default:
        break
    }
  }

  if (!config.allowAnyInVariables || !config.allowAnyInParameters || !config.allowAnyInReturnType) {
    program.body.forEach(checkNode)
  }
  if (!config.allowAnyInTypeAnnotationParameters || !config.allowAnyInTypeAnnotationReturnType) {
    program.body.forEach(checkTSNode)
  }
}<|MERGE_RESOLUTION|>--- conflicted
+++ resolved
@@ -1,10 +1,6 @@
 import { parse as babelParse } from '@babel/parser'
 import type { Options as AcornOptions } from 'acorn'
 import type { Program } from 'estree'
-<<<<<<< HEAD
-=======
-
->>>>>>> f40371c9
 import { SourceParser } from '..'
 import type { Context } from '../../..'
 import { DEFAULT_ECMA_VERSION } from '../../../constants'
