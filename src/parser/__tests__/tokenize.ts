<<<<<<< HEAD
import { Chapter } from '../../langs'
=======
import { expect, test } from 'vitest';
import { Chapter } from '../../types'
>>>>>>> dc271e94
import { stripIndent } from '../../utils/formatters'
import { testFailure, testSuccess } from '../../utils/testing';

test('tokenize works for a good program', async () => {
  const { context } = await testSuccess(
    'display_list(tokenize(' +
      JSON.stringify(stripIndent`
      function f(x) {
        const y = x + x + x + "123";
        return z => (a, b) => {
          let w = z + 1;
          return y;
        };
      }
      f("55");
      `) +
      '));',
    Chapter.SOURCE_4
  )

  expect(context.displayResult)
    .toMatchInlineSnapshot(`
Array [
  "list(\\"function\\",
     \\"f\\",
     \\"(\\",
     \\"x\\",
     \\")\\",
     \\"{\\",
     \\"const\\",
     \\"y\\",
     \\"=\\",
     \\"x\\",
     \\"+\\",
     \\"x\\",
     \\"+\\",
     \\"x\\",
     \\"+\\",
     \\"\\\\\\"123\\\\\\"\\",
     \\";\\",
     \\"return\\",
     \\"z\\",
     \\"=>\\",
     \\"(\\",
     \\"a\\",
     \\",\\",
     \\"b\\",
     \\")\\",
     \\"=>\\",
     \\"{\\",
     \\"let\\",
     \\"w\\",
     \\"=\\",
     \\"z\\",
     \\"+\\",
     \\"1\\",
     \\";\\",
     \\"return\\",
     \\"y\\",
     \\";\\",
     \\"}\\",
     \\";\\",
     \\"}\\",
     \\"f\\",
     \\"(\\",
     \\"\\\\\\"55\\\\\\"\\",
     \\")\\",
     \\";\\")",
]
`)
})

test('tokenize works even with parse errors', async () => {
  const { context } = await testSuccess(
    'display_list(tokenize(' +
      JSON.stringify(stripIndent`
      function f(x) {
      ;;;;;;;
      `) +
      '));',
    Chapter.SOURCE_4
  )
  expect(context.displayResult).toMatchInlineSnapshot(`
Array [
  "list(\\"function\\", \\"f\\", \\"(\\", \\"x\\", \\")\\", \\"{\\", \\";\\", \\";\\", \\";\\", \\";\\", \\";\\", \\";\\", \\";\\")",
]
`)
})

test('tokenize prints suitable error when tokenization fails', () => {
  return expect(testFailure('display_list(tokenize("\\""));', Chapter.SOURCE_4)).toMatchInlineSnapshot(`"Line 1: SyntaxError: Unterminated string constant (1:0)"`)
})<|MERGE_RESOLUTION|>--- conflicted
+++ resolved
@@ -1,11 +1,7 @@
-<<<<<<< HEAD
+import { expect, test } from 'vitest'
 import { Chapter } from '../../langs'
-=======
-import { expect, test } from 'vitest';
-import { Chapter } from '../../types'
->>>>>>> dc271e94
 import { stripIndent } from '../../utils/formatters'
-import { testFailure, testSuccess } from '../../utils/testing';
+import { testFailure, testSuccess } from '../../utils/testing'
 
 test('tokenize works for a good program', async () => {
   const { context } = await testSuccess(
