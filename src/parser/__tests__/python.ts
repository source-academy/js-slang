import { describe, expect } from 'vitest'
import { parseError } from '../..'
<<<<<<< HEAD
import { Chapter } from '../../langs'
import { mockContext } from '../../utils/testing/mocks'
=======
import { Chapter } from '../../types'
>>>>>>> dc271e94
import { FatalSyntaxError } from '../errors'
import { parse } from '../parser'
import { PythonParser } from '../python'
import { contextIt } from '../../utils/testing'

const it = contextIt.extend<{
  parser: PythonParser
}>({
  parser:  new PythonParser(Chapter.PYTHON_1)
})


describe('Python parser', () => {
  it.scoped({ chapter: Chapter.PYTHON_1 })

  describe('Overall parser test', () => {
    it('Generic parse function works', ({ context, parser }) => {
      const code = 'x = 1'
      parse(code, context)

      expect(parseError(context.errors)).toMatchInlineSnapshot(`""`)
      expect(parser.toString()).toEqual(expect.stringContaining('PythonParser'))
    })
  })

  describe('Python 1 tests', () => {
    it('allows usage of builtins/preludes', ({ context, parser }) => {
      const code = `print("hello from python")`

      const prgm = parser.parse(code, context)
      if (prgm !== null) {
        expect(parser.validate(prgm, context, false)).toEqual(true)
      }
      expect(parseError(context.errors)).toMatchInlineSnapshot(`""`)
    })

    it('formats errors correctly', ({ context, parser }) => {
      const code = `?`

      parser.parse(code, context)
      expect(context.errors.slice(-1)[0]).toMatchObject(
        expect.objectContaining({ message: expect.stringContaining('UnknownTokenError') })
      )
    })
    it('allows usage of imports/modules', ({ context, parser }) => {
      const code = `from rune import (show, heart)`

      parser.parse(code, context)
      expect(parseError(context.errors)).toMatchInlineSnapshot(`""`)
    })

    it('throws on error', ({ parser, context }) => {
      const code = `?`

      expect(() => parser.parse(code, context, undefined, true)).toThrowError(
        FatalSyntaxError
      )
    })

    it('throws the right error for translator unsupported syntax', ({ parser, context }) => {
      // Note: this test can be removed once we add support in py-slang.
      const code = `1 is not 2`

      expect(() => parser.parse(code, context, undefined, true)).toThrowError(
        FatalSyntaxError
      )
    })
  })
})<|MERGE_RESOLUTION|>--- conflicted
+++ resolved
@@ -1,20 +1,15 @@
 import { describe, expect } from 'vitest'
 import { parseError } from '../..'
-<<<<<<< HEAD
 import { Chapter } from '../../langs'
-import { mockContext } from '../../utils/testing/mocks'
-=======
-import { Chapter } from '../../types'
->>>>>>> dc271e94
+import { contextIt } from '../../utils/testing'
 import { FatalSyntaxError } from '../errors'
 import { parse } from '../parser'
 import { PythonParser } from '../python'
-import { contextIt } from '../../utils/testing'
 
 const it = contextIt.extend<{
   parser: PythonParser
 }>({
-  parser:  new PythonParser(Chapter.PYTHON_1)
+  parser: new PythonParser(Chapter.PYTHON_1)
 })
 
 
