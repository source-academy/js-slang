import { Chapter } from '../../types'
import { stripIndent } from '../../utils/formatters'
import { snapshotFailure, snapshotSuccess } from '../../utils/testing'

test.each([
  [Chapter.SOURCE_1, ''],

  [
    Chapter.SOURCE_1,
    `
    function name(a, b) {
      const sum = a + b;
      if (sum > 1) {
        return sum;
      } else {
        if (a % 2 === 0) {
          return -1;
        } else if (b % 2 === 0) {
          return 1;
        } else {
          return a > b ? 0 : -2;
        }
      }
    }
    name(1, 2);
    `
  ],

  [
    Chapter.SOURCE_1,
    `
    (() => true)();
    `
  ],

  [
    Chapter.SOURCE_1,
    `
    ((x, y) => { return x + y; })(1, 2);
    `
  ],

  [
    Chapter.SOURCE_1,
    `
    true;
    `
  ],

  [
    Chapter.SOURCE_1,
    `
    false;
    `
  ],

  [
    Chapter.SOURCE_1,
    `
    'a string "" \\'\\'';
    `
  ],

  [
    Chapter.SOURCE_1,
    `
    31.4 + (-3.14e10) * -1 % 2 / 1.5;
    `
  ],

  [
    Chapter.SOURCE_1,
    `
    1 === 1 && 1 < 2 && 1 <= 2 && 2 >= 1 && 2 > 1 || false;
    `
  ],

  [
    Chapter.SOURCE_1,
    `
    true ? 1 : 2;
    `
  ],

  [
    Chapter.SOURCE_2,
    `
    null;
    `
  ],

  [
    Chapter.SOURCE_2,
    `
    pair(1, null);
    `
  ],

  [
    Chapter.SOURCE_2,
    `
    list(1);
    `
  ],

  [
    Chapter.SOURCE_2,
    `
    export function f(x) {
      return x;
    }
    f(5);
    `
  ],

  [
    Chapter.SOURCE_2,
    `
    export const x = 1;
    x;
    `
  ],

  [
    Chapter.SOURCE_3,
    `
    let i = 1;
    while (i < 5) {
      i = i + 1;
    }
    i;
    `
  ],

  [
    Chapter.SOURCE_3,
    `
    let i = 1;
    for (i = 1; i < 5; i = i + 1) {
    }
    i;
    `
  ],

  [
    Chapter.SOURCE_3,
    `
    let i = 1;
    for (let j = 0; j < 5; j = j + 1) {
      if (j < 1) {
        continue;
      } else {
        i = i + 1;
        if (j > 2) {
          break;
        }
      }
    }
    i;
    `
  ],

  [
    Chapter.SOURCE_3,
    `
    [];
    `
  ],

  [
    Chapter.SOURCE_3,
    `
    [1, 2, 3];
    `
  ],

  [
    Chapter.SOURCE_3,
    `
    [1, 2, 3][1];
    `
  ],

  [
    Chapter.SOURCE_3,
    `
    let x = [1, 2, 3];
    x[1];
    `
  ],

  [
    Chapter.SOURCE_3,
    `
    let x = [1, 2, 3];
    x[1] = 4;
    `
  ],

  [
    Chapter.SOURCE_3,
    `
    let x = 3;
    let y = 4;
    let z = 5;
    x = y = z = 6;
    x;
    `
  ],
  [
    Chapter.SOURCE_3,
    `
    function f(x, y, ...z) {
      return x + y;
    }
    f(...[1, 2]);
    `
  ],
  [
    Chapter.LIBRARY_PARSER,
    `
    ({});
    `
  ],

  [
    Chapter.LIBRARY_PARSER,
    `
    ({a: 1, b: 2});
    `
  ],

  [
    Chapter.LIBRARY_PARSER,
    `
    ({a: 1, b: 2})['a'];
    `
  ],

  [
    Chapter.LIBRARY_PARSER,
    `
    ({a: 1, b: 2}).a;
    `
  ],

  [
    Chapter.LIBRARY_PARSER,
    `
    ({'a': 1, 'b': 2}).a;
    `
  ],

  [
    Chapter.LIBRARY_PARSER,
    `
    ({1: 1, 2: 2})['1'];
    `
  ],

  [
    Chapter.LIBRARY_PARSER,
    `
    const key = 'a';
    ({a: 1, b: 2})[key];
    `
  ],

  [
    Chapter.LIBRARY_PARSER,
    `
    let x = {a: 1, b: 2};
    x.a = 3;
    `
  ],

  [
    Chapter.LIBRARY_PARSER,
    `
    let x = {a: 1, b: 2};
    x['a'] = 3;
    `
  ],

  [
    Chapter.LIBRARY_PARSER,
    `
    let x = {a: 1, b: 2};
    const key = 'a';
    x[key] = 3;
    `
  ],

  [
    Chapter.LIBRARY_PARSER,
    `
    import defaultExport from "one_module";
    `
  ],

  [
    Chapter.LIBRARY_PARSER,
    `
    export default function f(x) {
      return x;
    }
    f(5);
    `
  ],

  [
    Chapter.LIBRARY_PARSER,
    `
    const x = 1;
    export default x;
    x;
    `
  ],

  [
    Chapter.LIBRARY_PARSER,
    `
    function square(x) {
      return x * x;
    }
    export { square as default };
    `
  ],

  [
    Chapter.LIBRARY_PARSER,
    `
    import { default as x } from './a.js';
    `,
    // Skip the success tests because the imported file does not exist.
    true
  ]
] as [Chapter, string, boolean | undefined][])(
  'Syntaxes are allowed in the chapter they are introduced %#',
  (chapter: Chapter, snippet: string, skipSuccessTests: boolean = false) => {
    snippet = stripIndent(snippet)
    const parseSnippet = `parse(${JSON.stringify(snippet)});`
<<<<<<< HEAD
    const tests = [
      snapshotSuccess(
        snippet,
        { chapter, native: chapter !== Chapter.LIBRARY_PARSER, allowUndefinedImports: true },
        'passes'
      ),
      snapshotSuccess(
        parseSnippet,
        { chapter: Math.max(4, chapter), native: true, allowUndefinedImports: true },
        'parse passes'
      )
    ]
=======
    const tests = []
    if (!skipSuccessTests) {
      tests.push(
        snapshotSuccess(snippet, { chapter, native: chapter !== Chapter.LIBRARY_PARSER }, 'passes')
      )
      tests.push(
        snapshotSuccess(
          parseSnippet,
          { chapter: Math.max(4, chapter), native: true },
          'parse passes'
        )
      )
    }
>>>>>>> 0e713ebb
    if (chapter > 1) {
      tests.push(snapshotFailure(snippet, { chapter: chapter - 1 }, 'fails a chapter below'))
    }
    return Promise.all(tests)
  }
)<|MERGE_RESOLUTION|>--- conflicted
+++ resolved
@@ -1,3 +1,5 @@
+import type { TestResult } from 'jest'
+
 import { Chapter } from '../../types'
 import { stripIndent } from '../../utils/formatters'
 import { snapshotFailure, snapshotSuccess } from '../../utils/testing'
@@ -340,34 +342,24 @@
   (chapter: Chapter, snippet: string, skipSuccessTests: boolean = false) => {
     snippet = stripIndent(snippet)
     const parseSnippet = `parse(${JSON.stringify(snippet)});`
-<<<<<<< HEAD
-    const tests = [
-      snapshotSuccess(
-        snippet,
-        { chapter, native: chapter !== Chapter.LIBRARY_PARSER, allowUndefinedImports: true },
-        'passes'
-      ),
-      snapshotSuccess(
-        parseSnippet,
-        { chapter: Math.max(4, chapter), native: true, allowUndefinedImports: true },
-        'parse passes'
-      )
-    ]
-=======
-    const tests = []
+
+    const tests: Promise<any>[] = []
     if (!skipSuccessTests) {
       tests.push(
-        snapshotSuccess(snippet, { chapter, native: chapter !== Chapter.LIBRARY_PARSER }, 'passes')
+        snapshotSuccess(
+          snippet,
+          { chapter, native: chapter !== Chapter.LIBRARY_PARSER, allowUndefinedImports: true },
+          'passes'
+        )
       )
       tests.push(
         snapshotSuccess(
           parseSnippet,
-          { chapter: Math.max(4, chapter), native: true },
+          { chapter: Math.max(4, chapter), native: true, allowUndefinedImports: true },
           'parse passes'
         )
       )
     }
->>>>>>> 0e713ebb
     if (chapter > 1) {
       tests.push(snapshotFailure(snippet, { chapter: chapter - 1 }, 'fails a chapter below'))
     }
