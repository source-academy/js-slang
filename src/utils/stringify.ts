--- conflicted
+++ resolved
@@ -147,13 +147,9 @@
       }
       return nameMap[type.name]
     case 'list':
-<<<<<<< HEAD
-      return `List<${typeToString(type.elementType)}>`
+      return `List<${curriedTypeToString(type.elementType)}>`
     case 'array':
-      return `Array<${typeToString(type.elementType)}>`
-=======
-      return `List<${curriedTypeToString(type.elementType)}>`
->>>>>>> 670570cb
+      return `Array<${curriedTypeToString(type.elementType)}>`
     case 'pair':
       const headType = curriedTypeToString(type.headType)
       // convert [T1 , List<T1>] back to List<T1>
