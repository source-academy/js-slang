--- conflicted
+++ resolved
@@ -11,12 +11,8 @@
   PotentialInfiniteLoopError,
   PotentialInfiniteRecursionError
 } from '../errors/timeoutErrors'
-<<<<<<< HEAD
-import { Chapter, type NativeStorage } from '../types'
-=======
 import type { Chapter } from '../langs'
 import type { NativeStorage } from '../types'
->>>>>>> f40371c9
 import * as create from './ast/astCreator'
 import { callExpression, locationDummyNode } from './ast/astCreator'
 import { makeWrapper } from './makeWrapper'
