--- conflicted
+++ resolved
@@ -11,13 +11,8 @@
   PotentialInfiniteLoopError,
   PotentialInfiniteRecursionError
 } from '../errors/timeoutErrors'
-<<<<<<< HEAD
+import type { Chapter } from '../langs'
 import type { NativeStorage } from '../types'
-import { Chapter } from '../langs'
-import { callExpression, locationDummyNode } from './ast/astCreator'
-=======
-import { Chapter, type NativeStorage } from '../types'
->>>>>>> 0710bcd8
 import * as create from './ast/astCreator'
 import { callExpression, locationDummyNode } from './ast/astCreator'
 import { makeWrapper } from './makeWrapper'
