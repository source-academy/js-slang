import { BinaryOperator, UnaryOperator } from 'estree'
import { JSSLANG_PROPERTIES } from '../constants'
import {
  CallingNonFunctionValue,
  ExceptionError,
  GetInheritedPropertyError,
  InvalidNumberOfArguments
} from '../errors/errors'
import { RuntimeSourceError } from '../errors/runtimeSourceError'
import {
  PotentialInfiniteLoopError,
  PotentialInfiniteRecursionError
} from '../errors/timeoutErrors'
import { callExpression, locationDummyNode } from './astCreator'
import * as create from './astCreator'
import * as rttc from './rttc'

export function throwIfTimeout(start: number, current: number, line: number, column: number) {
  if (current - start > JSSLANG_PROPERTIES.maxExecTime) {
    throw new PotentialInfiniteLoopError(create.locationDummyNode(line, column))
  }
}

export function callIfFuncAndRightArgs(
  candidate: any,
  line: number,
  column: number,
  ...args: any[]
) {
  const dummy = create.callExpression(create.locationDummyNode(line, column), args, {
    start: { line, column },
    end: { line, column }
  })
  if (typeof candidate === 'function') {
    if (candidate.transformedFunction === undefined) {
      try {
        return candidate(...args)
      } catch (error) {
        // if we already handled the error, simply pass it on
        if (!(error instanceof RuntimeSourceError || error instanceof ExceptionError)) {
          throw new ExceptionError(error, dummy.loc!)
        } else {
          throw error
        }
      }
    } else {
      const expectedLength = candidate.transformedFunction.length
      const receivedLength = args.length
      if (expectedLength !== receivedLength) {
        throw new InvalidNumberOfArguments(dummy, expectedLength, receivedLength)
      }
      return candidate(...args)
    }
  } else {
    throw new CallingNonFunctionValue(candidate, dummy)
  }
}

export function boolOrErr(candidate: any, line: number, column: number) {
  const error = rttc.checkIfStatement(create.locationDummyNode(line, column), candidate)
  if (error === undefined) {
    return candidate
  } else {
    throw error
  }
}

export function unaryOp(operator: UnaryOperator, argument: any, line: number, column: number) {
  const error = rttc.checkUnaryExpression(
    create.locationDummyNode(line, column),
    operator,
    argument
  )
  if (error === undefined) {
    return evaluateUnaryExpression(operator, argument)
  } else {
    throw error
  }
}

export function evaluateUnaryExpression(operator: UnaryOperator, value: any) {
  if (operator === '!') {
    return !value
  } else if (operator === '-') {
    return -value
  } else {
    return +value
  }
}

export function binaryOp(
  operator: BinaryOperator,
  left: any,
  right: any,
  line: number,
  column: number
) {
  const error = rttc.checkBinaryExpression(
    create.locationDummyNode(line, column),
    operator,
    left,
    right
  )
  if (error === undefined) {
    return evaluateBinaryExpression(operator, left, right)
  } else {
    throw error
  }
}

export function evaluateBinaryExpression(operator: BinaryOperator, left: any, right: any) {
  switch (operator) {
    case '+':
      return left + right
    case '-':
      return left - right
    case '*':
      return left * right
    case '/':
      return left / right
    case '%':
      return left % right
    case '===':
      return left === right
    case '!==':
      return left !== right
    case '<=':
      return left <= right
    case '<':
      return left < right
    case '>':
      return left > right
    case '>=':
      return left >= right
    default:
      return undefined
  }
}

/**
 * Limitations for current properTailCalls implementation:
 * Obviously, if objects ({}) are reintroduced,
 * we have to change this for a more stringent check,
 * as isTail and transformedFunctions are properties
 * and may be added by Source code.
 */
export const callIteratively = (f: any, ...args: any[]) => {
  let line = -1
  let column = -1
  const MAX_TIME = JSSLANG_PROPERTIES.maxExecTime
  const startTime = Date.now()
  const pastCalls: [string, any[]][] = []
  while (true) {
    const dummy = locationDummyNode(line, column)
<<<<<<< HEAD
    if (Date.now() - startTime > MAX_TIME) {
      throw new PotentialInfiniteRecursionError(dummy, pastCalls)
    } else if (typeof f !== 'function') {
      throw new CallingNonFunctionValue(f, dummy)
    }
    if (f.transformedFunction! !== undefined) {
      f = f.transformedFunction
      const expectedLength = f.length
      const receivedLength = args.length
      if (expectedLength !== receivedLength) {
        throw new InvalidNumberOfArguments(
          callExpression(locationDummyNode(line, column), args, {
            start: { line, column },
            end: { line, column }
          }),
          expectedLength,
          receivedLength
        )
=======
    f = forceIt(f)
    if (typeof f === 'function') {
      if (f.transformedFunction !== undefined) {
        f = f.transformedFunction
        const expectedLength = f.length
        const receivedLength = args.length
        if (expectedLength !== receivedLength) {
          throw new InvalidNumberOfArguments(
            callExpression(locationDummyNode(line, column), args, {
              start: { line, column },
              end: { line, column }
            }),
            expectedLength,
            receivedLength
          )
        }
      }
    } else if (f instanceof LazyBuiltIn) {
      if (f.evaluateArgs) {
        args = args.map(forceIt)
>>>>>>> 01f7c81c
      }
    }
    let res
    try {
      res = f(...args)
      if (Date.now() - startTime > MAX_TIME) {
        throw new PotentialInfiniteRecursionError(dummy, pastCalls)
      }
    } catch (error) {
      // if we already handled the error, simply pass it on
      if (!(error instanceof RuntimeSourceError || error instanceof ExceptionError)) {
        throw new ExceptionError(error, dummy.loc!)
      } else {
        throw error
      }
    }
    if (res === null || res === undefined) {
      return res
    } else if (res.isTail === true) {
      f = res.function
      args = res.arguments
      line = res.line
      column = res.column
      pastCalls.push([res.functionName, args])
    } else if (res.isTail === false) {
      return res.value
    } else {
      return res
    }
  }
}

export const wrap = (f: (...args: any[]) => any, stringified: string) => {
  const wrapped = (...args: any[]) => callIteratively(f, ...args)
  wrapped.transformedFunction = f
  wrapped[Symbol.toStringTag] = () => stringified
  wrapped.toString = () => stringified
  return wrapped
}

export const setProp = (obj: any, prop: any, value: any, line: number, column: number) => {
  const dummy = locationDummyNode(line, column)
  const error = rttc.checkMemberAccess(dummy, obj, prop)
  if (error === undefined) {
    return (obj[prop] = value)
  } else {
    throw error
  }
}

export const getProp = (obj: any, prop: any, line: number, column: number) => {
  const dummy = locationDummyNode(line, column)
  const error = rttc.checkMemberAccess(dummy, obj, prop)
  if (error === undefined) {
    if (obj[prop] !== undefined && !obj.hasOwnProperty(prop)) {
      throw new GetInheritedPropertyError(dummy, obj, prop)
    } else {
      return obj[prop]
    }
  } else {
    throw error
  }
}<|MERGE_RESOLUTION|>--- conflicted
+++ resolved
@@ -152,10 +152,7 @@
   const pastCalls: [string, any[]][] = []
   while (true) {
     const dummy = locationDummyNode(line, column)
-<<<<<<< HEAD
-    if (Date.now() - startTime > MAX_TIME) {
-      throw new PotentialInfiniteRecursionError(dummy, pastCalls)
-    } else if (typeof f !== 'function') {
+    if (typeof f !== 'function') {
       throw new CallingNonFunctionValue(f, dummy)
     }
     if (f.transformedFunction! !== undefined) {
@@ -171,28 +168,6 @@
           expectedLength,
           receivedLength
         )
-=======
-    f = forceIt(f)
-    if (typeof f === 'function') {
-      if (f.transformedFunction !== undefined) {
-        f = f.transformedFunction
-        const expectedLength = f.length
-        const receivedLength = args.length
-        if (expectedLength !== receivedLength) {
-          throw new InvalidNumberOfArguments(
-            callExpression(locationDummyNode(line, column), args, {
-              start: { line, column },
-              end: { line, column }
-            }),
-            expectedLength,
-            receivedLength
-          )
-        }
-      }
-    } else if (f instanceof LazyBuiltIn) {
-      if (f.evaluateArgs) {
-        args = args.map(forceIt)
->>>>>>> 01f7c81c
       }
     }
     let res
