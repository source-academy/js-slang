<<<<<<< HEAD
import * as es from 'estree'
import type { Node, StatementSequence } from '../types'
=======
import type es from 'estree'
import type { Node, NodeTypeToNode } from '../types'
>>>>>>> f40371c9
import * as ast from './ast/astCreator'
import { hasNoDeclarations } from './ast/helpers'

function hasImportDeclarations(node: es.Program): boolean {
  for (const statement of node.body) {
    if (statement.type === 'ImportDeclaration') {
      return true
    }
  }
  return false
}

/**
 * Utility type for getting all the keys of a ControlItem that have values
 * that are assignable to Nodes
 */
type GetNodeKeys<T extends Node> = {
  [K in keyof T as T[K] extends Node | null | undefined ? K : never]: K
}
/**
 * Extracts all the keys of a ControlItem that have values that are assignable to Nodes
 * as a union
 */
type KeysOfNodeProperties<T extends Node> = GetNodeKeys<T>[keyof GetNodeKeys<T>]

type NodeTransformer<T extends Node> =
  | KeysOfNodeProperties<T>
  | KeysOfNodeProperties<T>[]
  | ((node: T) => Node)

type NodeTransformers = {
  [K in Node['type']]?: NodeTransformer<NodeTypeToNode<K>>
}

const transformers: NodeTransformers = {
  ArrayExpression: node => {
    node.elements = node.elements.map(x => (x ? transform(x) : null))
    return node
  },
  ArrowFunctionExpression: node => {
    node.params = node.params.map(transform)
    node.body = transform(node.body)
    return node
  },
  AssignmentExpression: ['left', 'right'],
  BinaryExpression: ['left', 'right'],
  BlockStatement: node => {
    node.body = node.body.map(transform)
    if (hasNoDeclarations(node.body)) {
      return ast.statementSequence(node.body, node.loc)
    } else {
      return node
    }
  },
  BreakStatement: 'label',
  CallExpression: node => {
    node.callee = transform(node.callee)
    node.arguments = node.arguments.map(transform)
    return node
  },
  ClassDeclaration: ['body', 'id', 'superClass'],
  ConditionalExpression: ['alternate', 'consequent', 'test'],
  ContinueStatement: 'label',
  ExportDefaultDeclaration: 'declaration',
  ExportNamedDeclaration: node => {
    if (node.declaration) {
      node.declaration = transform(node.declaration)
    }
    node.specifiers = node.specifiers.map(x => transform(x))
    if (node.source) {
      transform(node.source)
    }
    return node
  },
  ExportSpecifier: ['exported', 'local'],
  ExpressionStatement: 'expression',
  ForStatement: ['body', 'init', 'test', 'update'],
  FunctionDeclaration: node => {
    node.params = node.params.map(transform)
    node.body = transform(node.body)
    if (node.id) {
      node.id = transform(node.id)
    }
    return node
  },
  FunctionExpression: node => {
    if (node.id) {
      node.id = transform(node.id)
    }
    node.params = node.params.map(transform)
    node.body = transform(node.body)
    return node
  },
  IfStatement: ['alternate', 'consequent', 'test'],
  ImportDeclaration: node => {
    node.specifiers = node.specifiers.map(transform)
    node.source = transform(node.source)
    return node
  },
  ImportDefaultSpecifier: 'local',
  ImportSpecifier: ['imported', 'local'],
  LogicalExpression: ['left', 'right'],
  MemberExpression: ['object', 'property'],
  MethodDefinition: ['key', 'value'],
  NewExpression: node => {
    node.arguments = node.arguments.map(transform)
    return node
  },
  ObjectExpression: node => {
    node.properties = node.properties.map(transform)
    return node
  },
  Program: node => {
    if (!hasNoDeclarations(node.body) && !hasImportDeclarations(node)) {
      return ast.statementSequence(node.body as es.Statement[], node.loc)
    } else {
      return node
    }
  },
  Property: ['key', 'value'],
  RestElement: 'argument',
  ReturnStatement: 'argument',
  SpreadElement: 'argument',
  StatementSequence: node => {
    node.body = node.body.map(transform)
    return node
  },
  ThrowStatement: 'argument',
  TryStatement: ['block', 'finalizer', 'handler'],
  UnaryExpression: 'argument',
  VariableDeclarator: ['id', 'init'],
  VariableDeclaration: node => {
    node.declarations = node.declarations.map(transform)
    return node
  },
  WhileStatement: ['body', 'test']
}

export function transform<NodeType extends Node>(node: NodeType): NodeType {
  const transformer = transformers[node.type]

  switch (typeof transformer) {
    case 'undefined':
      return node
    case 'function':
      // @ts-expect-error Node type gets narrowed to never
      return transformer(node) as NodeType
  }

  const properties = typeof transformer === 'string' ? [transformer] : transformer
  for (const prop of properties) {
    // @ts-expect-error Weird typescript shennenigans going on here don't mind this
    node[prop!] = transform(node[prop])
  }

  return node
}<|MERGE_RESOLUTION|>--- conflicted
+++ resolved
@@ -1,10 +1,5 @@
-<<<<<<< HEAD
-import * as es from 'estree'
-import type { Node, StatementSequence } from '../types'
-=======
 import type es from 'estree'
 import type { Node, NodeTypeToNode } from '../types'
->>>>>>> f40371c9
 import * as ast from './ast/astCreator'
 import { hasNoDeclarations } from './ast/helpers'
 
