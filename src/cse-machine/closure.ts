import { generate } from 'astring'
import * as es from 'estree'

import {
  currentEnvironment,
  currentTransformers,
  hasReturnStatement,
  isBlockStatement,
  isStatementSequence,
  uniqueId
} from '../cse-machine/utils'
import { Context, Environment, StatementSequence, Value } from '../types'
import * as ast from '../utils/ast/astCreator'
<<<<<<< HEAD
=======
import { Control, Transformers, Stash, generateCSEMachineStateStream } from './interpreter'
>>>>>>> 61199f78
import { envInstr } from './instrCreator'
import { Control, Stash, generateCSEMachineStateStream } from './interpreter'

const closureToJS = (value: Closure, context: Context) => {
  function DummyClass(this: Closure) {
    const args: Value[] = [...arguments]
    const node = ast.callExpression(
      ast.literal(value as any, value.node.loc),
      args.map(arg => ast.primitive(arg))
    )
    // Create a new CSE Machine with the same context as the current one, but with
    // the control reset to only contain the call expression, and the stash emptied.
    const newContext: Context = {
      ...context,
      runtime: {
        ...context.runtime,
        // Only environments are intended to be mutated by the new CSE Machine, the
        // rest of the runtime properties should stay the same
        nodes: [...context.runtime.nodes],
        breakpointSteps: [...context.runtime.breakpointSteps],
        changepointSteps: [...context.runtime.changepointSteps],
        debuggerOn: false
      }
    }
    newContext.runtime.control = new Control()
    // Also need the env instruction to return back to the current environment at the end.
    // The call expression won't create one as there is only one item in the control.
    newContext.runtime.control.push(
      envInstr(currentEnvironment(context), currentTransformers(context), node),
      node
    )
    newContext.runtime.stash = new Stash()
    newContext.runtime.transformers = context.runtime.transformers
    const gen = generateCSEMachineStateStream(
      newContext,
      newContext.runtime.control,
      newContext.runtime.stash,
      -1,
      -1
    )
    // Run the new CSE Machine fully to obtain the result in the stash
    for (const _ of gen) {
    }
    // Also don't forget to update object count in original context
    context.runtime.objectCount = newContext.runtime.objectCount
    return newContext.runtime.stash.peek()
  }
  Object.defineProperty(DummyClass, 'name', {
    value: value.functionName
  })
  Object.setPrototypeOf(DummyClass, () => undefined)
  Object.defineProperty(DummyClass, 'Inherits', {
    value: (Parent: Value) => {
      DummyClass.prototype = Object.create(Parent.prototype)
      DummyClass.prototype.constructor = DummyClass
    }
  })
  DummyClass.toString = () => generate(value.originalNode)
  DummyClass.call = (thisArg: Value, ...args: Value[]): any => {
    return DummyClass.apply(thisArg, args)
  }
  return DummyClass
}

class Callable extends Function {
  constructor(f: any) {
    super()
    return Object.setPrototypeOf(f, new.target.prototype)
  }
}

/**
 * Models function value in the CSE machine.
 */
export default class Closure extends Callable {
  public static makeFromArrowFunction(
    node: es.ArrowFunctionExpression,
    environment: Environment,
    transformers: Transformers,
    context: Context,
    dummyReturn?: boolean,
    predefined?: boolean
  ) {
    const functionBody: es.BlockStatement | StatementSequence =
      !isBlockStatement(node.body) && !isStatementSequence(node.body)
        ? ast.blockStatement([ast.returnStatement(node.body, node.body.loc)], node.body.loc)
        : dummyReturn && !hasReturnStatement(node.body)
          ? ast.blockStatement(
              [
                ...node.body.body,
                ast.returnStatement(ast.identifier('undefined', node.body.loc), node.body.loc)
              ],
              node.body.loc
            )
          : node.body

    const closure = new Closure(
      ast.blockArrowFunction(node.params as es.Identifier[], functionBody, node.loc),
      environment,
      transformers,
      context,
      predefined
    )

    // Set the closure's node to point back at the original one
    closure.originalNode = node

    return closure
  }

  /** Unique ID defined for closure */
  public readonly id: string

  /** Name of the constant declaration that the closure is assigned to */
  public declaredName?: string

  /** String representation of the closure, e.g. `x => ...` */
  public functionName: string

  /** Fake closure function */
  public fun: Function

  /** Keeps track of whether the closure is a pre-defined function */
  public predefined: boolean

  /** The original node that created this Closure */
  public originalNode: es.ArrowFunctionExpression

  constructor(
    public node: es.ArrowFunctionExpression,
    public environment: Environment,
    public transformers: Transformers,
    context: Context,
    isPredefined?: boolean
  ) {
    super(function (this: any, ...args: any[]) {
      return funJS.apply(this, args)
    })
    this.originalNode = node
    this.id = uniqueId(context)
    currentEnvironment(context).heap.add(this)
    const params = this.node.params.map((o: es.Identifier | es.RestElement) =>
      o.type === 'RestElement' ? '...' + (o.argument as es.Identifier).name : o.name
    )
    this.functionName = params.join(', ')
    if (params.length !== 1 || params[0].startsWith('...')) {
      this.functionName = '(' + this.functionName + ')'
    }
    this.functionName += ' => ...'
    const funJS = closureToJS(this, context)
    this.fun = funJS
    this.predefined = isPredefined ?? false
  }

  public toString(): string {
    return generate(this.originalNode)
  }
}<|MERGE_RESOLUTION|>--- conflicted
+++ resolved
@@ -11,12 +11,8 @@
 } from '../cse-machine/utils'
 import { Context, Environment, StatementSequence, Value } from '../types'
 import * as ast from '../utils/ast/astCreator'
-<<<<<<< HEAD
-=======
-import { Control, Transformers, Stash, generateCSEMachineStateStream } from './interpreter'
->>>>>>> 61199f78
 import { envInstr } from './instrCreator'
-import { Control, Stash, generateCSEMachineStateStream } from './interpreter'
+import { Control, Stash, Transformers, generateCSEMachineStateStream } from './interpreter'
 
 const closureToJS = (value: Closure, context: Context) => {
   function DummyClass(this: Closure) {
