<<<<<<< HEAD
import { Chapter, Variant  } from '../../langs'
=======
import { expect, test, vi } from 'vitest'
import { Chapter, Variant } from '../../types'
>>>>>>> dc271e94
import { stripIndent } from '../../utils/formatters'
import { testSuccess } from '../../utils/testing'

// jest.mock('lodash', () => ({
//   ...jest.requireActual('lodash'),
//   memoize: jest.fn(func => func)
// }))

vi.mock(import('../../modules/loader/loaders'))

const optionEC = { variant: Variant.EXPLICIT_CONTROL }
const optionEC3 = { chapter: Chapter.SOURCE_3, variant: Variant.EXPLICIT_CONTROL }
const optionEC4 = { chapter: Chapter.SOURCE_4, variant: Variant.EXPLICIT_CONTROL }

test('Simple tail call returns work', () => {
  return expect(testSuccess(
    stripIndent`
    function f(x, y) {
      if (x <= 0) {
        return y;
      } else {
        return f(x-1, y+1);
      }
    }
    f(5000, 5000);
  `,
    optionEC
  )).resolves.toMatchInlineSnapshot(`10000`)
})

test('Tail call in conditional expressions work', () => {
  return expect(testSuccess(
    stripIndent`
    function f(x, y) {
      return x <= 0 ? y : f(x-1, y+1);
    }
    f(5000, 5000);
  `,
    optionEC
  )).resolves.toMatchInlineSnapshot(`10000`)
})

test('Tail call in boolean operators work', () => {
  return expect(testSuccess(
    stripIndent`
    function f(x, y) {
      if (x <= 0) {
        return y;
      } else {
        return false || f(x-1, y+1);
      }
    }
    f(5000, 5000);
  `,
    optionEC
  )).resolves.toMatchInlineSnapshot(`10000`)
})

test('Tail call in nested mix of conditional expressions boolean operators work', () => {
  return expect(testSuccess(
    stripIndent`
    function f(x, y) {
      return x <= 0 ? y : false || x > 0 ? f(x-1, y+1) : 'unreachable';
    }
    f(5000, 5000);
  `,
    optionEC
  )).resolves.toMatchInlineSnapshot(`10000`)
})

test('Tail calls in arrow functions work', () => {
  return expect(testSuccess(
    stripIndent`
    const f = (x, y) => x <= 0 ? y : f(x-1, y+1);
    f(5000, 5000);
  `,
    optionEC
  )).resolves.toMatchInlineSnapshot(`10000`)
})

test('Tail calls in arrow block functions work', () => {
  return expect(testSuccess(
    stripIndent`
    const f = (x, y) => {
      if (x <= 0) {
        return y;
      } else {
        return f(x-1, y+1);
      }
    };
    f(5000, 5000);
  `,
    optionEC
  )).resolves.toMatchInlineSnapshot(`10000`)
})

test('Tail calls in mutual recursion work', () => {
  return expect(testSuccess(
    stripIndent`
    function f(x, y) {
      if (x <= 0) {
        return y;
      } else {
        return g(x-1, y+1);
      }
    }
    function g(x, y) {
      if (x <= 0) {
        return y;
      } else {
        return f(x-1, y+1);
      }
    }
    f(5000, 5000);
  `,
    optionEC
  )).resolves.toMatchInlineSnapshot(`10000`)
})

test('Tail calls in mutual recursion with arrow functions work', () => {
  return expect(testSuccess(
    stripIndent`
    const f = (x, y) => x <= 0 ? y : g(x-1, y+1);
    const g = (x, y) => x <= 0 ? y : f(x-1, y+1);
    f(5000, 5000);
  `,
    optionEC
  )).resolves.toMatchInlineSnapshot(`10000`)
})

test('Tail calls in mixed tail-call/non-tail-call recursion work', () => {
  return expect(testSuccess(
    stripIndent`
    function f(x, y, z) {
      if (x <= 0) {
        return y;
      } else {
        return f(x-1, y+f(0, z, 0), z);
      }
    }
    f(5000, 5000, 2);
  `,
    optionEC
  )).resolves.toMatchInlineSnapshot(`15000`)
})

// This is bad practice. Don't do this!
test('standalone block statements', () => {
  return expect(testSuccess(
    stripIndent`
    function test(){
      const x = true;
      {
          const x = false;
      }
      return x;
    }
    test();
  `,
    optionEC
  )).resolves.toMatchInlineSnapshot(`true`)
})

// This is bad practice. Don't do this!
test('const uses block scoping instead of function scoping', () => {
  return expect(testSuccess(
    stripIndent`
    function test(){
      const x = true;
      if(true) {
          const x = false;
      } else {
          const x = false;
      }
      return x;
    }
    test();
  `,
    optionEC
  )).resolves.toMatchInlineSnapshot(`true`)
})

// This is bad practice. Don't do this!
test('let uses block scoping instead of function scoping', () => {
  return expect(testSuccess(
    stripIndent`
    function test(){
      let x = true;
      if(true) {
          let x = false;
      } else {
          let x = false;
      }
      return x;
    }
    test();
  `,
    optionEC3
  )).resolves.toMatchInlineSnapshot(`true`)
})

test('for loops use block scoping instead of function scoping', () => {
  return expect(testSuccess(
    stripIndent`
    function test(){
      let x = true;
      for (let x = 1; x > 0; x = x - 1) {
      }
      return x;
    }
    test();
  `,
    optionEC3
  )).resolves.toMatchInlineSnapshot(`true`)
})

test('while loops use block scoping instead of function scoping', () => {
  return expect(testSuccess(
    stripIndent`
    function test(){
      let x = true;
      while (true) {
        let x = false;
        break;
      }
      return x;
    }
    test();
  `,
    optionEC4
  )).resolves.toMatchInlineSnapshot(`true`)
})

test('continue in while loops are working as intended', () => {
  return expect(testSuccess(
    stripIndent`
    function test(){
      let i = 0;
      let j = false;
      while (i <= 10){
        if (i === 10){
          j = true;
          i = i + 1;
          continue;
        }
        j = false;
        i = i + 1;
      }
      return j;
    }
    test();
  `,
    optionEC4
  )).resolves.toMatchInlineSnapshot(`true`)
})

// see https://www.ecma-international.org/ecma-262/6.0/#sec-for-statement-runtime-semantics-labelledevaluation
// and https://hacks.mozilla.org/2015/07/es6-in-depth-let-and-const/
test('for loop `let` variables are copied into the block scope', () => {
  return expect(testSuccess(
    stripIndent`
    function test(){
      let z = [];
      for (let x = 0; x < 10; x = x + 1) {
        z[x] = () => x;
      }
      return z[1]();
    }
    test();
    `,
    optionEC4
  )).resolves.toMatchInlineSnapshot(`1`)
})

test('streams and its pre-defined/pre-built functions are working as intended', () => {
  return expect(testSuccess(
    stripIndent`
    function make_alternating_stream(stream) {
      return pair(head(stream), () => make_alternating_stream(
                                        negate_whole_stream(
                                            stream_tail(stream))));
    }

    function negate_whole_stream(stream) {
        return pair(-head(stream), () => negate_whole_stream(stream_tail(stream)));
    }

    const ones = pair(1, () => ones);
    list_ref(eval_stream(make_alternating_stream(enum_stream(1, 9)), 9), 8);
    `,
    optionEC4
  )).resolves.toMatchInlineSnapshot(`9`)
})

test('streams can be created and functions with no return statements are still evaluated properly', () => {
  return expect(testSuccess(
    stripIndent`
    const s = stream(true, false, undefined, 1, x=>x, null, -123, head);
    const result = [];
    stream_for_each(item => {result[array_length(result)] = item;}, s);
    stream_ref(s,4)(22) === 22 && stream_ref(s,7)(pair('', '1')) === '1' && result;
    `,
    optionEC4
  )).resolves.toMatchInlineSnapshot(`false`)
})

test('Conditional statements are value producing always', () => {
  return expect(testSuccess(
    stripIndent`
    function fact(n) {
      if (n === 0) {
          2;
          return 1;
      }
      if (true) {
          let i = 1;
          i = i - 1;
      } else {
          2;
      }
      if (false) {
          2;
      } else {
          const i = 1;
      }
      return n * fact(n - 1);
      }
    fact(5);
    `,
    optionEC3
  )).resolves.toMatchInlineSnapshot(`120`)
})

test('Nullary functions properly restore environment 1', () => {
  return expect(testSuccess(
    stripIndent`
    function f() {
      function g(t) {
          return 0;
      }
      return g;
    }
    const h = f();
    h(100);
    `,
    optionEC3
  )).resolves.toMatchInlineSnapshot(`0`)
})

test('Nullary functions properly restore environment 2', () => {
  return expect(testSuccess(
    stripIndent`
    function f() {
      const a = 1;
      return a;
    }
    const a = f();
    a;
    `,
    optionEC3
  )).resolves.toMatchInlineSnapshot(`1`)
})

test('Array literals work as expected', () => {
  return expect(testSuccess(
    stripIndent`
    let c = [1, 2, 3];
    c;
    `,
    optionEC3
  )).resolves.toMatchInlineSnapshot(`
    Array [
      1,
      2,
      3,
    ]
  `)
})

test('Array literals are unpacked in the correct order', () => {
  return expect(testSuccess(
    stripIndent`
    let d = 0;
    let c = [ d = d * 10 + 1, d = d * 10 + 2, d = d * 10 + 3];
    d;
    `,
    optionEC3
  )).resolves.toMatchInlineSnapshot(`123`)
})

test('Breaks, continues and returns are detected properly inside loops', () => {
  return expect(testSuccess(
    stripIndent`
    function f() {
      let i = 0;
      while(i < 10) {
          i = i + 1;
          if (i === 1) {
            i = 1;
            i = 1;
          } else if (i === 2) {
            i = 2;
            continue;
          } else if (i === 3) {
            i = 3;
            return i;
          } else if (i === 4) {
            i = 4;
            break;
          }
      }
      return i;
    }
    f();
    `,
    optionEC3
  )).resolves.toMatchInlineSnapshot(`3`)
})

test('Environment reset is inserted when only instructions are in control stack', () => {
  return expect(testSuccess(
    stripIndent`
    const a = (v => v)(0);
    `,
    optionEC3
  )).resolves.toMatchInlineSnapshot(`undefined`)
})

test('breaks, continues are properly detected in child blocks 1', () => {
  return expect(testSuccess(
    stripIndent`
    let i = 0;
    for (i = 1; i < 5; i = i + 1) {
        {
            const a = i;
            if (i === 1) {
                continue;
            }
        }
        
        {
            const a = i;
            if (i === 2) {
                break;
            }
        }
    }
    i;
    `,
    optionEC3
  )).resolves.toMatchInlineSnapshot(`2`)
})

test('breaks, continues are properly detected in child blocks 2', () => {
  return expect(testSuccess(
    stripIndent`
    let a = 0;
    for (let i = 1; i < 5; i = i + 1) {
        {
            const x = 0;
            a = i;
            if (i === 1) {
                continue;
            }
        }
        
        {
            const x = 0;
            a = i;
            if (i === 2) {
                break;
            }
        }
    }
    a;
    `,
    optionEC3
  )).resolves.toMatchInlineSnapshot(`2`)
})<|MERGE_RESOLUTION|>--- conflicted
+++ resolved
@@ -1,9 +1,5 @@
-<<<<<<< HEAD
+import { expect, test, vi } from 'vitest'
 import { Chapter, Variant  } from '../../langs'
-=======
-import { expect, test, vi } from 'vitest'
-import { Chapter, Variant } from '../../types'
->>>>>>> dc271e94
 import { stripIndent } from '../../utils/formatters'
 import { testSuccess } from '../../utils/testing'
 
