--- conflicted
+++ resolved
@@ -1,15 +1,8 @@
-import { expect, test, vi } from 'vitest';
-
-/* tslint:disable:max-line-length */
 import * as _ from 'lodash'
-
+import { expect, test, vi } from 'vitest'
 import { Chapter, Variant  } from '../../langs'
 import { stripIndent } from '../../utils/formatters'
-<<<<<<< HEAD
-import { expectFinishedResult, expectParsedError, testFailure } from '../../utils/testing'
-=======
 import { testFailure, testSuccess } from '../../utils/testing'
->>>>>>> dc271e94
 import { TestOptions } from '../../utils/testing/types'
 
 vi.spyOn(_, 'memoize').mockImplementation(func => func as any)
