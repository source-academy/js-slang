--- conflicted
+++ resolved
@@ -3,11 +3,7 @@
 import { Chapter } from '../../types'
 import { stripIndent } from '../../utils/formatters'
 import Heap from '../heap'
-<<<<<<< HEAD
-import type { Array } from '../types'
-=======
-import { EnvArray } from '../types'
->>>>>>> 090b943f
+import type { EnvArray } from '../types'
 
 test('Heap works correctly', () => {
   const heap1 = new Heap()
