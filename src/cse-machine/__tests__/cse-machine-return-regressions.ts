--- conflicted
+++ resolved
@@ -3,14 +3,9 @@
  * Please reference Issue #124 (https://github.com/source-academy/js-slang/issues/124)
  */
 
-<<<<<<< HEAD
+import { expect, test } from 'vitest'
 import { Chapter, Variant  } from '../../langs'
-import { expectFinishedResult, expectParsedError } from '../../utils/testing'
-=======
-import { expect, test } from 'vitest'
-import { Chapter, Variant } from '../../types'
 import { testFailure, testSuccess } from '../../utils/testing'
->>>>>>> dc271e94
 
 const optionEC = { variant: Variant.EXPLICIT_CONTROL }
 const optionEC3 = { chapter: Chapter.SOURCE_3, variant: Variant.EXPLICIT_CONTROL }
