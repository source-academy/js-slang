import { expect, test } from 'vitest'
import { mockContext } from '../../utils/testing/mocks'
import { Call_cc, Continuation, isCallWithCurrentContinuation } from '../continuations'
<<<<<<< HEAD
import { Control , Stash , Transformers } from '../types'
=======
import { Control, Stash } from '../interpreter'
import { Transformers } from '../transformers'
>>>>>>> dc271e94

test('call/cc is a singleton', () => {
  expect(Call_cc.get()).toBe(Call_cc.get())
})

test('call/cc toString', () => {
  expect(Call_cc.get().toString()).toBe('call/cc')
})

test('isCallWithCurrentContinuation works on call/cc only', () => {
  expect(isCallWithCurrentContinuation(Call_cc.get())).toBe(true)
  expect(isCallWithCurrentContinuation(1)).toBe(false)
})

test('Continuation toString', () => {
  const cont = new Continuation(mockContext(), new Control(), new Stash(), [], new Transformers())
  expect(cont.toString()).toBe('continuation')
})<|MERGE_RESOLUTION|>--- conflicted
+++ resolved
@@ -1,12 +1,7 @@
 import { expect, test } from 'vitest'
 import { mockContext } from '../../utils/testing/mocks'
 import { Call_cc, Continuation, isCallWithCurrentContinuation } from '../continuations'
-<<<<<<< HEAD
-import { Control , Stash , Transformers } from '../types'
-=======
-import { Control, Stash } from '../interpreter'
-import { Transformers } from '../transformers'
->>>>>>> dc271e94
+import { Control, Stash, Transformers } from '../types'
 
 test('call/cc is a singleton', () => {
   expect(Call_cc.get()).toBe(Call_cc.get())
