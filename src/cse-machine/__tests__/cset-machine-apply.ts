<<<<<<< HEAD
import { Chapter, Variant  } from '../../langs'
import { expectFinishedResult, expectParsedError } from '../../utils/testing'
=======
import { expect, test } from 'vitest'
import { Chapter, Variant } from '../../types'
import { testFailure, testSuccess } from '../../utils/testing'
>>>>>>> dc271e94

// apply tests for Scheme
const optionECScm = { chapter: Chapter.FULL_SCHEME, variant: Variant.EXPLICIT_CONTROL }

test('two-operand apply', () => {
  return expect(testSuccess(
    `
    (define args '(1 2))
    (apply + args)
  `,
    optionECScm
  )).resolves.toMatchInlineSnapshot(`
            SchemeInteger {
              "numberType": 1,
              "value": 3n,
            }
          `)
})

test('multi-operand apply', () => {
  return expect(testSuccess(
    `
    (define args '(1 2 3 4 5))
    (apply + 6 7 8 9 10 args)
  `,
    optionECScm
  )).resolves.toMatchInlineSnapshot(`
            SchemeInteger {
              "numberType": 1,
              "value": 55n,
            }
          `)
})

test('eval of strings', () => {
  return expect(testSuccess(
    `
    (eval "hello")
  `,
    optionECScm
  )).resolves.toMatchInlineSnapshot(`"hello"`)
})

test('incorrect use of apply throws error (insufficient arguments)', () => {
  return expect(testFailure(
    `
    (apply)
  `,
    optionECScm
  )).resolves.toMatchInlineSnapshot(`"Expected 2 arguments, but got 0."`)
})

test('incorrect use of apply throws error (last argument not a list)', () => {
  return expect(testFailure(
    `
    (apply + 1 2 3)
  `,
    optionECScm
  )).resolves.toMatchInlineSnapshot(`"Error: Last argument of apply must be a list"`)
})<|MERGE_RESOLUTION|>--- conflicted
+++ resolved
@@ -1,11 +1,6 @@
-<<<<<<< HEAD
+import { expect, test } from 'vitest'
 import { Chapter, Variant  } from '../../langs'
-import { expectFinishedResult, expectParsedError } from '../../utils/testing'
-=======
-import { expect, test } from 'vitest'
-import { Chapter, Variant } from '../../types'
 import { testFailure, testSuccess } from '../../utils/testing'
->>>>>>> dc271e94
 
 // apply tests for Scheme
 const optionECScm = { chapter: Chapter.FULL_SCHEME, variant: Variant.EXPLICIT_CONTROL }
