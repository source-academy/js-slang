--- conflicted
+++ resolved
@@ -1,9 +1,5 @@
-<<<<<<< HEAD
+import type * as es from 'estree'
 import type { IOptions } from '../..'
-=======
-import * as es from 'estree'
-import { IOptions } from '../..'
->>>>>>> f6ea5712
 import { mockContext } from '../../mocks/context'
 import { parse } from '../../parser/parser'
 import { runCodeInSource } from '../../runner'
