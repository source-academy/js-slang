<<<<<<< HEAD
import * as es from 'estree'
import type { Context } from '..'
import { encode } from '../alt-langs/scheme/scm-slang/src'
import { _Symbol } from '../alt-langs/scheme/scm-slang/src/stdlib/base'
import { is_number, type SchemeNumber } from '../alt-langs/scheme/scm-slang/src/stdlib/core-math'
import * as errors from '../errors/errors'
import type { List } from '../stdlib/list'
import { popInstr } from './instrCreator'
import { Control, Stash } from './interpreter'
=======
import type es from 'estree'
import * as errors from '../errors/errors'
import type { List } from '../stdlib/list'
import { _Symbol } from '../alt-langs/scheme/scm-slang/src/stdlib/base'
import { is_number, SchemeNumber } from '../alt-langs/scheme/scm-slang/src/stdlib/core-math'
import type { Context } from '../types'
import { encode } from '../alt-langs/scheme/scm-slang/src'
import type { Control, Stash } from './interpreter'
import { currentTransformers, getVariable, handleRuntimeError } from './utils'
import { Transformer, macro_transform, match } from './patterns'
>>>>>>> f40371c9
import {
  arrayToImproperList,
  arrayToList,
  flattenImproperList,
  flattenList,
  isImproperList,
  isList
} from './macro-utils'
<<<<<<< HEAD
import { Transformer, macro_transform, match } from './patterns'
import type { ControlItem } from './types'
import { currentTransformers, getVariable, handleRuntimeError } from './utils'
=======
import type { ControlItem } from './types'
import { popInstr } from './instrCreator'
>>>>>>> f40371c9

// this needs to be better but for now it's fine
export type SchemeControlItems = List | _Symbol | SchemeNumber | boolean | string

/**
 * A metaprocedure used to detect for the apply function object.
 * If the interpreter sees this specific function,
 * it will take all of the operands, and apply the second to second last operands as well as the last operand (must be a list)
 * to the first operand (which must be a function).
 */
export class Apply extends Function {
  private static instance: Apply = new Apply()

  private constructor() {
    super()
  }

  public static get(): Apply {
    return Apply.instance
  }

  public toString(): string {
    return 'apply'
  }
}

export const cset_apply = Apply.get()

export function isApply(value: any): boolean {
  return value === cset_apply
}

/**
 * A metaprocedure used to detect for the eval function object.
 * If the interpreter sees this specific function,
 * it will transfer its operand to the control component.
 */
export class Eval extends Function {
  private static instance: Eval = new Eval()

  private constructor() {
    super()
  }

  public static get(): Eval {
    return Eval.instance
  }

  public toString(): string {
    return 'eval'
  }
}

export const cset_eval = Eval.get()

export function isEval(value: any): boolean {
  return value === cset_eval
}

function isSpecialForm(sym: _Symbol): boolean {
  return [
    'lambda',
    'define',
    'set!',
    'if',
    'begin',
    'quote',
    'quasiquote',
    'define-syntax',
    'syntax-rules',
    'eval'
  ].includes(sym.sym)
}

export function schemeEval(
  command: SchemeControlItems,
  context: Context,
  control: Control,
  stash: Stash,
  isPrelude: boolean
) {
  const transformers = currentTransformers(context)
  // scheme CSE machine will only ever encounter
  // lists or primitives like symbols, booleans or strings.
  // if its a list, we can parse the list and evaluate each item as necessary
  // if its a symbol, we can look up the symbol in the environment.
  // for either of these operations, if our list matches some pattern in
  // the T component, then we can apply the corresponding rule.

  // if its a number, boolean, or string, we can just shift the value
  // onto the stash.

  if (command === null) {
    return handleRuntimeError(context, new errors.ExceptionError(new Error('Cannot evaluate null')))
  }

  if (isList(command)) {
    // do something
    const parsedList = flattenList(command)
    const elem = parsedList[0]
    // do work based on the first element of the list.
    // it should match some symbol "define", "set", "lambda", etc...
    // or if it doesn't match any of these, then it is a function call.
    if (elem instanceof _Symbol) {
      // check if elem matches any defined syntax in the T component.
      // if it does, then apply the corresponding rule.
      if (transformers.hasPattern(elem.sym)) {
        // get the relevant transformers
        const transformerList = transformers.getPattern(elem.sym)

        // find the first matching transformer
        for (const transformer of transformerList) {
          // check if the transformer matches the list
          try {
            if (match(command, transformer.pattern, transformer.literals)) {
              // if it does, apply the transformer
              const transformedMacro = macro_transform(command as List, transformer)
              control.push(transformedMacro as ControlItem)
              return
            }
          } catch {
            return handleRuntimeError(
              context,
              new errors.ExceptionError(
                new Error(
                  'Error in macro-expanding ' +
                    elem.sym +
                    '! Are the template and pattern well formed?'
                )
              )
            )
          }
        }

        // there is an error if we get to here
        return handleRuntimeError(
          context,
          new errors.ExceptionError(
            new Error('No matching transformer found for macro ' + elem.sym)
          )
        )
      }

      // else, this is a standard special form.
      // we attempt to piggyback on the standard CSE machine to
      // handle the basic special forms.
      // however, for more advanced stuff like quotes or definitions,
      // the logic will be handled here.
      switch (parsedList[0].sym) {
        case 'lambda':
          if (parsedList.length < 3) {
            return handleRuntimeError(
              context,
              new errors.ExceptionError(new Error('lambda requires at least 2 arguments!'))
            )
          }
          // return a lambda expression that takes
          // in the arguments, and returns the body
          // as an eval of the body.
          const args = parsedList[1]

          let argsList: _Symbol[] = []
          let rest: _Symbol | null = null
          if (args instanceof _Symbol) {
            // if the args is a symbol, then it is a variadic function.
            // we can just set the args to a list of the symbol.
            rest = args
          } else if (isImproperList(args)) {
            ;[argsList, rest] = flattenImproperList(args)
            argsList.forEach((arg: any) => {
              if (!(arg instanceof _Symbol)) {
                return handleRuntimeError(
                  context,
                  new errors.ExceptionError(new Error('Invalid arguments for lambda!'))
                )
              }
              return
            })
            if (rest !== null && !(rest instanceof _Symbol)) {
              return handleRuntimeError(
                context,
                new errors.ExceptionError(new Error('Invalid arguments for lambda!'))
              )
            }
          } else if (isList(args)) {
            argsList = flattenList(args) as _Symbol[]
            argsList.forEach((arg: any) => {
              if (!(arg instanceof _Symbol)) {
                return handleRuntimeError(
                  context,
                  new errors.ExceptionError(new Error('Invalid arguments for lambda!'))
                )
              }
              return
            })
          } else {
            return handleRuntimeError(
              context,
              new errors.ExceptionError(new Error('Invalid arguments for lambda!'))
            )
          }

          // convert the args to estree pattern
          const params: (es.Identifier | es.RestElement)[] = argsList.map(arg =>
            makeDummyIdentifierNode(encode(arg.sym))
          )

          let body_elements = parsedList.slice(2)
          let body: List = arrayToList([new _Symbol('begin'), ...body_elements])

          // if there is a rest argument, we need to wrap it in a rest element.
          // we also need to add another element to the body,
          // to convert the rest element into a list.
          if (rest !== null) {
            params.push({
              type: 'RestElement',
              argument: makeDummyIdentifierNode(encode(rest.sym))
            })
            body = arrayToList([
              new _Symbol('begin'),
              arrayToList([
                new _Symbol('set!'),
                rest,
                arrayToList([new _Symbol('vector->list'), rest])
              ]),
              ...body_elements
            ])
          }

          // estree ArrowFunctionExpression
          const lambda = {
            type: 'ArrowFunctionExpression',
            params,
            body: convertToEvalExpression(body)
          }

          control.push(lambda as es.ArrowFunctionExpression)
          return

        case 'define':
          if (parsedList.length < 3) {
            return handleRuntimeError(
              context,
              new errors.ExceptionError(new Error('define requires at least 2 arguments!'))
            )
          }
          const variable = parsedList[1]
          if (isList(variable)) {
            // then this define is actually a function definition
            const varList = flattenList(variable)
            const name = varList[0]
            const params = varList.slice(1)
            const body = parsedList.slice(2)

            const define_function = arrayToList([
              new _Symbol('define'),
              name,
              arrayToList([new _Symbol('lambda'), arrayToList(params), ...body])
            ])
            control.push(define_function as any)
            return
          } else if (isImproperList(variable)) {
            const [varList, rest] = flattenImproperList(variable)
            const name = varList[0]
            const params = varList.slice(1)
            const body = parsedList.slice(2)

            const define_function = arrayToList([
              new _Symbol('define'),
              name,
              arrayToList([new _Symbol('lambda'), arrayToImproperList(params, rest), ...body])
            ])
            control.push(define_function as any)
            return
          } else if (!(variable instanceof _Symbol)) {
            return handleRuntimeError(
              context,
              new errors.ExceptionError(new Error('Invalid variable for define!'))
            )
          }
          if (parsedList.length !== 3) {
            return handleRuntimeError(
              context,
              new errors.ExceptionError(new Error('define requires 2 arguments!'))
            )
          }
          // make sure variable does not shadow a special form
          if (isSpecialForm(variable) && !isPrelude) {
            return handleRuntimeError(
              context,
              new errors.ExceptionError(
                new Error('Cannot shadow special form ' + variable.sym + ' with a definition!')
              )
            )
          }
          const value = parsedList[2]
          // estree VariableDeclaration
          const definition = {
            type: 'VariableDeclaration',
            kind: 'let',
            declarations: [
              {
                type: 'VariableDeclarator',
                id: makeDummyIdentifierNode(encode(variable.sym)),
                init: convertToEvalExpression(value)
              }
            ]
          }

          control.push(definition as es.VariableDeclaration)
          return
        case 'set!':
          if (parsedList.length !== 3) {
            return handleRuntimeError(
              context,
              new errors.ExceptionError(new Error('set! requires 2 arguments!'))
            )
          }
          const set_variable = parsedList[1]
          if (!(set_variable instanceof _Symbol)) {
            return handleRuntimeError(
              context,
              new errors.ExceptionError(new Error('Invalid arguments for set!'))
            )
          }
          // make sure set_variable does not shadow a special form
          if (isSpecialForm(set_variable) && !isPrelude) {
            return handleRuntimeError(
              context,
              new errors.ExceptionError(
                new Error('Cannot overwrite special form ' + set_variable.sym + ' with a value!')
              )
            )
          }
          const set_value = parsedList[2]

          // estree AssignmentExpression
          const assignment = {
            type: 'AssignmentExpression',
            operator: '=',
            left: makeDummyIdentifierNode(encode(set_variable.sym)),
            right: convertToEvalExpression(set_value)
          }

          control.push(assignment as es.AssignmentExpression)
          return
        case 'if':
          if (parsedList.length < 3) {
            return handleRuntimeError(
              context,
              new errors.ExceptionError(new Error('if requires at least 2 arguments!'))
            )
          }
          if (parsedList.length > 4) {
            return handleRuntimeError(
              context,
              new errors.ExceptionError(new Error('if requires at most 3 arguments!'))
            )
          }
          const condition = parsedList[1]
          const consequent = parsedList[2]
          // check if there is an alternate
          const alternate = parsedList.length > 3 ? parsedList[3] : undefined

          // evaluate the condition with truthy
          const truthyCondition = arrayToList([new _Symbol('truthy'), condition])

          // estree ConditionalExpression
          const conditional = {
            type: 'ConditionalExpression',
            test: convertToEvalExpression(truthyCondition),
            consequent: convertToEvalExpression(consequent),
            alternate: alternate ? convertToEvalExpression(alternate) : undefined
          }

          control.push(conditional as es.ConditionalExpression)
          return
        case 'begin':
          // begin is a sequence of expressions
          // that are evaluated in order.
          // push the expressions to the control in reverse
          // order.
          if (parsedList.length < 2) {
            return handleRuntimeError(
              context,
              new errors.ExceptionError(new Error('begin requires at least 1 argument!'))
            )
          }

          control.push(parsedList[parsedList.length - 1])
          for (let i = parsedList.length - 2; i > 0; i--) {
            control.push(popInstr(makeDummyIdentifierNode('pop')))
            control.push(parsedList[i])
          }
          return
        case 'quote':
          // quote is a special form that returns the expression
          // as is, without evaluating it.
          // we can just push the expression to the stash.
          if (parsedList.length !== 2) {
            return handleRuntimeError(
              context,
              new errors.ExceptionError(new Error('quote requires 1 argument!'))
            )
          }
          stash.push(parsedList[1])
          return
        // case 'quasiquote': quasiquote is implemented as a macro.
        case 'define-syntax':
          if (parsedList.length !== 3) {
            return handleRuntimeError(
              context,
              new errors.ExceptionError(new Error('define-syntax requires 2 arguments!'))
            )
          }
          // parse the pattern and template here,
          // generate a list of transformers from it,
          // and add it to the Patterns component.
          const syntaxName = parsedList[1]
          if (!(syntaxName instanceof _Symbol)) {
            return handleRuntimeError(
              context,
              new errors.ExceptionError(new Error('define-syntax requires a symbol!'))
            )
          }
          // make sure syntaxName does not shadow a special form
          if (isSpecialForm(syntaxName) && !isPrelude) {
            return handleRuntimeError(
              context,
              new errors.ExceptionError(
                new Error('Cannot shadow special form ' + syntaxName.sym + ' with a macro!')
              )
            )
          }
          const syntaxRules = parsedList[2]
          if (!isList(syntaxRules)) {
            return handleRuntimeError(
              context,
              new errors.ExceptionError(
                new Error('define-syntax requires a syntax-rules transformer!')
              )
            )
          }

          // at this point, we assume that syntax-rules is verified
          // and parsed correctly already.
          const syntaxRulesList = flattenList(syntaxRules)
          if (
            !(syntaxRulesList[0] instanceof _Symbol) ||
            syntaxRulesList[0].sym !== 'syntax-rules'
          ) {
            return handleRuntimeError(
              context,
              new errors.ExceptionError(
                new Error('define-syntax requires a syntax-rules transformer!')
              )
            )
          }
          if (syntaxRulesList.length < 3) {
            return handleRuntimeError(
              context,
              new errors.ExceptionError(new Error('syntax-rules requires at least 2 arguments!'))
            )
          }
          if (!isList(syntaxRulesList[1])) {
            return handleRuntimeError(
              context,
              new errors.ExceptionError(new Error('Invalid syntax-rules literals!'))
            )
          }
          const literalList = flattenList(syntaxRulesList[1])
          const literals: string[] = literalList.map((literal: _Symbol) => {
            if (!(literal instanceof _Symbol)) {
              return handleRuntimeError(
                context,
                new errors.ExceptionError(new Error('Invalid syntax-rules literals!'))
              )
            }
            return literal.sym
          })
          const rules = syntaxRulesList.slice(2)
          // rules are set as a list of patterns and templates.
          // we need to convert these into transformers.
          const transformerList: Transformer[] = rules.map(rule => {
            if (!isList(rule)) {
              return handleRuntimeError(
                context,
                new errors.ExceptionError(new Error('Invalid syntax-rules rule!'))
              )
            }
            const ruleList = flattenList(rule)
            const pattern = ruleList[0]
            const template = ruleList[1]
            return new Transformer(literals, pattern, template)
          })
          // now we can add the transformers to the transformers component.
          transformers.addPattern(syntaxName.sym, transformerList)

          // for consistency with scheme expecting undefined return values, push undefined to the stash.
          stash.push(undefined)
          return
        case 'syntax-rules':
          // syntax-rules is a special form that is used to define
          // a set of transformers.
          // it isn't meant to be evaluated outside of a define-syntax.
          // throw an error.
          return handleRuntimeError(
            context,
            new errors.ExceptionError(
              new Error('syntax-rules must only exist within define-syntax!')
            )
          )
      }
    }
    // if we get to this point, then it is a function call.
    // convert it into an es.CallExpression and push it to the control.
    const procedure = parsedList[0]
    const args = parsedList.slice(1)
    const appln = {
      type: 'CallExpression',
      optional: false,
      callee: convertToEvalExpression(procedure) as es.Expression,
      arguments: args.map(convertToEvalExpression) // unfortunately, each one needs to be converted.
    }
    control.push(appln as es.CallExpression)
    return
  } else if (command instanceof _Symbol) {
    // get the value of the symbol from the environment
    // associated with this symbol.
    const encodedName = encode(command.sym)
    stash.push(getVariable(context, encodedName, makeDummyIdentifierNode(command.sym)))
    return
  }
  // if we get to this point of execution, it is just some primitive value.
  // just push it to the stash.
  stash.push(command)
  return
}

export function makeDummyIdentifierNode(name: string): es.Identifier {
  return {
    type: 'Identifier',
    name
  }
}

/**
 * Convert a scheme expression (that is meant to be evaluated)
 * into an estree expression, using eval.
 * this will let us avoid the "hack" of storing Scheme lists
 * in estree nodes.
 * @param expression
 * @returns estree expression
 */
export function convertToEvalExpression(expression: SchemeControlItems): es.CallExpression {
  function convertToEstreeExpression(expression: SchemeControlItems): es.Expression {
    /*
    cases to consider:
    - list
    - pair/improper list
    - symbol
    - number
    - boolean
    - string
    */
    if (isList(expression)) {
      // make a call expression to list
      // with the elements of the list as its arguments.
      const args = flattenList(expression).map(convertToEstreeExpression)
      return {
        type: 'CallExpression',
        optional: false,
        callee: {
          type: 'Identifier',
          name: 'list'
        },
        arguments: args
      }
    } else if (isImproperList(expression)) {
      // make a call to cons
      // with the car and cdr as its arguments.
      const [car, cdr] = expression as [SchemeControlItems, SchemeControlItems]
      return {
        type: 'CallExpression',
        optional: false,
        callee: {
          type: 'Identifier',
          name: 'cons'
        },
        arguments: [convertToEstreeExpression(car), convertToEstreeExpression(cdr)]
      }
    } else if (expression instanceof _Symbol) {
      // make a call to string->symbol
      // with the symbol name as its argument.
      return {
        type: 'CallExpression',
        optional: false,
        callee: {
          type: 'Identifier',
          name: encode('string->symbol')
        },
        arguments: [
          {
            type: 'Literal',
            value: expression.sym
          }
        ]
      }
    } else if (is_number(expression)) {
      // make a call to string->number
      // with the number toString() as its argument.
      return {
        type: 'CallExpression',
        optional: false,
        callee: {
          type: 'Identifier',
          name: encode('string->number')
        },
        arguments: [
          {
            type: 'Literal',
            value: (expression as any).toString()
          }
        ]
      }
    }
    // if we're here, then it is a boolean or string.
    // just return the literal value.
    return {
      type: 'Literal',
      value: expression as boolean | string
    }
  }

  // make a call expression to eval with the single expression as its component.
  return {
    type: 'CallExpression',
    optional: false,
    callee: {
      type: 'Identifier',
      name: encode('eval')
    },
    arguments: [convertToEstreeExpression(expression)]
  }
}<|MERGE_RESOLUTION|>--- conflicted
+++ resolved
@@ -1,25 +1,13 @@
-<<<<<<< HEAD
-import * as es from 'estree'
-import type { Context } from '..'
-import { encode } from '../alt-langs/scheme/scm-slang/src'
-import { _Symbol } from '../alt-langs/scheme/scm-slang/src/stdlib/base'
-import { is_number, type SchemeNumber } from '../alt-langs/scheme/scm-slang/src/stdlib/core-math'
-import * as errors from '../errors/errors'
-import type { List } from '../stdlib/list'
-import { popInstr } from './instrCreator'
-import { Control, Stash } from './interpreter'
-=======
 import type es from 'estree'
 import * as errors from '../errors/errors'
 import type { List } from '../stdlib/list'
 import { _Symbol } from '../alt-langs/scheme/scm-slang/src/stdlib/base'
-import { is_number, SchemeNumber } from '../alt-langs/scheme/scm-slang/src/stdlib/core-math'
+import { is_number, type SchemeNumber } from '../alt-langs/scheme/scm-slang/src/stdlib/core-math'
 import type { Context } from '../types'
 import { encode } from '../alt-langs/scheme/scm-slang/src'
 import type { Control, Stash } from './interpreter'
 import { currentTransformers, getVariable, handleRuntimeError } from './utils'
 import { Transformer, macro_transform, match } from './patterns'
->>>>>>> f40371c9
 import {
   arrayToImproperList,
   arrayToList,
@@ -28,14 +16,8 @@
   isImproperList,
   isList
 } from './macro-utils'
-<<<<<<< HEAD
-import { Transformer, macro_transform, match } from './patterns'
-import type { ControlItem } from './types'
-import { currentTransformers, getVariable, handleRuntimeError } from './utils'
-=======
 import type { ControlItem } from './types'
 import { popInstr } from './instrCreator'
->>>>>>> f40371c9
 
 // this needs to be better but for now it's fine
 export type SchemeControlItems = List | _Symbol | SchemeNumber | boolean | string
