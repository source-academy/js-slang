--- conflicted
+++ resolved
@@ -16,17 +16,10 @@
 import Closure from '../interpreter/closure'
 import { checkEditorBreakpoints } from '../stdlib/inspector'
 import { checkProgramForUndefinedVariables } from '../transpiler/transpiler'
-<<<<<<< HEAD
-import { Context, ContiguousArrayElements, Result, Value } from '../types'
+import { Context, ContiguousArrayElements, RawBlockStatement, Result, Value } from '../types'
 import * as ast from '../utils/ast/astCreator'
 import { getImportedName, getModuleDeclarationSource } from '../utils/ast/helpers'
 import { isImportDeclaration, isNamespaceSpecifier } from '../utils/ast/typeGuards'
-=======
-import { Context, ContiguousArrayElements, RawBlockStatement, Result, Value } from '../types'
-import assert from '../utils/assert'
-import { filterImportDeclarations } from '../utils/ast/helpers'
-import * as ast from '../utils/astCreator'
->>>>>>> d68aa2cc
 import { evaluateBinaryExpression, evaluateUnaryExpression } from '../utils/operators'
 import * as rttc from '../utils/rttc'
 import {
