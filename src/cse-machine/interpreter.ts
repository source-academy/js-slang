/**
 * This interpreter implements an explicit-control evaluator.
 *
 * Heavily adapted from https://github.com/source-academy/JSpike/
 * and the legacy interpreter
 */

/* tslint:disable:max-classes-per-file */
import type es from 'estree'
import { isArray } from 'lodash'

import type { IOptions } from '..'
<<<<<<< HEAD
import { isSchemeLanguage } from '../alt-langs/mapper'
=======
>>>>>>> f40371c9
import { UNKNOWN_LOCATION } from '../constants'
import * as errors from '../errors/errors'
import { RuntimeSourceError } from '../errors/runtimeSourceError'
import { checkEditorBreakpoints } from '../stdlib/inspector'
<<<<<<< HEAD
import type { Context, ContiguousArrayElements, Result, StatementSequence, Value } from '../types'
=======
import type {
  Context,
  ContiguousArrayElements,
  Result,
  Value,
  StatementSequence,
  Node,
  NodeTypeToNode
} from '../types'
>>>>>>> f40371c9
import * as ast from '../utils/ast/astCreator'
import {
  filterImportDeclarations,
  getSourceVariableDeclaration,
  hasNoDeclarations,
  hasNoImportDeclarations
} from '../utils/ast/helpers'
import { evaluateBinaryExpression, evaluateUnaryExpression } from '../utils/operators'
import * as rttc from '../utils/rttc'
import * as seq from '../utils/statementSeqTransform'
import { checkProgramForUndefinedVariables } from '../validator/validator'
import Closure from './closure'
import {
  Continuation,
  isCallWithCurrentContinuation,
  makeDummyContCallExpression
} from './continuations'
import * as instr from './instrCreator'
import { flattenList, isList } from './macro-utils'
import { Transformer } from './patterns'
import { isApply, isEval, schemeEval } from './scheme-macros'
import { Stack } from './stack'
import {
  type AppInstr,
<<<<<<< HEAD
  type ArrLitInstr,
  type AssmtInstr,
  type BinOpInstr,
  type BranchInstr,
  CSEBreak,
  type ControlItem,
  CseError,
  type EnvInstr,
  type ForInstr,
  type Instr,
  InstrType,
  type SpreadInstr,
  type UnOpInstr,
  type WhileInstr
=======
  CSEBreak,
  type ControlItem,
  CseError,
  InstrType,
  type InstrTypeToInstr
>>>>>>> f40371c9
} from './types'
import {
  checkNumberOfArguments,
  checkStackOverFlow,
  createBlockEnvironment,
  createEnvironment,
  createProgramEnvironment,
  currentEnvironment,
  currentTransformers,
  declareFunctionsAndVariables,
  declareIdentifier,
  defineVariable,
  envChanging,
  getVariable,
  handleArrayCreation,
  handleRuntimeError,
  handleSequence,
  hasBreakStatement,
  hasContinueStatement,
  isBlockStatement,
  isEnvArray,
  isEnvDependent,
  isInstr,
  isNode,
  isSimpleFunction,
  isStreamFn,
  popEnvironment,
  pushEnvironment,
  reduceConditional,
  setTransformers,
  setVariable,
  valueProducing
} from './utils'

/**
 * The control is a list of commands that still needs to be executed by the machine.
 * It contains syntax tree nodes or instructions.
 */
export class Control extends Stack<ControlItem> {
  private numEnvDependentItems: number
  public constructor(program?: es.Program | StatementSequence) {
    super()
    this.numEnvDependentItems = 0
    // Load program into control stack
    if (program) this.push(program)
  }

  public canAvoidEnvInstr(): boolean {
    return this.numEnvDependentItems === 0
  }

  // For testing purposes
  public getNumEnvDependentItems(): number {
    return this.numEnvDependentItems
  }

  public pop(): ControlItem | undefined {
    const item = super.pop()
    if (item !== undefined && isEnvDependent(item)) {
      this.numEnvDependentItems--
    }
    return item
  }

  public push(...items: ControlItem[]): void {
    const itemsNew: ControlItem[] = Control.simplifyBlocksWithoutDeclarations(...items)
    itemsNew.forEach((item: ControlItem) => {
      if (isEnvDependent(item)) {
        this.numEnvDependentItems++
      }
    })
    super.push(...itemsNew)
  }

  /**
   * Before pushing block statements on the control stack, we check if the block statement has any declarations.
   * If not, the block is converted to a StatementSequence.
   * @param items The items being pushed on the control.
   * @returns The same set of control items, but with block statements without declarations converted to StatementSequences.
   * NOTE: this function handles any case where StatementSequence has to be converted back into BlockStatement due to type issues
   */
  private static simplifyBlocksWithoutDeclarations(...items: ControlItem[]): ControlItem[] {
    const itemsNew: ControlItem[] = []
    items.forEach(item => {
      if (isNode(item) && isBlockStatement(item) && hasNoDeclarations(item.body)) {
        // Push block body as statement sequence
        const seq: StatementSequence = ast.statementSequence(item.body, item.loc)
        itemsNew.push(seq)
      } else {
        itemsNew.push(item)
      }
    })
    return itemsNew
  }

  public copy(): Control {
    const newControl = new Control()
    const stackCopy = super.getStack()
    newControl.push(...stackCopy)
    return newControl
  }
}

/**
 * The stash is a list of values that stores intermediate results.
 */
export class Stash extends Stack<Value> {
  public constructor() {
    super()
  }

  public copy(): Stash {
    const newStash = new Stash()
    const stackCopy = super.getStack()
    newStash.push(...stackCopy)
    return newStash
  }
}

/**
 * The T component is a dictionary of mappings from syntax names to
 * their corresponding syntax rule transformers (patterns).
 *
 * Similar to the E component, there is a matching
 * "T" environment tree that is used to store the transformers.
 * as such, we need to track the transformers and update them with the environment.
 */
export class Transformers {
  private parent: Transformers | null
  private items: Map<string, Transformer[]>
  public constructor(parent?: Transformers) {
    this.parent = parent || null
    this.items = new Map<string, Transformer[]>()
  }

  // only call this if you are sure that the pattern exists.
  public getPattern(name: string): Transformer[] {
    // check if the pattern exists in the current transformer
    if (this.items.has(name)) {
      return this.items.get(name) as Transformer[]
    }
    // else check if the pattern exists in the parent transformer
    if (this.parent) {
      return this.parent.getPattern(name)
    }
    // should not get here. use this properly.
    throw new Error(`Pattern ${name} not found in transformers`)
  }

  public hasPattern(name: string): boolean {
    // check if the pattern exists in the current transformer
    if (this.items.has(name)) {
      return true
    }
    // else check if the pattern exists in the parent transformer
    if (this.parent) {
      return this.parent.hasPattern(name)
    }
    return false
  }

  public addPattern(name: string, item: Transformer[]): void {
    this.items.set(name, item)
  }
}

/**
 * Function to be called when a program is to be interpreted using
 * the explicit control evaluator.
 *
 * @param program The program to evaluate.
 * @param context The context to evaluate the program in.
 * @returns The result of running the CSE machine.
 */
export function evaluate(program: es.Program, context: Context, options: IOptions): Value {
  try {
    checkProgramForUndefinedVariables(program, context)
  } catch (error) {
    context.errors.push(error)
    return new CseError(error)
  }
  seq.transform(program)

  try {
    context.runtime.isRunning = true
    context.runtime.control = new Control(program)
    context.runtime.stash = new Stash()
    // set a global transformer if it does not exist.
    context.runtime.transformers = context.runtime.transformers
      ? context.runtime.transformers
      : new Transformers()

    return runCSEMachine(
      context,
      context.runtime.control,
      context.runtime.stash,
      options.envSteps,
      options.stepLimit,
      options.isPrelude
    )
  } catch (error) {
    return new CseError(error)
  } finally {
    context.runtime.isRunning = false
  }
}

/**
 * Function that is called when a user wishes to resume evaluation after
 * hitting a breakpoint.
 * This should only be called after the first 'evaluate' function has been called so that
 * context.runtime.control and context.runtime.stash are defined.
 * @param context The context to continue evaluating the program in.
 * @returns The result of running the CSE machine.
 */
export function resumeEvaluate(context: Context) {
  try {
    context.runtime.isRunning = true
    return runCSEMachine(context, context.runtime.control!, context.runtime.stash!, -1, -1)
  } catch (error) {
    return new CseError(error)
  } finally {
    context.runtime.isRunning = false
  }
}

function evaluateImports(program: es.Program, context: Context) {
  try {
    const [importNodeMap] = filterImportDeclarations(program)

    const environment = currentEnvironment(context)
    for (const [moduleName, nodes] of importNodeMap) {
      const functions = context.nativeStorage.loadedModules[moduleName]
      for (const node of nodes) {
        for (const spec of node.specifiers) {
          declareIdentifier(context, spec.local.name, node, environment)
          let obj: any

          switch (spec.type) {
            case 'ImportSpecifier': {
              obj = functions[spec.imported.name]
              break
            }
            case 'ImportDefaultSpecifier': {
              obj = functions.default
              break
            }
            case 'ImportNamespaceSpecifier': {
              obj = functions
              break
            }
          }

          defineVariable(context, spec.local.name, obj, true, node)
        }
      }
    }
  } catch (error) {
    handleRuntimeError(context, error)
  }
}

/**
 * Function that returns the appropriate Promise<Result> given the output of CSE machine evaluating, depending
 * on whether the program is finished evaluating, ran into a breakpoint or ran into an error.
 * @param context The context of the program.
 * @param value The value of CSE machine evaluating the program.
 * @returns The corresponding promise.
 */
export function CSEResultPromise(context: Context, value: Value): Promise<Result> {
  return new Promise(resolve => {
    if (value instanceof CSEBreak) {
      resolve({ status: 'suspended-cse-eval', context })
    } else if (value instanceof CseError) {
      resolve({ context, status: 'error' })
    } else {
      resolve({ status: 'finished', context, value })
    }
  })
}

/**
 * The primary runner/loop of the explicit control evaluator.
 *
 * @param context The context to evaluate the program in.
 * @param control Points to the current context.runtime.control
 * @param stash Points to the current context.runtime.stash
 * @param isPrelude Whether the program we are running is the prelude
 * @returns A special break object if the program is interrupted by a breakpoint;
 * else the top value of the stash. It is usually the return value of the program.
 */
function runCSEMachine(
  context: Context,
  control: Control,
  stash: Stash,
  envSteps: number,
  stepLimit: number,
  isPrelude: boolean = false
) {
  const eceState = generateCSEMachineStateStream(
    context,
    control,
    stash,
    envSteps,
    stepLimit,
    isPrelude
  )

  // Done intentionally as the state is not needed
  // eslint-disable-next-line @typescript-eslint/no-unused-vars
  for (const _ of eceState) {
  }

  return stash.peek()
}

export function* generateCSEMachineStateStream(
  context: Context,
  control: Control,
  stash: Stash,
  envSteps: number,
  stepLimit: number,
  isPrelude: boolean = false
) {
  context.runtime.break = false
  context.runtime.nodes = []

  // steps: number of steps completed
  let steps = 0

  let command = control.peek()

  // Push first node to be evaluated into context.
  // The typeguard is there to guarantee that we are pushing a node (which should always be the case)
  if (command !== undefined && isNode(command)) {
    context.runtime.nodes.unshift(command)
  }

  while (command !== undefined) {
    // Return to capture a snapshot of the control and stash after the target step count is reached
    if (!isPrelude && steps === envSteps) {
      yield { stash, control, steps }
      return
    }
    // Step limit reached, stop further evaluation
    if (!isPrelude && steps === stepLimit) {
      break
    }

    if (isNode(command) && command.type === 'DebuggerStatement') {
      // steps += 1

      // Record debugger step if running for the first time
      if (envSteps === -1) {
        context.runtime.breakpointSteps.push(steps)
      }
    }

    if (!isPrelude && envChanging(command)) {
      // command is evaluated on the next step
      // Hence, next step will change the environment
      context.runtime.changepointSteps.push(steps + 1)
    }

    control.pop()
    if (isNode(command)) {
      context.runtime.nodes.shift()
      context.runtime.nodes.unshift(command)
      checkEditorBreakpoints(context, command)

      callEvaluator(command, context, control, stash, isPrelude)
      if (context.runtime.break && context.runtime.debuggerOn) {
        // We can put this under isNode since context.runtime.break
        // will only be updated after a debugger statement and so we will
        // run into a node immediately after.
        // With the new evaluator, we don't return a break
        // return new CSEBreak()
      }
    } else if (isInstr(command)) {
      // Command is an instruction
      callEvaluator(command, context, control, stash, isPrelude)
    } else {
      // this is a scheme value
      schemeEval(command, context, control, stash, isPrelude)
    }

    // Push undefined into the stack if both control and stash is empty
    if (control.isEmpty() && stash.isEmpty()) {
      stash.push(undefined)
    }
    command = control.peek()

    steps += 1
    if (!isPrelude) {
      context.runtime.envStepsTotal = steps
    }

    yield { stash, control, steps }
  }
}

function callEvaluator(
  command: ControlItem,
  context: Context,
  control: Control,
  stash: Stash,
  isPrelude: boolean
) {
  if (isNode(command)) {
    // @ts-expect-error Command type gets narrowed to never
    cmdEvaluators[command.type]({ command, context, control, stash, isPrelude })
  } else if (isInstr(command)) {
    // @ts-expect-error Command type gets narrowed to never
    cmdEvaluators[command.instrType]({ command, context, control, stash, isPrelude })
  }
}

type CmdEvaluator<T extends ControlItem> = (arg: {
  command: T
  context: Context
  control: Control
  stash: Stash
  isPrelude: boolean
}) => void

type CommandEvaluators = {
  [K in Node['type']]?: CmdEvaluator<NodeTypeToNode<K>>
} & {
  [K in InstrType]?: CmdEvaluator<InstrTypeToInstr<K>>
}

/**
 * Dictionary of functions which handle the logic for the response of the three registers of
 * the CSE machine to each ControlItem.
 */
const cmdEvaluators: CommandEvaluators = {
  /**
   * Statements
   */
  BlockStatement({ command, context, control }) {
    // To restore environment after block ends
    // If there is an env instruction on top of the stack, or if there are no declarations
    // we do not need to push another one
    // The no declarations case is handled at the transform stage, so no blockStatement node without declarations should end up here.
    const next = control.peek()

    // Push ENVIRONMENT instruction if needed - if next control stack item
    // exists and is not an environment instruction, OR the control only contains
    // environment indepedent items
    if (
      next &&
      !(isInstr(next) && next.instrType === InstrType.ENVIRONMENT) &&
      !control.canAvoidEnvInstr()
    ) {
      control.push(
        instr.envInstr(
          currentEnvironment(context),
          context.runtime.transformers as Transformers,
          command
        )
      )
    }

    const environment = createBlockEnvironment(context, 'blockEnvironment')
    declareFunctionsAndVariables(context, command, environment)
    pushEnvironment(context, environment)

    // Push block body as statement sequence
    const seq = ast.statementSequence(command.body, command.loc)
    control.push(seq)
  },

  BreakStatement({ command, control }) {
    control.push(instr.breakInstr(command))
  },

  ContinueStatement({ command, control }) {
    control.push(instr.contInstr(command))
  },

  DebuggerStatement({ context }) {
    context.runtime.break = true
  },

  ExpressionStatement({ command, context, control, stash, isPrelude }) {
    // Fast forward to the expression
    // If not the next step will look like it's only removing ';'
    callEvaluator(command.expression, context, control, stash, isPrelude)
  },

  ForStatement({ command, control }) {
    // All 3 parts will be defined due to parser rules
    const init = command.init!
    const test = command.test!
    const update = command.update!

    // Loop control variable present
    // Refer to Source §3 specifications https://docs.sourceacademy.org/source_3.pdf
    if (init.type === 'VariableDeclaration' && init.kind === 'let') {
      const { id } = getSourceVariableDeclaration(init)
      control.push(
        ast.blockStatement(
          [
            init,
            ast.forStatement(
              ast.assignmentExpression(id, ast.identifier(id.name, command.loc), command.loc),
              test,
              update,
              ast.blockStatement(
                [
                  ast.variableDeclaration(
                    [
                      ast.variableDeclarator(
                        ast.identifier(`_copy_of_${id.name}`, command.loc),
                        ast.identifier(id.name, command.loc),
                        command.loc
                      )
                    ],
                    'const',
                    command.loc
                  ),
                  ast.blockStatement(
                    [
                      ast.variableDeclaration(
                        [
                          ast.variableDeclarator(
                            ast.identifier(id.name, command.loc),
                            ast.identifier(`_copy_of_${id.name}`, command.loc),
                            command.loc
                          )
                        ],
                        'const',
                        command.loc
                      ),
                      command.body
                    ],
                    command.loc
                  )
                ],
                command.loc
              ),
              command.loc
            )
          ],
          command.loc
        )
      )
    } else {
      if (hasBreakStatement(command.body as es.BlockStatement)) {
        control.push(instr.breakMarkerInstr(command))
      }
      control.push(instr.forInstr(init, test, update, command.body, command))
      control.push(test)
      control.push(instr.popInstr(command)) // Pop value from init assignment
      control.push(init)
      control.push(ast.identifier('undefined', command.loc)) // Return undefined if there is no loop execution
    }
  },

  FunctionDeclaration({ command, control }) {
    // Function declaration desugared into constant declaration.
    const lambdaExpression = ast.blockArrowFunction(
      command.params as es.Identifier[],
      command.body,
      command.loc
    )
    const lambdaDeclaration = ast.constantDeclaration(
      command.id!.name,
      lambdaExpression,
      command.loc
    )
    control.push(lambdaDeclaration)
  },

  IfStatement({ command, control }) {
    control.push(...reduceConditional(command))
  },

  ImportDeclaration() {},

  Program({ command, context, control, isPrelude }) {
    // After execution of a program, the current environment might be a local one.
    // This can cause issues (for example, during execution of consecutive REPL programs)
    // This piece of code will reset the current environment to either a global one, a program one or a prelude one.
    while (
      currentEnvironment(context).name !== 'global' &&
      currentEnvironment(context).name !== 'programEnvironment' &&
      currentEnvironment(context).name !== 'prelude'
    ) {
      popEnvironment(context)
    }

    // If the program has outer declarations:
    // - Create the program environment (if none exists yet), and
    // - Declare the functions and variables in the program environment.
    if (!hasNoDeclarations(command.body) || !hasNoImportDeclarations(command.body)) {
      if (currentEnvironment(context).name !== 'programEnvironment') {
        const programEnv = createProgramEnvironment(context, isPrelude)
        pushEnvironment(context, programEnv)
      }
      const environment = currentEnvironment(context)
      evaluateImports(command, context)
      declareFunctionsAndVariables(context, command, environment)
    }

    if (command.body.length === 1) {
      // If program only consists of one statement, unwrap outer block
      control.push(...handleSequence(command.body))
    } else {
      // Push block body as statement sequence
      const seq = ast.statementSequence(command.body as es.Statement[], command.loc)
      control.push(seq)
    }
  },

  ReturnStatement({ command, control }) {
    // Push return argument onto control as well as Reset Instruction to clear to ignore all statements after the return.
    const next = control.peek()
    if (next && isInstr(next) && next.instrType === InstrType.MARKER) {
      control.pop()
    } else {
      control.push(instr.resetInstr(command))
    }
    if (command.argument) {
      control.push(command.argument)
    }
  },

  StatementSequence({ command, context, control, stash, isPrelude }) {
    if (command.body.length == 1) {
      // If sequence only consists of one statement, evaluate it immediately
      const next = command.body[0]
      callEvaluator(next, context, control, stash, isPrelude)
    } else {
      // unpack and push individual nodes in body
      control.push(...handleSequence(command.body))
    }
    return
  },

  VariableDeclaration({ command, control }) {
    const { init, id } = getSourceVariableDeclaration(command)
    control.push(instr.popInstr(command))
    control.push(instr.assmtInstr(id.name, command))
    control.push(init)
  },

  WhileStatement({ command, control }) {
    if (hasBreakStatement(command.body as es.BlockStatement)) {
      control.push(instr.breakMarkerInstr(command))
    }
    control.push(instr.whileInstr(command.test, command.body, command))
    control.push(command.test)
    control.push(ast.identifier('undefined', command.loc)) // Return undefined if there is no loop execution
  },

  /**
   * Expressions
   */
  ArrayExpression({ command, control }) {
    const elems = command.elements as ContiguousArrayElements
    const len = elems.length

    control.push(instr.arrLitInstr(len, command))
    for (let i = len - 1; i >= 0; i--) {
      control.push(elems[i])
    }
  },

  ArrowFunctionExpression({ command, context, stash, isPrelude }) {
    const closure = Closure.makeFromArrowFunction(
      command,
      currentEnvironment(context),
      currentTransformers(context),
      context,
      true,
      isPrelude
    )
    stash.push(closure)
  },

  AssignmentExpression({ command, control }) {
    if (command.left.type === 'MemberExpression') {
      control.push(instr.arrAssmtInstr(command))
      control.push(command.right)
      control.push(command.left.property)
      control.push(command.left.object)
    } else if (command.left.type === 'Identifier') {
      const id = command.left
      control.push(instr.assmtInstr(id.name, command))
      control.push(command.right)
    }
  },

  BinaryExpression({ command, control }) {
    control.push(instr.binOpInstr(command.operator, command))
    control.push(command.right)
    control.push(command.left)
  },

  CallExpression({ command, control }) {
    // Push application instruction, function arguments and function onto control.
    control.push(instr.appInstr(command.arguments.length, command))
    for (let index = command.arguments.length - 1; index >= 0; index--) {
      control.push(command.arguments[index])
    }
    control.push(command.callee)
  },

  ConditionalExpression({ command, control }) {
    control.push(...reduceConditional(command))
  },

  Identifier({ command, context, stash }) {
    stash.push(getVariable(context, command.name, command))
  },

  Literal({ command, stash }) {
    stash.push(command.value)
  },

  LogicalExpression({ command, control }) {
    if (command.operator === '&&') {
      control.push(
        ast.conditionalExpression(command.left, command.right, ast.literal(false), command.loc)
      )
    } else {
      control.push(
        ast.conditionalExpression(command.left, ast.literal(true), command.right, command.loc)
      )
    }
  },

  MemberExpression({ command, control }) {
    control.push(instr.arrAccInstr(command))
    control.push(command.property)
    control.push(command.object)
  },

  SpreadElement({ command, control }) {
    const arr = command.argument as es.ArrayExpression
    control.push(instr.spreadInstr(arr))
    control.push(arr)
  },

  UnaryExpression({ command, control }) {
    control.push(instr.unOpInstr(command.operator, command))
    control.push(command.argument)
  },

  /**
   * Instructions
   */
  [InstrType.APPLICATION]({ command, context, control, stash }) {
    checkStackOverFlow(context, control)
    // Get function arguments from the stash
    const args: Value[] = []
    for (let index = 0; index < command.numOfArgs; index++) {
      args.unshift(stash.pop())
    }

    // Get function from the stash
    const func: Closure | Function = stash.pop()

    if (!(func instanceof Closure || func instanceof Function)) {
      handleRuntimeError(context, new errors.CallingNonFunctionValue(func, command.srcNode))
    }

    if (isApply(func)) {
      // Check for number of arguments mismatch error
      checkNumberOfArguments(context, func, args, command.srcNode)

      // get the procedure from the arguments
      const proc = args[0]
      // get the last list from the arguments
      // (and it should be a list)
      const last = args[args.length - 1]
      if (!isList(last)) {
        handleRuntimeError(
          context,
          new errors.ExceptionError(new Error('Last argument of apply must be a list'))
        )
      }
      // get the rest of the arguments between the procedure and the last list
      const rest = args.slice(1, args.length - 1)
      // convert the last list to an array
      const lastAsArray = flattenList(last)
      // combine the rest and the last list
      const combined = [...rest, ...lastAsArray]

      // push the items back onto the stash
      stash.push(proc)
      stash.push(...combined)

      // prepare a function call for the procedure
      control.push(instr.appInstr(combined.length, command.srcNode))
      return
    }

    if (isEval(func)) {
      // Check for number of arguments mismatch error
      checkNumberOfArguments(context, func, args, command.srcNode)

      // get the AST from the arguments
      const AST = args[0]

      // move it to the control
      control.push(AST)
      return
    }

    if (isCallWithCurrentContinuation(func)) {
      // Check for number of arguments mismatch error
      checkNumberOfArguments(context, func, args, command.srcNode)

      // generate a continuation here
      const contControl = control.copy()
      const contStash = stash.copy()
      const contEnv = context.runtime.environments.slice()
      const contTransformers = currentTransformers(context)

      // at this point, the extra CALL instruction
      // has been removed from the control stack.
      // additionally, the single closure argument has been
      // removed (as the parameter of call/cc) from the stash
      // and additionally, call/cc itself has been removed from the stash.

      // as such, there is no further need to modify the
      // copied C, S, E and T!

      const continuation = new Continuation(
        context,
        contControl,
        contStash,
        contEnv,
        contTransformers
      )

      // Get the callee
      const cont_callee: Value = args[0]

      const dummyFCallExpression = makeDummyContCallExpression('f', 'cont')

      // Prepare a function call for the continuation-consuming function
      control.push(instr.appInstr(command.numOfArgs, dummyFCallExpression))

      // push the argument (the continuation caller) back onto the stash
      stash.push(cont_callee)

      // finally, push the continuation onto the stash
      stash.push(continuation)
      return
    }

    if (func instanceof Continuation) {
      // Check for number of arguments mismatch error
      checkNumberOfArguments(context, func, args, command.srcNode)

      // get the C, S, E from the continuation
      const contControl = func.getControl()
      const contStash = func.getStash()
      const contEnv = func.getEnv()
      const contTransformers = func.getTransformers()

      // update the C, S, E of the current context
      control.setTo(contControl)
      stash.setTo(contStash)
      context.runtime.environments = contEnv
      setTransformers(context, contTransformers)

      // push the arguments back onto the stash
      stash.push(...args)
      return
    }

    if (func instanceof Closure) {
      // Check for number of arguments mismatch error
      checkNumberOfArguments(context, func, args, command.srcNode)

      const next = control.peek()

      // Push ENVIRONMENT instruction if needed - if next control stack item
      // exists and is not an environment instruction, OR the control only contains
      // environment indepedent items
      // if the current language is a scheme language, don't avoid the environment instruction
      // as schemers like using the REPL, and that always assumes that the environment is reset
      // to the main environment.
      if (
        (next &&
          !(isInstr(next) && next.instrType === InstrType.ENVIRONMENT) &&
          !control.canAvoidEnvInstr()) ||
        isSchemeLanguage(context)
      ) {
        control.push(
          instr.envInstr(currentEnvironment(context), currentTransformers(context), command.srcNode)
        )
      }

      // Create environment for function parameters if the function isn't nullary.
      // Name the environment if the function call expression is not anonymous
      if (args.length > 0) {
        const environment = createEnvironment(context, func, args, command.srcNode)
        pushEnvironment(context, environment)
      } else {
        context.runtime.environments.unshift(func.environment)
      }

      // Handle special case if function is simple
      if (isSimpleFunction(func.node)) {
        // Closures convert ArrowExpressionStatements to BlockStatements
        const block = func.node.body as es.BlockStatement
        const returnStatement = block.body[0] as es.ReturnStatement
        control.push(returnStatement.argument ?? ast.identifier('undefined', returnStatement.loc))
      } else {
        if (control.peek()) {
          // push marker if control not empty
          control.push(instr.markerInstr(command.srcNode))
        }
        control.push(func.node.body)
      }

      // we need to update the transformers environment here.
      const newTransformers = new Transformers(func.transformers)
      setTransformers(context, newTransformers)
      return
    }

    // Value is a built-in function
    // Check for number of arguments mismatch error
    checkNumberOfArguments(context, func, args, command.srcNode)
    // Directly stash result of applying pre-built functions without the CSE machine.
    try {
      const result = func(...args)

      if (isStreamFn(func, result)) {
        // This is a special case for the `stream` built-in function, since it returns pairs
        // whose last element is a function. The CSE machine on the frontend will still draw
        // these functions like closures, and the tail of the "closures" will need to point
        // to where `stream` was called.
        //
        // TODO: remove this condition if `stream` becomes a pre-defined function
        Object.defineProperties(result[1], {
          environment: { value: currentEnvironment(context), writable: true }
        })
      }

      // Recursively adds `environment` and `id` properties to any arrays created,
      // and also adds them to the heap starting from the arrays that are more deeply nested.
      const attachEnvToResult = (value: any) => {
        // Built-in functions don't instantly create arrays with circular references, so
        // there is no need to keep track of visited arrays.
        if (isArray(value) && !isEnvArray(value)) {
          for (const item of value) {
            attachEnvToResult(item)
          }
          handleArrayCreation(context, value)
        }
      }
      attachEnvToResult(result)

      stash.push(result)
    } catch (error) {
      if (!(error instanceof RuntimeSourceError || error instanceof errors.ExceptionError)) {
        // The error could've arisen when the builtin called a source function which errored.
        // If the cause was a source error, we don't want to include the error.
        // However if the error came from the builtin itself, we need to handle it.
        const loc = command.srcNode.loc ?? UNKNOWN_LOCATION
        handleRuntimeError(context, new errors.ExceptionError(error, loc))
      }
    }
  },

  [InstrType.ARRAY_ACCESS]({ command, context, stash }) {
    const index = stash.pop()
    const array = stash.pop()

    //Check if the index is legal
    const indexRangeError = rttc.checkoutofRange(command.srcNode, index, context.chapter)
    if (indexRangeError) {
      handleRuntimeError(context, indexRangeError)
    }

    // Check if left-hand side is array
    const lhsArrayCheckError = rttc.checkArray(command.srcNode, array, context.chapter)
    if (lhsArrayCheckError) {
      handleRuntimeError(context, lhsArrayCheckError)
    }

    // Check if index is out-of-bounds with array, in which case, returns undefined as per spec
    if (index >= array.length) {
      stash.push(undefined)
    } else {
      stash.push(array[index])
    }
  },

  [InstrType.ARRAY_LITERAL]({ command, context, stash }) {
    const arity = command.arity
    const array = []
    for (let i = 0; i < arity; ++i) {
      array.unshift(stash.pop())
    }
    handleArrayCreation(context, array)
    stash.push(array)
  },

  [InstrType.ARRAY_ASSIGNMENT]({ stash }) {
    const value = stash.pop()
    const index = stash.pop()
    const array = stash.pop()
    array[index] = value
    stash.push(value)
  },

  [InstrType.ASSIGNMENT]({ command, context, stash }) {
    if (command.declaration) {
      defineVariable(context, command.symbol, stash.peek(), command.constant, command.srcNode)
    } else {
      setVariable(context, command.symbol, stash.peek(), command.srcNode)
    }
  },

  [InstrType.BINARY_OP]({ command, context, stash }) {
    const right = stash.pop()
    const left = stash.pop()
    const error = rttc.checkBinaryExpression(
      command.srcNode,
      command.symbol,
      context.chapter,
      left,
      right
    )
    if (error) {
      handleRuntimeError(context, error)
    }
    stash.push(evaluateBinaryExpression(command.symbol, left, right))
  },

  [InstrType.BRANCH]({ command, context, control, stash }) {
    const test = stash.pop()

    // Check if test condition is a boolean
    const error = rttc.checkIfStatement(command.srcNode, test, context.chapter)
    if (error) {
      handleRuntimeError(context, error)
    }

    if (test) {
      if (!valueProducing(command.consequent)) {
        control.push(ast.identifier('undefined', command.consequent.loc))
      }
      control.push(command.consequent)
    } else if (command.alternate) {
      if (!valueProducing(command.alternate)) {
        control.push(ast.identifier('undefined', command.consequent.loc))
      }
      control.push(command.alternate)
    } else {
      control.push(ast.identifier('undefined', command.srcNode.loc))
    }
  },

  [InstrType.BREAK]({ command, control }) {
    const next = control.pop() as ControlItem
    if (isInstr(next) && next.instrType == InstrType.BREAK_MARKER) {
      // Encountered break mark, stop popping
    } else if (isInstr(next) && next.instrType == InstrType.ENVIRONMENT) {
      control.push(command)
      control.push(next) // Let instruction evaluate to restore env
    } else {
      // Continue popping from control by pushing same instruction on control
      control.push(command)
    }
  },

  [InstrType.BREAK_MARKER]() {},

  [InstrType.CONTINUE]({ command, control }) {
    const next = control.pop() as ControlItem
    if (isInstr(next) && next.instrType == InstrType.CONTINUE_MARKER) {
      // Encountered continue mark, stop popping
    } else if (isInstr(next) && next.instrType == InstrType.ENVIRONMENT) {
      control.push(command)
      control.push(next) // Let instruction evaluate to restore env
    } else {
      // Continue popping from control by pushing same instruction on control
      control.push(command)
    }
  },

  [InstrType.CONTINUE_MARKER]() {},

  [InstrType.ENVIRONMENT]({ command, context }) {
    // Restore environment
    while (currentEnvironment(context).id !== command.env.id) {
      popEnvironment(context)
    }
    // restore transformers environment
    setTransformers(context, command.transformers)
  },

  [InstrType.FOR]({ command, context, control, stash }) {
    const test = stash.pop()

    // Check if test condition is a boolean
    const error = rttc.checkIfStatement(command.srcNode, test, context.chapter)
    if (error) {
      handleRuntimeError(context, error)
    }

    if (test) {
      control.push(command)
      control.push(command.test)
      control.push(instr.popInstr(command.srcNode)) // Pop value from update
      control.push(command.update)
      if (hasContinueStatement(command.body as es.BlockStatement)) {
        control.push(instr.contMarkerInstr(command.srcNode))
      }
      if (!valueProducing(command.body)) {
        // if loop body is not value-producing, insert undefined expression statement
        control.push(ast.identifier('undefined', command.body.loc))
      }
      control.push(command.body)
      control.push(instr.popInstr(command.srcNode)) // Pop previous body value
    }
  },

  [InstrType.POP]({ stash }) {
    stash.pop()
  },

  [InstrType.RESET]({ command, control }) {
    // Keep pushing reset instructions until marker is found.
    const cmdNext: ControlItem | undefined = control.pop()
    if (cmdNext && (!isInstr(cmdNext) || cmdNext.instrType !== InstrType.MARKER)) {
      control.push(instr.resetInstr(command.srcNode))
    }
  },

  [InstrType.SPREAD]({ command, context, control, stash }) {
    const array = stash.pop()

    // Check if right-hand side is array
    const rhsArrayCheckError = rttc.checkArray(command.srcNode, array, context.chapter)
    if (rhsArrayCheckError) {
      handleRuntimeError(context, rhsArrayCheckError)
    }

    // spread array
    for (let i = 0; i < array.length; i++) {
      stash.push(array[i])
    }

    // update call instr above
    const cont = control.getStack()
    const size = control.size()
    for (let i = size - 1; i >= 0; i--) {
      // guaranteed at least one call instr above, because spread is not allowed inside arrays
      if ((cont[i] as AppInstr).instrType === InstrType.APPLICATION) {
        ;(cont[i] as AppInstr).numOfArgs += array.length - 1
        break // only the nearest call instruction above
      }
    }
  },

  [InstrType.UNARY_OP]({ command, context, stash }) {
    const argument = stash.pop()
    const error = rttc.checkUnaryExpression(
      command.srcNode,
      command.symbol,
      argument,
      context.chapter
    )
    if (error) {
      handleRuntimeError(context, error)
    }
    stash.push(evaluateUnaryExpression(command.symbol, argument))
  },

  [InstrType.WHILE]({ command, context, control, stash }) {
    const test = stash.pop()

    // Check if test condition is a boolean
    const error = rttc.checkIfStatement(command.srcNode, test, context.chapter)
    if (error) {
      handleRuntimeError(context, error)
    }

    if (test) {
      control.push(command)
      control.push(command.test)
      if (hasContinueStatement(command.body as es.BlockStatement)) {
        control.push(instr.contMarkerInstr(command.srcNode))
      }
      if (!valueProducing(command.body)) {
        // if loop body is not value-producing, insert undefined expression statement
        control.push(ast.identifier('undefined', command.body.loc))
      }
      control.push(command.body)
      control.push(instr.popInstr(command.srcNode)) // Pop previous body value
    }
  }
}<|MERGE_RESOLUTION|>--- conflicted
+++ resolved
@@ -10,17 +10,10 @@
 import { isArray } from 'lodash'
 
 import type { IOptions } from '..'
-<<<<<<< HEAD
-import { isSchemeLanguage } from '../alt-langs/mapper'
-=======
->>>>>>> f40371c9
 import { UNKNOWN_LOCATION } from '../constants'
 import * as errors from '../errors/errors'
 import { RuntimeSourceError } from '../errors/runtimeSourceError'
 import { checkEditorBreakpoints } from '../stdlib/inspector'
-<<<<<<< HEAD
-import type { Context, ContiguousArrayElements, Result, StatementSequence, Value } from '../types'
-=======
 import type {
   Context,
   ContiguousArrayElements,
@@ -30,7 +23,6 @@
   Node,
   NodeTypeToNode
 } from '../types'
->>>>>>> f40371c9
 import * as ast from '../utils/ast/astCreator'
 import {
   filterImportDeclarations,
@@ -55,28 +47,11 @@
 import { Stack } from './stack'
 import {
   type AppInstr,
-<<<<<<< HEAD
-  type ArrLitInstr,
-  type AssmtInstr,
-  type BinOpInstr,
-  type BranchInstr,
-  CSEBreak,
-  type ControlItem,
-  CseError,
-  type EnvInstr,
-  type ForInstr,
-  type Instr,
-  InstrType,
-  type SpreadInstr,
-  type UnOpInstr,
-  type WhileInstr
-=======
   CSEBreak,
   type ControlItem,
   CseError,
   InstrType,
   type InstrTypeToInstr
->>>>>>> f40371c9
 } from './types'
 import {
   checkNumberOfArguments,
@@ -110,6 +85,7 @@
   setVariable,
   valueProducing
 } from './utils'
+import { isSchemeLanguage } from '../langs'
 
 /**
  * The control is a list of commands that still needs to be executed by the machine.
@@ -968,7 +944,7 @@
         (next &&
           !(isInstr(next) && next.instrType === InstrType.ENVIRONMENT) &&
           !control.canAvoidEnvInstr()) ||
-        isSchemeLanguage(context)
+          isSchemeLanguage(context)
       ) {
         control.push(
           instr.envInstr(currentEnvironment(context), currentTransformers(context), command.srcNode)
