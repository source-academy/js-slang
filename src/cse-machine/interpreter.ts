/**
 * This interpreter implements an explicit-control evaluator.
 *
 * Heavily adapted from https://github.com/source-academy/JSpike/
 * and the legacy interpreter at '../interpreter/interpreter'
 */

/* tslint:disable:max-classes-per-file */
import * as es from 'estree'
import { reverse } from 'lodash'

import { IOptions } from '..'
import { UNKNOWN_LOCATION } from '../constants'
import * as errors from '../errors/errors'
import { RuntimeSourceError } from '../errors/runtimeSourceError'
import Closure from '../interpreter/closure'
import { UndefinedImportError } from '../modules/errors'
import { initModuleContext, loadModuleBundle } from '../modules/moduleLoader'
import { ImportTransformOptions } from '../modules/moduleTypes'
import { checkEditorBreakpoints } from '../stdlib/inspector'
import { checkProgramForUndefinedVariables } from '../transpiler/transpiler'
import { Context, ContiguousArrayElements, Result, StatementSequence, Value } from '../types'
import assert from '../utils/assert'
import { filterImportDeclarations } from '../utils/ast/helpers'
import * as ast from '../utils/astCreator'
import { evaluateBinaryExpression, evaluateUnaryExpression } from '../utils/operators'
import * as rttc from '../utils/rttc'
import * as seq from '../utils/statementSeqTransform'
import {
  Continuation,
  getContinuationControl,
  getContinuationEnv,
  getContinuationStash,
  isCallWithCurrentContinuation,
  isContinuation,
  makeContinuation,
  makeDummyContCallExpression
} from './continuations'
import * as instr from './instrCreator'
import {
  AppInstr,
  ArrLitInstr,
  AssmtInstr,
  BinOpInstr,
  BranchInstr,
  ControlItem,
  CSEBreak,
  CseError,
  EnvInstr,
  ForInstr,
  GenContInstr,
  Instr,
  InstrType,
  ResumeContInstr,
  UnOpInstr,
  WhileInstr
} from './types'
import {
  checkNumberOfArguments,
  checkStackOverFlow,
  createBlockEnvironment,
  createEnvironment,
  createProgramEnvironment,
  currentEnvironment,
  declareFunctionsAndVariables,
  declareIdentifier,
  defineVariable,
  getVariable,
  handleRuntimeError,
  handleSequence,
  hasBreakStatement,
  hasContinueStatement,
  hasDeclarations,
  hasImportDeclarations,
  isBlockStatement,
  isInstr,
  isNode,
  isSimpleFunction,
  popEnvironment,
  pushEnvironment,
  reduceConditional,
  setVariable,
  Stack,
  uniqueId,
  valueProducing
} from './utils'

type CmdEvaluator = (
  command: ControlItem,
  context: Context,
  control: Control,
  stash: Stash,
  isPrelude: boolean
) => void

/**
 * The control is a list of commands that still needs to be executed by the machine.
 * It contains syntax tree nodes or instructions.
 */
export class Control extends Stack<ControlItem> {
  public constructor(program?: es.Program | StatementSequence) {
    super()

    // Load program into control stack
    program ? this.push(program) : null
  }

  public push(...items: ControlItem[]): void {
    const itemsNew: ControlItem[] = Control.simplifyBlocksWithoutDeclarations(...items)
    super.push(...itemsNew)
  }

  /**
   * Before pushing block statements on the control stack, we check if the block statement has any declarations.
   * If not, the block is converted to a StatementSequence.
   * @param items The items being pushed on the control.
   * @returns The same set of control items, but with block statements without declarations converted to StatementSequences.
   * NOTE: this function handles any case where StatementSequence has to be converted back into BlockStatement due to type issues
   */
  private static simplifyBlocksWithoutDeclarations(...items: ControlItem[]): ControlItem[] {
    const itemsNew: ControlItem[] = []
    items.forEach(item => {
      if (isNode(item) && isBlockStatement(item) && !hasDeclarations(item)) {
        // Push block body as statement sequence
        const seq: StatementSequence = ast.statementSequence(item.body, item.loc)
        itemsNew.push(seq)
      } else {
        itemsNew.push(item)
      }
    })
    return itemsNew
  }

  public copy(): Control {
    const newControl = new Control()
    const stackCopy = super.getStack()
    newControl.push(...stackCopy)
    return newControl
  }
}

/**
 * The stash is a list of values that stores intermediate results.
 */
export class Stash extends Stack<Value> {
  public constructor() {
    super()
  }

  public copy(): Stash {
    const newStash = new Stash()
    const stackCopy = super.getStack()
    newStash.push(...stackCopy)
    return newStash
  }
}

/**
 * Function to be called when a program is to be interpreted using
 * the explicit control evaluator.
 *
 * @param program The program to evaluate.
 * @param context The context to evaluate the program in.
 * @returns The result of running the CSE machine.
 */
export function evaluate(program: es.Program, context: Context, options: IOptions): Value {
  try {
    checkProgramForUndefinedVariables(program, context)
  } catch (error) {
    context.errors.push(error)
    return new CseError(error)
  }
  seq.transform(program)

  try {
    context.runtime.isRunning = true
    context.runtime.control = new Control(program)
    context.runtime.stash = new Stash()
    return runCSEMachine(
      context,
      context.runtime.control,
      context.runtime.stash,
      options.envSteps,
      options.stepLimit,
      options.isPrelude
    )
  } catch (error) {
    return new CseError(error)
  } finally {
    context.runtime.isRunning = false
  }
}

/**
 * Function that is called when a user wishes to resume evaluation after
 * hitting a breakpoint.
 * This should only be called after the first 'evaluate' function has been called so that
 * context.runtime.control and context.runtime.stash are defined.
 * @param context The context to continue evaluating the program in.
 * @returns The result of running the CSE machine.
 */
export function resumeEvaluate(context: Context) {
  try {
    context.runtime.isRunning = true
    return runCSEMachine(context, context.runtime.control!, context.runtime.stash!, -1, -1)
  } catch (error) {
    return new CseError(error)
  } finally {
    context.runtime.isRunning = false
  }
}

function evaluateImports(
  program: es.Program,
  context: Context,
  { loadTabs, checkImports }: ImportTransformOptions
) {
  try {
    const [importNodeMap] = filterImportDeclarations(program)

    const environment = currentEnvironment(context)
    Object.entries(importNodeMap).forEach(([moduleName, nodes]) => {
      initModuleContext(moduleName, context, loadTabs)
      const functions = loadModuleBundle(moduleName, context, nodes[0])
      for (const node of nodes) {
        for (const spec of node.specifiers) {
          assert(
            spec.type === 'ImportSpecifier',
            `Only ImportSpecifiers are supported, got: ${spec.type}`
          )

          if (checkImports && !(spec.imported.name in functions)) {
            throw new UndefinedImportError(spec.imported.name, moduleName, spec)
          }

          declareIdentifier(context, spec.local.name, node, environment)
          defineVariable(context, spec.local.name, functions[spec.imported.name], true, node)
        }
      }
    })
  } catch (error) {
    handleRuntimeError(context, error)
  }
}

/**
 * Function that returns the appropriate Promise<Result> given the output of CSE machine evaluating, depending
 * on whether the program is finished evaluating, ran into a breakpoint or ran into an error.
 * @param context The context of the program.
 * @param value The value of CSE machine evaluating the program.
 * @returns The corresponding promise.
 */
export function CSEResultPromise(context: Context, value: Value): Promise<Result> {
  return new Promise((resolve, reject) => {
    if (value instanceof CSEBreak) {
      resolve({ status: 'suspended-cse-eval', context })
    } else if (value instanceof CseError) {
      resolve({ status: 'error' })
    } else {
      resolve({ status: 'finished', context, value })
    }
  })
}

/**
 * The primary runner/loop of the explicit control evaluator.
 *
 * @param context The context to evaluate the program in.
 * @param control Points to the current context.runtime.control
 * @param stash Points to the current context.runtime.stash
 * @param isPrelude Whether the program we are running is the prelude
 * @returns A special break object if the program is interrupted by a breakpoint;
 * else the top value of the stash. It is usually the return value of the program.
 */
function runCSEMachine(
  context: Context,
  control: Control,
  stash: Stash,
  envSteps: number,
  stepLimit: number,
  isPrelude: boolean = false
) {
  const eceState = generateCSEMachineStateStream(
    context,
    control,
    stash,
    envSteps,
    stepLimit,
    isPrelude
  )

  // Done intentionally as the state is not needed
  // eslint-disable-next-line @typescript-eslint/no-unused-vars
  for (const _ of eceState) {
  }

  return stash.peek()
}

export function* generateCSEMachineStateStream(
  context: Context,
  control: Control,
  stash: Stash,
  envSteps: number,
  stepLimit: number,
  isPrelude: boolean = false
) {
  context.runtime.break = false
  context.runtime.nodes = []

  // steps: number of steps completed
  let steps = 0

  let command = control.peek()

  // Push first node to be evaluated into context.
  // The typeguard is there to guarantee that we are pushing a node (which should always be the case)
  if (command && isNode(command)) {
    context.runtime.nodes.unshift(command)
  }

  while (command) {
    // Return to capture a snapshot of the control and stash after the target step count is reached
    if (!isPrelude && steps === envSteps) {
      yield { stash, control, steps }
      return
    }
    // Step limit reached, stop further evaluation
    if (!isPrelude && steps === stepLimit) {
      break
    }

    if (isNode(command) && command.type === 'DebuggerStatement') {
      // steps += 1

      // Record debugger step if running for the first time
      if (envSteps === -1) {
        context.runtime.breakpointSteps.push(steps)
      }
    }

    control.pop()
    if (isNode(command)) {
      context.runtime.nodes.shift()
      context.runtime.nodes.unshift(command)
      checkEditorBreakpoints(context, command)
      cmdEvaluators[command.type](command, context, control, stash, isPrelude)
      if (context.runtime.break && context.runtime.debuggerOn) {
        // We can put this under isNode since context.runtime.break
        // will only be updated after a debugger statement and so we will
        // run into a node immediately after.
        // With the new evaluator, we don't return a break
        // return new CSEBreak()
      }
    } else {
      // Command is an instruction
      cmdEvaluators[command.instrType](command, context, control, stash, isPrelude)
    }

    // Push undefined into the stack if both control and stash is empty
    if (control.isEmpty() && stash.isEmpty()) {
      stash.push(undefined)
    }
    command = control.peek()

    steps += 1
    if (!isPrelude) {
      context.runtime.envStepsTotal = steps
    }

    yield { stash, control, steps }
  }
}

/**
 * Dictionary of functions which handle the logic for the response of the three registers of
 * the CSE machine to each ControlItem.
 */
const cmdEvaluators: { [type: string]: CmdEvaluator } = {
  /**
   * Statements
   */

  Program: function (
    command: es.BlockStatement,
    context: Context,
    control: Control,
    stash: Stash,
    isPrelude: boolean
  ) {
    // Create and push the environment only if it is non empty.
    if (hasDeclarations(command) || hasImportDeclarations(command)) {
<<<<<<< HEAD
      const environment = createBlockEnvironment(
        context,
        isPrelude ? 'prelude' : 'programEnvironment'
      )
=======
      const environment = createProgramEnvironment(context, isPrelude)
>>>>>>> 4d974c7a
      pushEnvironment(context, environment)
      evaluateImports(command as unknown as es.Program, context, {
        wrapSourceModules: true,
        checkImports: true,
        loadTabs: true
      })
      declareFunctionsAndVariables(context, command, environment)
    }

    // A strange bug occurs here when successive REPL commands are run, as they
    // are each evaluated as separate programs. This causes the environment to be
    // pushed multiple times.

    // As such, we need to "append" the tail environment to the current environment
    // if and only if the tail environment is a previous program environment.

    const currEnv = currentEnvironment(context)
    if (
      currEnv &&
      currEnv.name === 'programEnvironment' &&
      currEnv.tail &&
      currEnv.tail.name === 'programEnvironment'
    ) {
      // we need to take that tail environment and append its items to the current environment
      const oldEnv = currEnv.tail

      // separate the tail environment from the environments list
      currEnv.tail = oldEnv.tail

      // we will recycle the old environment's item list
      // add the items from the current environment to the tail environment
      // this is fine, especially as the older program will never
      // need to use the old environment's items again
      for (const key in currEnv.head) {
        oldEnv.head[key] = currEnv.head[key]
      }

      // set the current environment to the old one
      // this will work across successive programs as well

      // this will also allow continuations to read newer program
      // values from their "outdated" program environment
      currEnv.head = oldEnv.head
    }

    if (command.body.length == 1) {
      // If program only consists of one statement, evaluate it immediately
      const next = command.body[0]
      cmdEvaluators[next.type](next, context, control, stash, isPrelude)
    } else {
      // Push block body as statement sequence
      const seq: StatementSequence = ast.statementSequence(command.body, command.loc)
      control.push(seq)
    }
  },

  BlockStatement: function (command: es.BlockStatement, context: Context, control: Control) {
    // To restore environment after block ends
    // If there is an env instruction on top of the stack, or if there are no declarations
    // we do not need to push another one
    // The no declarations case is handled at the transform stage, so no blockStatement node without declarations should end up here.
    const next = control.peek()
    // Push ENVIRONMENT instruction if needed
    if (!next || !(isInstr(next) && next.instrType === InstrType.ENVIRONMENT)) {
      control.push(instr.envInstr(currentEnvironment(context), command))
    }

    const environment = createBlockEnvironment(context, 'blockEnvironment')
    declareFunctionsAndVariables(context, command, environment)
    pushEnvironment(context, environment)

    // Push block body as statement sequence
    const seq: StatementSequence = ast.statementSequence(command.body, command.loc)
    control.push(seq)
  },

  StatementSequence: function (
    command: StatementSequence,
    context: Context,
    control: Control,
    stash: Stash,
    isPrelude: boolean
  ) {
    if (command.body.length == 1) {
      // If sequence only consists of one statement, evaluate it immediately
      const next = command.body[0]
      cmdEvaluators[next.type](next, context, control, stash, isPrelude)
    } else {
      // unpack and push individual nodes in body
      control.push(...handleSequence(command.body))
    }
    return
  },

  WhileStatement: function (
    command: es.WhileStatement,
    context: Context,
    control: Control,
    stash: Stash
  ) {
    if (hasBreakStatement(command.body as es.BlockStatement)) {
      control.push(instr.breakMarkerInstr(command))
    }
    control.push(instr.whileInstr(command.test, command.body, command))
    control.push(command.test)
    control.push(ast.identifier('undefined', command.loc)) // Return undefined if there is no loop execution
  },

  ForStatement: function (command: es.ForStatement, context: Context, control: Control) {
    // All 3 parts will be defined due to parser rules
    const init = command.init!
    const test = command.test!
    const update = command.update!

    // Loop control variable present
    // Refer to Source §3 specifications https://docs.sourceacademy.org/source_3.pdf
    if (init.type === 'VariableDeclaration' && init.kind === 'let') {
      const id = init.declarations[0].id as es.Identifier
      const valueExpression = init.declarations[0].init!

      control.push(
        ast.blockStatement(
          [
            init,
            ast.forStatement(
              ast.assignmentExpression(id, valueExpression, command.loc),
              test,
              update,
              ast.blockStatement(
                [
                  ast.variableDeclaration(
                    [
                      ast.variableDeclarator(
                        ast.identifier(`_copy_of_${id.name}`, command.loc),
                        ast.identifier(id.name, command.loc),
                        command.loc
                      )
                    ],
                    command.loc
                  ),
                  ast.blockStatement(
                    [
                      ast.variableDeclaration(
                        [
                          ast.variableDeclarator(
                            ast.identifier(id.name, command.loc),
                            ast.identifier(`_copy_of_${id.name}`, command.loc),
                            command.loc
                          )
                        ],
                        command.loc
                      ),
                      command.body
                    ],
                    command.loc
                  )
                ],
                command.loc
              ),
              command.loc
            )
          ],
          command.loc
        )
      )
    } else {
      if (hasBreakStatement(command.body as es.BlockStatement)) {
        control.push(instr.breakMarkerInstr(command))
      }
      control.push(instr.forInstr(init, test, update, command.body, command))
      control.push(test)
      control.push(instr.popInstr(command)) // Pop value from init assignment
      control.push(init)
      control.push(ast.identifier('undefined', command.loc)) // Return undefined if there is no loop execution
    }
  },

  IfStatement: function (
    command: es.IfStatement,
    context: Context,
    control: Control,
    stash: Stash
  ) {
    control.push(...reduceConditional(command))
  },

  ExpressionStatement: function (
    command: es.ExpressionStatement,
    context: Context,
    control: Control,
    stash: Stash,
    isPrelude: boolean
  ) {
    // Fast forward to the expression
    // If not the next step will look like it's only removing ';'
    cmdEvaluators[command.expression.type](command.expression, context, control, stash, isPrelude)
  },

  DebuggerStatement: function (command: es.DebuggerStatement, context: Context) {
    context.runtime.break = true
  },

  VariableDeclaration: function (
    command: es.VariableDeclaration,
    context: Context,
    control: Control
  ) {
    const declaration: es.VariableDeclarator = command.declarations[0]
    const id = declaration.id as es.Identifier

    // Parser enforces initialisation during variable declaration
    const init = declaration.init!

    control.push(instr.popInstr(command))
    control.push(instr.assmtInstr(id.name, command.kind === 'const', true, command))
    control.push(init)
  },

  FunctionDeclaration: function (
    command: es.FunctionDeclaration,
    context: Context,
    control: Control
  ) {
    // Function declaration desugared into constant declaration.
    const lambdaExpression: es.ArrowFunctionExpression = ast.blockArrowFunction(
      command.params as es.Identifier[],
      command.body,
      command.loc
    )
    const lambdaDeclaration: es.VariableDeclaration = ast.constantDeclaration(
      command.id!.name,
      lambdaExpression,
      command.loc
    )
    control.push(lambdaDeclaration)
  },

  ReturnStatement: function (command: es.ReturnStatement, context: Context, control: Control) {
    // Push return argument onto control as well as Reset Instruction to clear to ignore all statements after the return.
    const next = control.peek()
    if (next && isInstr(next) && next.instrType === InstrType.MARKER) {
      control.pop()
    } else {
      control.push(instr.resetInstr(command))
    }
    if (command.argument) {
      control.push(command.argument)
    }
  },

  ContinueStatement: function (
    command: es.ContinueStatement,
    context: Context,
    control: Control,
    stash: Stash
  ) {
    control.push(instr.contInstr(command))
  },

  BreakStatement: function (
    command: es.BreakStatement,
    context: Context,
    control: Control,
    stash: Stash
  ) {
    control.push(instr.breakInstr(command))
  },

  ImportDeclaration: function () {},

  /**
   * Expressions
   */

  Literal: function (command: es.Literal, context: Context, control: Control, stash: Stash) {
    stash.push(command.value)
  },

  AssignmentExpression: function (
    command: es.AssignmentExpression,
    context: Context,
    control: Control
  ) {
    if (command.left.type === 'MemberExpression') {
      control.push(instr.arrAssmtInstr(command))
      control.push(command.right)
      control.push(command.left.property)
      control.push(command.left.object)
    } else if (command.left.type === 'Identifier') {
      const id = command.left
      control.push(instr.assmtInstr(id.name, false, false, command))
      control.push(command.right)
    }
  },

  ArrayExpression: function (command: es.ArrayExpression, context: Context, control: Control) {
    const elems = command.elements as ContiguousArrayElements
    reverse(elems)
    const len = elems.length

    control.push(instr.arrLitInstr(len, command))
    for (const elem of elems) {
      control.push(elem)
    }
  },

  MemberExpression: function (
    command: es.MemberExpression,
    context: Context,
    control: Control,
    stash: Stash
  ) {
    control.push(instr.arrAccInstr(command))
    control.push(command.property)
    control.push(command.object)
  },

  ConditionalExpression: function (
    command: es.ConditionalExpression,
    context: Context,
    control: Control,
    stash: Stash
  ) {
    control.push(...reduceConditional(command))
  },

  Identifier: function (command: es.Identifier, context: Context, control: Control, stash: Stash) {
    stash.push(getVariable(context, command.name, command))
  },

  UnaryExpression: function (command: es.UnaryExpression, context: Context, control: Control) {
    control.push(instr.unOpInstr(command.operator, command))
    control.push(command.argument)
  },

  BinaryExpression: function (command: es.BinaryExpression, context: Context, control: Control) {
    control.push(instr.binOpInstr(command.operator, command))
    control.push(command.right)
    control.push(command.left)
  },

  LogicalExpression: function (command: es.LogicalExpression, context: Context, control: Control) {
    if (command.operator === '&&') {
      control.push(
        ast.conditionalExpression(command.left, command.right, ast.literal(false), command.loc)
      )
    } else {
      control.push(
        ast.conditionalExpression(command.left, ast.literal(true), command.right, command.loc)
      )
    }
  },

  ArrowFunctionExpression: function (
    command: es.ArrowFunctionExpression,
    context: Context,
    control: Control,
    stash: Stash,
    isPrelude: boolean
  ) {
    // Reuses the Closure data structure from legacy interpreter
    const closure: Closure = Closure.makeFromArrowFunction(
      command,
      currentEnvironment(context),
      context,
      true,
      isPrelude
    )
    currentEnvironment(context).heap.add(closure)
    stash.push(closure)
  },

  CallExpression: function (command: es.CallExpression, context: Context, control: Control) {
    // Push application instruction, function arguments and function onto control.
    control.push(instr.appInstr(command.arguments.length, command))
    for (let index = command.arguments.length - 1; index >= 0; index--) {
      control.push(command.arguments[index])
    }
    control.push(command.callee)
  },

  /**
   * Instructions
   */

  [InstrType.RESET]: function (command: Instr, context: Context, control: Control, stash: Stash) {
    // Keep pushing reset instructions until marker is found.
    const cmdNext: ControlItem | undefined = control.pop()
    if (cmdNext && (isNode(cmdNext) || cmdNext.instrType !== InstrType.MARKER)) {
      control.push(instr.resetInstr(command.srcNode))
    }
  },

  [InstrType.WHILE]: function (
    command: WhileInstr,
    context: Context,
    control: Control,
    stash: Stash
  ) {
    const test = stash.pop()

    // Check if test condition is a boolean
    const error = rttc.checkIfStatement(command.srcNode, test, context.chapter)
    if (error) {
      handleRuntimeError(context, error)
    }

    if (test) {
      control.push(command)
      control.push(command.test)
      if (hasContinueStatement(command.body as es.BlockStatement)) {
        control.push(instr.contMarkerInstr(command.srcNode))
      }
      if (!valueProducing(command.body)) {
        // if loop body is not value-producing, insert undefined expression statement
        control.push(ast.identifier('undefined', command.body.loc))
      }
      control.push(command.body)
      control.push(instr.popInstr(command.srcNode)) // Pop previous body value
    }
  },

  [InstrType.FOR]: function (command: ForInstr, context: Context, control: Control, stash: Stash) {
    const test = stash.pop()

    // Check if test condition is a boolean
    const error = rttc.checkIfStatement(command.srcNode, test, context.chapter)
    if (error) {
      handleRuntimeError(context, error)
    }

    if (test) {
      control.push(command)
      control.push(command.test)
      control.push(instr.popInstr(command.srcNode)) // Pop value from update
      control.push(command.update)
      if (hasContinueStatement(command.body as es.BlockStatement)) {
        control.push(instr.contMarkerInstr(command.srcNode))
      }
      if (!valueProducing(command.body)) {
        // if loop body is not value-producing, insert undefined expression statement
        control.push(ast.identifier('undefined', command.body.loc))
      }
      control.push(command.body)
      control.push(instr.popInstr(command.srcNode)) // Pop previous body value
    }
  },

  [InstrType.ASSIGNMENT]: function (
    command: AssmtInstr,
    context: Context,
    control: Control,
    stash: Stash
  ) {
    command.declaration
      ? defineVariable(
          context,
          command.symbol,
          stash.peek(),
          command.constant,
          command.srcNode as es.VariableDeclaration
        )
      : setVariable(
          context,
          command.symbol,
          stash.peek(),
          command.srcNode as es.AssignmentExpression
        )
  },

  [InstrType.UNARY_OP]: function (
    command: UnOpInstr,
    context: Context,
    control: Control,
    stash: Stash
  ) {
    const argument = stash.pop()
    const error = rttc.checkUnaryExpression(
      command.srcNode,
      command.symbol as es.UnaryOperator,
      argument,
      context.chapter
    )
    if (error) {
      handleRuntimeError(context, error)
    }
    stash.push(evaluateUnaryExpression(command.symbol as es.UnaryOperator, argument))
  },

  [InstrType.BINARY_OP]: function (
    command: BinOpInstr,
    context: Context,
    control: Control,
    stash: Stash
  ) {
    const right = stash.pop()
    const left = stash.pop()
    const error = rttc.checkBinaryExpression(
      command.srcNode,
      command.symbol as es.BinaryOperator,
      context.chapter,
      left,
      right
    )
    if (error) {
      handleRuntimeError(context, error)
    }
    stash.push(evaluateBinaryExpression(command.symbol as es.BinaryOperator, left, right))
  },

  [InstrType.POP]: function (command: Instr, context: Context, control: Control, stash: Stash) {
    stash.pop()
  },

  [InstrType.APPLICATION]: function (
    command: AppInstr,
    context: Context,
    control: Control,
    stash: Stash
  ) {
    checkStackOverFlow(context, control)
    // Get function arguments from the stash
    const args: Value[] = []
    for (let index = 0; index < command.numOfArgs; index++) {
      args.unshift(stash.pop())
    }

    // Get function from the stash
    const func: Closure | Function = stash.pop()

    if (!(func instanceof Closure || func instanceof Function)) {
      handleRuntimeError(context, new errors.CallingNonFunctionValue(func, command.srcNode))
    }

    if (isCallWithCurrentContinuation(func)) {
      // Check for number of arguments mismatch error
      checkNumberOfArguments(context, func, args, command.srcNode)

      // Get the callee
      const cont_callee: Value = args[0]

      const dummyFCallExpression = makeDummyContCallExpression('f', 'cont')

      // Prepare a function call for the continuation-consuming function
      // along with a newly generated continuation
      control.push(instr.appInstr(command.numOfArgs, dummyFCallExpression))
      control.push(instr.genContInstr(dummyFCallExpression.arguments[0]))
      stash.push(cont_callee)
      return
    }

    if (isContinuation(func)) {
      // Check for number of arguments mismatch error
      checkNumberOfArguments(context, func, args, command.srcNode)

      const dummyContCallExpression = makeDummyContCallExpression('f', 'cont')

      // Restore the state of the stash,
      // but replace the function application instruction with
      // a resume continuation instruction
      stash.push(func)
      // we need to push the arguments back onto the stash
      // as well
      stash.push(...args)
      control.push(instr.resumeContInstr(command.numOfArgs, dummyContCallExpression))
      return
    }

    if (func instanceof Closure) {
      // Check for number of arguments mismatch error
      checkNumberOfArguments(context, func, args, command.srcNode)

      // Display the pre-defined functions on the global environment if needed.
      if (func.preDefined) {
        context.runtime.environments[1].heap.add(func)
      }

      const next = control.peek()

      // Push ENVIRONMENT instruction if needed - if next instruction
      // is empty or not an environment instruction
      if (
        !next ||
        (!(isInstr(next) && next.instrType === InstrType.ENVIRONMENT) && !control.isEmpty())
      ) {
        control.push(instr.envInstr(currentEnvironment(context), command.srcNode))
      }

      // Create environment for function parameters if the function isn't nullary.
      // Name the environment if the function call expression is not anonymous
      if (args.length > 0) {
        const environment = createEnvironment(context, func, args, command.srcNode)
        pushEnvironment(context, environment)
      } else {
        context.runtime.environments.unshift(func.environment)
      }

      // Handle special case if function is simple
      if (isSimpleFunction(func.node)) {
        // Closures convert ArrowExpressionStatements to BlockStatements
        const block = func.node.body as es.BlockStatement
        const returnStatement = block.body[0] as es.ReturnStatement
        control.push(returnStatement.argument ?? ast.identifier('undefined', returnStatement.loc))
      } else {
        if (control.peek()) {
          // push marker if control not empty
          control.push(instr.markerInstr(command.srcNode))
        }
        control.push(func.node.body)
      }

      return
    }

    // Value is a function
    // Check for number of arguments mismatch error
    checkNumberOfArguments(context, func, args, command.srcNode)
    // Directly stash result of applying pre-built functions without the CSE machine.
    try {
      const result = func(...args)
      stash.push(result)
    } catch (error) {
      if (!(error instanceof RuntimeSourceError || error instanceof errors.ExceptionError)) {
        // The error could've arisen when the builtin called a source function which errored.
        // If the cause was a source error, we don't want to include the error.
        // However if the error came from the builtin itself, we need to handle it.
        const loc = command.srcNode.loc ?? UNKNOWN_LOCATION
        handleRuntimeError(context, new errors.ExceptionError(error, loc))
      }
    }
  },

  [InstrType.BRANCH]: function (
    command: BranchInstr,
    context: Context,
    control: Control,
    stash: Stash
  ) {
    const test = stash.pop()

    // Check if test condition is a boolean
    const error = rttc.checkIfStatement(command.srcNode, test, context.chapter)
    if (error) {
      handleRuntimeError(context, error)
    }

    if (test) {
      if (!valueProducing(command.consequent)) {
        control.push(ast.identifier('undefined', command.consequent.loc))
      }
      control.push(command.consequent)
    } else if (command.alternate) {
      if (!valueProducing(command.alternate)) {
        control.push(ast.identifier('undefined', command.consequent.loc))
      }
      control.push(command.alternate)
    } else {
      control.push(ast.identifier('undefined', command.srcNode.loc))
    }
  },

  [InstrType.ENVIRONMENT]: function (command: EnvInstr, context: Context) {
    // Restore environment
    while (currentEnvironment(context).id !== command.env.id) {
      popEnvironment(context)
    }
  },

  [InstrType.ARRAY_LITERAL]: function (
    command: ArrLitInstr,
    context: Context,
    control: Control,
    stash: Stash
  ) {
    const arity = command.arity
    const array = []
    for (let i = 0; i < arity; ++i) {
      array.push(stash.pop())
    }
    reverse(array)
    // Properties set by `defineProperty` are not writable, enumerable and configurable by default
    Object.defineProperty(array, 'id', { value: uniqueId(context) })
    Object.defineProperty(array, 'environment', { value: currentEnvironment(context) })
    currentEnvironment(context).heap.add(array)
    stash.push(array)
  },

  [InstrType.ARRAY_ACCESS]: function (
    command: Instr,
    context: Context,
    control: Control,
    stash: Stash
  ) {
    const index = stash.pop()
    const array = stash.pop()
    stash.push(array[index])
  },

  [InstrType.ARRAY_ASSIGNMENT]: function (
    command: Instr,
    context: Context,
    control: Control,
    stash: Stash
  ) {
    const value = stash.pop()
    const index = stash.pop()
    const array = stash.pop()
    array[index] = value
    stash.push(value)
  },

  [InstrType.CONTINUE]: function (
    command: Instr,
    context: Context,
    control: Control,
    stash: Stash
  ) {
    const next = control.pop() as ControlItem
    if (isInstr(next) && next.instrType == InstrType.CONTINUE_MARKER) {
      // Encountered continue mark, stop popping
    } else if (isInstr(next) && next.instrType == InstrType.ENVIRONMENT) {
      control.push(command)
      control.push(next) // Let instruction evaluate to restore env
    } else {
      // Continue popping from control by pushing same instruction on control
      control.push(command)
    }
  },

  [InstrType.CONTINUE_MARKER]: function () {},

  [InstrType.BREAK]: function (command: Instr, context: Context, control: Control, stash: Stash) {
    const next = control.pop() as ControlItem
    if (isInstr(next) && next.instrType == InstrType.BREAK_MARKER) {
      // Encountered break mark, stop popping
    } else if (isInstr(next) && next.instrType == InstrType.ENVIRONMENT) {
      control.push(command)
      control.push(next) // Let instruction evaluate to restore env
    } else {
      // Continue popping from control by pushing same instruction on control
      control.push(command)
    }
  },

  [InstrType.BREAK_MARKER]: function () {},

  [InstrType.GENERATE_CONT]: function (
    _command: GenContInstr,
    context: Context,
    control: Control,
    stash: Stash
  ) {
    const contControl = control.copy()
    const contStash = stash.copy()
    const contEnv = context.runtime.environments

    // Remove all data related to the continuation-consuming function
    contControl.pop()
    contStash.pop()

    // Now this will accurately represent the slice of the
    // program execution at the time of the call/cc call
    const continuation = makeContinuation(contControl, contStash, contEnv)

    stash.push(continuation)
  },

  [InstrType.RESUME_CONT]: function (
    command: ResumeContInstr,
    context: Context,
    control: Control,
    stash: Stash
  ) {
    // pop the arguments
    const args: Value[] = []
    for (let i = 0; i < command.numOfArgs; i++) {
      args.unshift(stash.pop())
    }
    const cn: Continuation = stash.pop() as Continuation

    const contControl = getContinuationControl(cn)
    const contStash = getContinuationStash(cn)
    const contEnv = getContinuationEnv(cn)

    // Set the control and stash to the continuation's control and stash
    control.setTo(contControl)
    stash.setTo(contStash)

    // Push the arguments given to the continuation back onto the stash
    stash.push(...args)

    // Restore the environment pointer to that of the continuation's environment
    context.runtime.environments = contEnv
  }
}<|MERGE_RESOLUTION|>--- conflicted
+++ resolved
@@ -390,14 +390,7 @@
   ) {
     // Create and push the environment only if it is non empty.
     if (hasDeclarations(command) || hasImportDeclarations(command)) {
-<<<<<<< HEAD
-      const environment = createBlockEnvironment(
-        context,
-        isPrelude ? 'prelude' : 'programEnvironment'
-      )
-=======
       const environment = createProgramEnvironment(context, isPrelude)
->>>>>>> 4d974c7a
       pushEnvironment(context, environment)
       evaluateImports(command as unknown as es.Program, context, {
         wrapSourceModules: true,
