--- conflicted
+++ resolved
@@ -107,25 +107,17 @@
   }
 
   public canAvoidEnvInstr(): boolean {
-<<<<<<< HEAD
     return this.numEnvDependentItems == 0
   }
 
   // For testing purposes
   public getNumEnvDependentItems(): number {
     return this.numEnvDependentItems
-=======
-    return this.numEnvDependentItems === 0
->>>>>>> 24c0aa3d
   }
 
   public pop(): ControlItem | undefined {
     const item = super.pop()
-<<<<<<< HEAD
     if (item != undefined && isEnvDependent(item)) {
-=======
-    if (item !== undefined && isEnvDependent(item)) {
->>>>>>> 24c0aa3d
       this.numEnvDependentItems--
     }
     return item
