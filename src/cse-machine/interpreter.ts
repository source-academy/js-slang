--- conflicted
+++ resolved
@@ -13,11 +13,6 @@
 import { UNKNOWN_LOCATION } from '../constants'
 import * as errors from '../errors/errors'
 import { RuntimeSourceError } from '../errors/runtimeSourceError'
-<<<<<<< HEAD
-import { initModuleContext, loadModuleBundle } from '../modules/loader/moduleLoader'
-=======
-import Closure from '../interpreter/closure'
->>>>>>> 8351b68a
 import { checkEditorBreakpoints } from '../stdlib/inspector'
 import { Context, ContiguousArrayElements, Result, type StatementSequence, Value } from '../types'
 import * as ast from '../utils/ast/astCreator'
