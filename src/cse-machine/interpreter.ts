/**
 * This interpreter implements an explicit-control evaluator.
 *
 * Heavily adapted from https://github.com/source-academy/JSpike/
 * and the legacy interpreter at '../interpreter/interpreter'
 */

/* tslint:disable:max-classes-per-file */
import * as es from 'estree'
import { isArray, reverse } from 'lodash'

import { IOptions } from '..'
import { UNKNOWN_LOCATION } from '../constants'
import * as errors from '../errors/errors'
import { RuntimeSourceError } from '../errors/runtimeSourceError'
import { checkEditorBreakpoints } from '../stdlib/inspector'
import { Context, ContiguousArrayElements, Result, Value, type StatementSequence } from '../types'
import * as ast from '../utils/ast/astCreator'
import { filterImportDeclarations } from '../utils/ast/helpers'
import { evaluateBinaryExpression, evaluateUnaryExpression } from '../utils/operators'
import * as rttc from '../utils/rttc'
import * as seq from '../utils/statementSeqTransform'
import { checkProgramForUndefinedVariables } from '../validator/validator'
import { isSchemeLanguage } from '../alt-langs/mapper'
import Closure from './closure'
import {
  Continuation,
  isCallWithCurrentContinuation,
  makeDummyContCallExpression
} from './continuations'
import * as instr from './instrCreator'
import { Stack } from './stack'
import {
  AppInstr,
  ArrLitInstr,
  AssmtInstr,
  BinOpInstr,
  BranchInstr,
  CSEBreak,
  ControlItem,
  CseError,
  EnvInstr,
  ForInstr,
  Instr,
  InstrType,
  UnOpInstr,
  WhileInstr,
  SpreadInstr
} from './types'
import {
  checkNumberOfArguments,
  checkStackOverFlow,
  createBlockEnvironment,
  createEnvironment,
  createProgramEnvironment,
  currentEnvironment,
  currentTransformers,
  declareFunctionsAndVariables,
  declareIdentifier,
  defineVariable,
  envChanging,
  getVariable,
  handleArrayCreation,
  handleRuntimeError,
  handleSequence,
  hasBreakStatement,
  hasContinueStatement,
  hasDeclarations,
  hasImportDeclarations,
  isBlockStatement,
  isEnvArray,
  isEnvDependent,
  isInstr,
  isNode,
  isSimpleFunction,
  isStreamFn,
  popEnvironment,
  pushEnvironment,
  reduceConditional,
  setTransformers,
  setVariable,
  valueProducing
} from './utils'
import { isApply, isEval, schemeEval } from './scheme-macros'
import { Transformer } from './patterns'
import { flattenList, isList } from './macro-utils'

type CmdEvaluator = (
  command: ControlItem,
  context: Context,
  control: Control,
  stash: Stash,
  isPrelude: boolean
) => void

/**
 * The control is a list of commands that still needs to be executed by the machine.
 * It contains syntax tree nodes or instructions.
 */
export class Control extends Stack<ControlItem> {
  private numEnvDependentItems: number
  public constructor(program?: es.Program | StatementSequence) {
    super()
    this.numEnvDependentItems = 0
    // Load program into control stack
    if (program) this.push(program)
  }

  public canAvoidEnvInstr(): boolean {
    return this.numEnvDependentItems === 0
  }

  // For testing purposes
  public getNumEnvDependentItems(): number {
    return this.numEnvDependentItems
  }

  public pop(): ControlItem | undefined {
    const item = super.pop()
    if (item !== undefined && isEnvDependent(item)) {
      this.numEnvDependentItems--
    }
    return item
  }

  public push(...items: ControlItem[]): void {
    const itemsNew: ControlItem[] = Control.simplifyBlocksWithoutDeclarations(...items)
    itemsNew.forEach((item: ControlItem) => {
      if (isEnvDependent(item)) {
        this.numEnvDependentItems++
      }
    })
    super.push(...itemsNew)
  }

  /**
   * Before pushing block statements on the control stack, we check if the block statement has any declarations.
   * If not, the block is converted to a StatementSequence.
   * @param items The items being pushed on the control.
   * @returns The same set of control items, but with block statements without declarations converted to StatementSequences.
   * NOTE: this function handles any case where StatementSequence has to be converted back into BlockStatement due to type issues
   */
  private static simplifyBlocksWithoutDeclarations(...items: ControlItem[]): ControlItem[] {
    const itemsNew: ControlItem[] = []
    items.forEach(item => {
      if (isNode(item) && isBlockStatement(item) && !hasDeclarations(item)) {
        // Push block body as statement sequence
        const seq: StatementSequence = ast.statementSequence(item.body, item.loc)
        itemsNew.push(seq)
      } else {
        itemsNew.push(item)
      }
    })
    return itemsNew
  }

  public copy(): Control {
    const newControl = new Control()
    const stackCopy = super.getStack()
    newControl.push(...stackCopy)
    return newControl
  }
}

/**
 * The stash is a list of values that stores intermediate results.
 */
export class Stash extends Stack<Value> {
  public constructor() {
    super()
  }

  public copy(): Stash {
    const newStash = new Stash()
    const stackCopy = super.getStack()
    newStash.push(...stackCopy)
    return newStash
  }
}

/**
 * The T component is a dictionary of mappings from syntax names to
 * their corresponding syntax rule transformers (patterns).
 *
 * Similar to the E component, there is a matching
 * "T" environment tree that is used to store the transformers.
 * as such, we need to track the transformers and update them with the environment.
 */
export class Transformers {
  private parent: Transformers | null
  private items: Map<string, Transformer[]>
  public constructor(parent?: Transformers) {
    this.parent = parent || null
    this.items = new Map<string, Transformer[]>()
  }

  // only call this if you are sure that the pattern exists.
  public getPattern(name: string): Transformer[] {
    // check if the pattern exists in the current transformer
    if (this.items.has(name)) {
      return this.items.get(name) as Transformer[]
    }
    // else check if the pattern exists in the parent transformer
    if (this.parent) {
      return this.parent.getPattern(name)
    }
    // should not get here. use this properly.
    throw new Error(`Pattern ${name} not found in transformers`)
  }

  public hasPattern(name: string): boolean {
    // check if the pattern exists in the current transformer
    if (this.items.has(name)) {
      return true
    }
    // else check if the pattern exists in the parent transformer
    if (this.parent) {
      return this.parent.hasPattern(name)
    }
    return false
  }

  public addPattern(name: string, item: Transformer[]): void {
    this.items.set(name, item)
  }
}

/**
 * Function to be called when a program is to be interpreted using
 * the explicit control evaluator.
 *
 * @param program The program to evaluate.
 * @param context The context to evaluate the program in.
 * @returns The result of running the CSE machine.
 */
export function evaluate(program: es.Program, context: Context, options: IOptions): Value {
  try {
    checkProgramForUndefinedVariables(program, context)
  } catch (error) {
    context.errors.push(error)
    return new CseError(error)
  }
  seq.transform(program)

  try {
    context.runtime.isRunning = true
    context.runtime.control = new Control(program)
    context.runtime.stash = new Stash()
    // set a global transformer if it does not exist.
    context.runtime.transformers = context.runtime.transformers
      ? context.runtime.transformers
      : new Transformers()

    return runCSEMachine(
      context,
      context.runtime.control,
      context.runtime.stash,
      options.envSteps,
      options.stepLimit,
      options.isPrelude
    )
  } catch (error) {
    return new CseError(error)
  } finally {
    context.runtime.isRunning = false
  }
}

/**
 * Function that is called when a user wishes to resume evaluation after
 * hitting a breakpoint.
 * This should only be called after the first 'evaluate' function has been called so that
 * context.runtime.control and context.runtime.stash are defined.
 * @param context The context to continue evaluating the program in.
 * @returns The result of running the CSE machine.
 */
export function resumeEvaluate(context: Context) {
  try {
    context.runtime.isRunning = true
    return runCSEMachine(context, context.runtime.control!, context.runtime.stash!, -1, -1)
  } catch (error) {
    return new CseError(error)
  } finally {
    context.runtime.isRunning = false
  }
}

function evaluateImports(program: es.Program, context: Context) {
  try {
    const [importNodeMap] = filterImportDeclarations(program)

    const environment = currentEnvironment(context)
    for (const [moduleName, nodes] of importNodeMap) {
      const functions = context.nativeStorage.loadedModules[moduleName]
      for (const node of nodes) {
        for (const spec of node.specifiers) {
          declareIdentifier(context, spec.local.name, node, environment)
          let obj: any

          switch (spec.type) {
            case 'ImportSpecifier': {
              obj = functions[spec.imported.name]
              break
            }
            case 'ImportDefaultSpecifier': {
              obj = functions.default
              break
            }
            case 'ImportNamespaceSpecifier': {
              obj = functions
              break
            }
          }

          defineVariable(context, spec.local.name, obj, true, node)
        }
      }
    }
  } catch (error) {
    handleRuntimeError(context, error)
  }
}

/**
 * Function that returns the appropriate Promise<Result> given the output of CSE machine evaluating, depending
 * on whether the program is finished evaluating, ran into a breakpoint or ran into an error.
 * @param context The context of the program.
 * @param value The value of CSE machine evaluating the program.
 * @returns The corresponding promise.
 */
export function CSEResultPromise(context: Context, value: Value): Promise<Result> {
  return new Promise((resolve, reject) => {
    if (value instanceof CSEBreak) {
      resolve({ status: 'suspended-cse-eval', context })
    } else if (value instanceof CseError) {
      resolve({ status: 'error' })
    } else {
      resolve({ status: 'finished', context, value })
    }
  })
}

/**
 * The primary runner/loop of the explicit control evaluator.
 *
 * @param context The context to evaluate the program in.
 * @param control Points to the current context.runtime.control
 * @param stash Points to the current context.runtime.stash
 * @param isPrelude Whether the program we are running is the prelude
 * @returns A special break object if the program is interrupted by a breakpoint;
 * else the top value of the stash. It is usually the return value of the program.
 */
function runCSEMachine(
  context: Context,
  control: Control,
  stash: Stash,
  envSteps: number,
  stepLimit: number,
  isPrelude: boolean = false
) {
  const eceState = generateCSEMachineStateStream(
    context,
    control,
    stash,
    envSteps,
    stepLimit,
    isPrelude
  )

  // Done intentionally as the state is not needed
  // eslint-disable-next-line @typescript-eslint/no-unused-vars
  for (const _ of eceState) {
  }

  return stash.peek()
}

export function* generateCSEMachineStateStream(
  context: Context,
  control: Control,
  stash: Stash,
  envSteps: number,
  stepLimit: number,
  isPrelude: boolean = false
) {
  context.runtime.break = false
  context.runtime.nodes = []

  // steps: number of steps completed
  let steps = 0

  let command = control.peek()

  // Push first node to be evaluated into context.
  // The typeguard is there to guarantee that we are pushing a node (which should always be the case)
  if (command !== undefined && isNode(command)) {
    context.runtime.nodes.unshift(command)
  }

  while (command !== undefined) {
    // Return to capture a snapshot of the control and stash after the target step count is reached
    if (!isPrelude && steps === envSteps) {
      yield { stash, control, steps }
      return
    }
    // Step limit reached, stop further evaluation
    if (!isPrelude && steps === stepLimit) {
      break
    }

    if (isNode(command) && command.type === 'DebuggerStatement') {
      // steps += 1

      // Record debugger step if running for the first time
      if (envSteps === -1) {
        context.runtime.breakpointSteps.push(steps)
      }
    }

    if (!isPrelude && envChanging(command)) {
      // command is evaluated on the next step
      // Hence, next step will change the environment
      context.runtime.changepointSteps.push(steps + 1)
    }

    control.pop()
    if (isNode(command)) {
      context.runtime.nodes.shift()
      context.runtime.nodes.unshift(command)
      checkEditorBreakpoints(context, command)
      cmdEvaluators[command.type](command, context, control, stash, isPrelude)
      if (context.runtime.break && context.runtime.debuggerOn) {
        // We can put this under isNode since context.runtime.break
        // will only be updated after a debugger statement and so we will
        // run into a node immediately after.
        // With the new evaluator, we don't return a break
        // return new CSEBreak()
      }
    } else if (isInstr(command)) {
      // Command is an instruction
      cmdEvaluators[command.instrType](command, context, control, stash, isPrelude)
    } else {
      // this is a scheme value
      schemeEval(command, context, control, stash, isPrelude)
    }

    // Push undefined into the stack if both control and stash is empty
    if (control.isEmpty() && stash.isEmpty()) {
      stash.push(undefined)
    }
    command = control.peek()

    steps += 1
    if (!isPrelude) {
      context.runtime.envStepsTotal = steps
    }

    yield { stash, control, steps }
  }
}

/**
 * Dictionary of functions which handle the logic for the response of the three registers of
 * the CSE machine to each ControlItem.
 */
const cmdEvaluators: { [type: string]: CmdEvaluator } = {
  /**
   * Statements
   */

  Program: function (
    command: es.BlockStatement,
    context: Context,
    control: Control,
    stash: Stash,
    isPrelude: boolean
  ) {
    // After execution of a program, the current environment might be a local one.
    // This can cause issues (for example, during execution of consecutive REPL programs)
    // This piece of code will reset the current environment to either a global one, a program one or a prelude one.
    while (
      currentEnvironment(context).name != 'global' &&
      currentEnvironment(context).name != 'programEnvironment' &&
      currentEnvironment(context).name != 'prelude'
    ) {
      popEnvironment(context)
    }

    // If the program has outer declarations:
    // - Create the program environment (if none exists yet), and
    // - Declare the functions and variables in the program environment.
    if (hasDeclarations(command) || hasImportDeclarations(command)) {
      if (currentEnvironment(context).name != 'programEnvironment') {
        const programEnv = createProgramEnvironment(context, isPrelude)
        pushEnvironment(context, programEnv)
      }
      const environment = currentEnvironment(context)
      evaluateImports(command as unknown as es.Program, context)
      declareFunctionsAndVariables(context, command, environment)
    }

    if (command.body.length == 1) {
      // If program only consists of one statement, unwrap outer block
      control.push(...handleSequence(command.body))
    } else {
      // Push block body as statement sequence
      const seq: StatementSequence = ast.statementSequence(command.body, command.loc)
      control.push(seq)
    }
  },

  BlockStatement: function (command: es.BlockStatement, context: Context, control: Control) {
    // To restore environment after block ends
    // If there is an env instruction on top of the stack, or if there are no declarations
    // we do not need to push another one
    // The no declarations case is handled at the transform stage, so no blockStatement node without declarations should end up here.
    const next = control.peek()

    // Push ENVIRONMENT instruction if needed - if next control stack item
    // exists and is not an environment instruction, OR the control only contains
    // environment indepedent items
    if (
      next &&
      !(isInstr(next) && next.instrType === InstrType.ENVIRONMENT) &&
      !control.canAvoidEnvInstr()
    ) {
      control.push(
        instr.envInstr(
          currentEnvironment(context),
          context.runtime.transformers as Transformers,
          command
        )
      )
    }

    const environment = createBlockEnvironment(context, 'blockEnvironment')
    declareFunctionsAndVariables(context, command, environment)
    pushEnvironment(context, environment)

    // Push block body as statement sequence
    const seq: StatementSequence = ast.statementSequence(command.body, command.loc)
    control.push(seq)
  },

  StatementSequence: function (
    command: StatementSequence,
    context: Context,
    control: Control,
    stash: Stash,
    isPrelude: boolean
  ) {
    if (command.body.length == 1) {
      // If sequence only consists of one statement, evaluate it immediately
      const next = command.body[0]
      cmdEvaluators[next.type](next, context, control, stash, isPrelude)
    } else {
      // unpack and push individual nodes in body
      control.push(...handleSequence(command.body))
    }
    return
  },

  WhileStatement: function (
    command: es.WhileStatement,
    context: Context,
    control: Control,
    stash: Stash
  ) {
    if (hasBreakStatement(command.body as es.BlockStatement)) {
      control.push(instr.breakMarkerInstr(command))
    }
    control.push(instr.whileInstr(command.test, command.body, command))
    control.push(command.test)
    control.push(ast.identifier('undefined', command.loc)) // Return undefined if there is no loop execution
  },

  ForStatement: function (command: es.ForStatement, context: Context, control: Control) {
    // All 3 parts will be defined due to parser rules
    const init = command.init!
    const test = command.test!
    const update = command.update!

    // Loop control variable present
    // Refer to Source §3 specifications https://docs.sourceacademy.org/source_3.pdf
    if (init.type === 'VariableDeclaration' && init.kind === 'let') {
      const id = init.declarations[0].id as es.Identifier
      control.push(
        ast.blockStatement(
          [
            init,
            ast.forStatement(
              ast.assignmentExpression(id, ast.identifier(id.name, command.loc), command.loc),
              test,
              update,
              ast.blockStatement(
                [
                  ast.variableDeclaration(
                    [
                      ast.variableDeclarator(
                        ast.identifier(`_copy_of_${id.name}`, command.loc),
                        ast.identifier(id.name, command.loc),
                        command.loc
                      )
                    ],
                    command.loc
                  ),
                  ast.blockStatement(
                    [
                      ast.variableDeclaration(
                        [
                          ast.variableDeclarator(
                            ast.identifier(id.name, command.loc),
                            ast.identifier(`_copy_of_${id.name}`, command.loc),
                            command.loc
                          )
                        ],
                        command.loc
                      ),
                      command.body
                    ],
                    command.loc
                  )
                ],
                command.loc
              ),
              command.loc
            )
          ],
          command.loc
        )
      )
    } else {
      if (hasBreakStatement(command.body as es.BlockStatement)) {
        control.push(instr.breakMarkerInstr(command))
      }
      control.push(instr.forInstr(init, test, update, command.body, command))
      control.push(test)
      control.push(instr.popInstr(command)) // Pop value from init assignment
      control.push(init)
      control.push(ast.identifier('undefined', command.loc)) // Return undefined if there is no loop execution
    }
  },

  IfStatement: function (
    command: es.IfStatement,
    context: Context,
    control: Control,
    stash: Stash
  ) {
    control.push(...reduceConditional(command))
  },

  ExpressionStatement: function (
    command: es.ExpressionStatement,
    context: Context,
    control: Control,
    stash: Stash,
    isPrelude: boolean
  ) {
    // Fast forward to the expression
    // If not the next step will look like it's only removing ';'
    cmdEvaluators[command.expression.type](command.expression, context, control, stash, isPrelude)
  },

  DebuggerStatement: function (command: es.DebuggerStatement, context: Context) {
    context.runtime.break = true
  },

  VariableDeclaration: function (
    command: es.VariableDeclaration,
    context: Context,
    control: Control
  ) {
    const declaration: es.VariableDeclarator = command.declarations[0]
    const id = declaration.id as es.Identifier

    // Parser enforces initialisation during variable declaration
    const init = declaration.init!

    control.push(instr.popInstr(command))
    control.push(instr.assmtInstr(id.name, command.kind === 'const', true, command))
    control.push(init)
  },

  FunctionDeclaration: function (
    command: es.FunctionDeclaration,
    context: Context,
    control: Control
  ) {
    // Function declaration desugared into constant declaration.
    const lambdaExpression: es.ArrowFunctionExpression = ast.blockArrowFunction(
      command.params as es.Identifier[],
      command.body,
      command.loc
    )
    const lambdaDeclaration: es.VariableDeclaration = ast.constantDeclaration(
      command.id!.name,
      lambdaExpression,
      command.loc
    )
    control.push(lambdaDeclaration)
  },

  ReturnStatement: function (command: es.ReturnStatement, context: Context, control: Control) {
    // Push return argument onto control as well as Reset Instruction to clear to ignore all statements after the return.
    const next = control.peek()
    if (next && isInstr(next) && next.instrType === InstrType.MARKER) {
      control.pop()
    } else {
      control.push(instr.resetInstr(command))
    }
    if (command.argument) {
      control.push(command.argument)
    }
  },

  ContinueStatement: function (
    command: es.ContinueStatement,
    context: Context,
    control: Control,
    stash: Stash
  ) {
    control.push(instr.contInstr(command))
  },

  BreakStatement: function (
    command: es.BreakStatement,
    context: Context,
    control: Control,
    stash: Stash
  ) {
    control.push(instr.breakInstr(command))
  },

  ImportDeclaration: function () {},

  /**
   * Expressions
   */

  Literal: function (command: es.Literal, context: Context, control: Control, stash: Stash) {
    stash.push(command.value)
  },

  AssignmentExpression: function (
    command: es.AssignmentExpression,
    context: Context,
    control: Control
  ) {
    if (command.left.type === 'MemberExpression') {
      control.push(instr.arrAssmtInstr(command))
      control.push(command.right)
      control.push(command.left.property)
      control.push(command.left.object)
    } else if (command.left.type === 'Identifier') {
      const id = command.left
      control.push(instr.assmtInstr(id.name, false, false, command))
      control.push(command.right)
    }
  },

  SpreadElement: function (command: es.SpreadElement, context: Context, control: Control) {
    const arr = command.argument as es.ArrayExpression
    control.push(instr.spreadInstr(arr))
    control.push(arr)
  },

  ArrayExpression: function (command: es.ArrayExpression, context: Context, control: Control) {
    const elems = command.elements as ContiguousArrayElements
    reverse(elems)
    const len = elems.length

    control.push(instr.arrLitInstr(len, command))
    for (const elem of elems) {
      control.push(elem)
    }
  },

  MemberExpression: function (
    command: es.MemberExpression,
    context: Context,
    control: Control,
    stash: Stash
  ) {
    control.push(instr.arrAccInstr(command))
    control.push(command.property)
    control.push(command.object)
  },

  ConditionalExpression: function (
    command: es.ConditionalExpression,
    context: Context,
    control: Control,
    stash: Stash
  ) {
    control.push(...reduceConditional(command))
  },

  Identifier: function (command: es.Identifier, context: Context, control: Control, stash: Stash) {
    stash.push(getVariable(context, command.name, command))
  },

  UnaryExpression: function (command: es.UnaryExpression, context: Context, control: Control) {
    control.push(instr.unOpInstr(command.operator, command))
    control.push(command.argument)
  },

  BinaryExpression: function (command: es.BinaryExpression, context: Context, control: Control) {
    control.push(instr.binOpInstr(command.operator, command))
    control.push(command.right)
    control.push(command.left)
  },

  LogicalExpression: function (command: es.LogicalExpression, context: Context, control: Control) {
    if (command.operator === '&&') {
      control.push(
        ast.conditionalExpression(command.left, command.right, ast.literal(false), command.loc)
      )
    } else {
      control.push(
        ast.conditionalExpression(command.left, ast.literal(true), command.right, command.loc)
      )
    }
  },

  ArrowFunctionExpression: function (
    command: es.ArrowFunctionExpression,
    context: Context,
    control: Control,
    stash: Stash,
    isPrelude: boolean
  ) {
    const closure: Closure = Closure.makeFromArrowFunction(
      command,
      currentEnvironment(context),
      currentTransformers(context),
      context,
      true,
      isPrelude
    )
    stash.push(closure)
  },

  CallExpression: function (command: es.CallExpression, context: Context, control: Control) {
    // Push application instruction, function arguments and function onto control.
    control.push(instr.appInstr(command.arguments.length, command))
    for (let index = command.arguments.length - 1; index >= 0; index--) {
      control.push(command.arguments[index])
    }
    control.push(command.callee)
  },

  /**
   * Instructions
   */

  [InstrType.RESET]: function (command: Instr, context: Context, control: Control, stash: Stash) {
    // Keep pushing reset instructions until marker is found.
    const cmdNext: ControlItem | undefined = control.pop()
    if (cmdNext && (!isInstr(cmdNext) || cmdNext.instrType !== InstrType.MARKER)) {
      control.push(instr.resetInstr(command.srcNode))
    }
  },

  [InstrType.WHILE]: function (
    command: WhileInstr,
    context: Context,
    control: Control,
    stash: Stash
  ) {
    const test = stash.pop()

    // Check if test condition is a boolean
    const error = rttc.checkIfStatement(command.srcNode, test, context.chapter)
    if (error) {
      handleRuntimeError(context, error)
    }

    if (test) {
      control.push(command)
      control.push(command.test)
      if (hasContinueStatement(command.body as es.BlockStatement)) {
        control.push(instr.contMarkerInstr(command.srcNode))
      }
      if (!valueProducing(command.body)) {
        // if loop body is not value-producing, insert undefined expression statement
        control.push(ast.identifier('undefined', command.body.loc))
      }
      control.push(command.body)
      control.push(instr.popInstr(command.srcNode)) // Pop previous body value
    }
  },

  [InstrType.FOR]: function (command: ForInstr, context: Context, control: Control, stash: Stash) {
    const test = stash.pop()

    // Check if test condition is a boolean
    const error = rttc.checkIfStatement(command.srcNode, test, context.chapter)
    if (error) {
      handleRuntimeError(context, error)
    }

    if (test) {
      control.push(command)
      control.push(command.test)
      control.push(instr.popInstr(command.srcNode)) // Pop value from update
      control.push(command.update)
      if (hasContinueStatement(command.body as es.BlockStatement)) {
        control.push(instr.contMarkerInstr(command.srcNode))
      }
      if (!valueProducing(command.body)) {
        // if loop body is not value-producing, insert undefined expression statement
        control.push(ast.identifier('undefined', command.body.loc))
      }
      control.push(command.body)
      control.push(instr.popInstr(command.srcNode)) // Pop previous body value
    }
  },

  [InstrType.ASSIGNMENT]: function (
    command: AssmtInstr,
    context: Context,
    control: Control,
    stash: Stash
  ) {
    if (command.declaration) {
      defineVariable(
        context,
        command.symbol,
        stash.peek(),
        command.constant,
        command.srcNode as es.VariableDeclaration
      )
    } else {
      setVariable(context, command.symbol, stash.peek(), command.srcNode as es.AssignmentExpression)
    }
  },

  [InstrType.UNARY_OP]: function (
    command: UnOpInstr,
    context: Context,
    control: Control,
    stash: Stash
  ) {
    const argument = stash.pop()
    const error = rttc.checkUnaryExpression(
      command.srcNode,
      command.symbol as es.UnaryOperator,
      argument,
      context.chapter
    )
    if (error) {
      handleRuntimeError(context, error)
    }
    stash.push(evaluateUnaryExpression(command.symbol as es.UnaryOperator, argument))
  },

  [InstrType.BINARY_OP]: function (
    command: BinOpInstr,
    context: Context,
    control: Control,
    stash: Stash
  ) {
    const right = stash.pop()
    const left = stash.pop()
    const error = rttc.checkBinaryExpression(
      command.srcNode,
      command.symbol as es.BinaryOperator,
      context.chapter,
      left,
      right
    )
    if (error) {
      handleRuntimeError(context, error)
    }
    stash.push(evaluateBinaryExpression(command.symbol as es.BinaryOperator, left, right))
  },

  [InstrType.POP]: function (command: Instr, context: Context, control: Control, stash: Stash) {
    stash.pop()
  },

  [InstrType.APPLICATION]: function (
    command: AppInstr,
    context: Context,
    control: Control,
    stash: Stash
  ) {
    checkStackOverFlow(context, control)
    // Get function arguments from the stash
    const args: Value[] = []
    for (let index = 0; index < command.numOfArgs; index++) {
      args.unshift(stash.pop())
    }

    // Get function from the stash
    const func: Closure | Function = stash.pop()

    if (!(func instanceof Closure || func instanceof Function)) {
      handleRuntimeError(context, new errors.CallingNonFunctionValue(func, command.srcNode))
    }

    if (isApply(func)) {
      // Check for number of arguments mismatch error
      checkNumberOfArguments(context, func, args, command.srcNode)

      // get the procedure from the arguments
      const proc = args[0]
      // get the last list from the arguments
      // (and it should be a list)
      const last = args[args.length - 1]
      if (!isList(last)) {
        handleRuntimeError(
          context,
          new errors.ExceptionError(new Error('Last argument of apply must be a list'))
        )
      }
      // get the rest of the arguments between the procedure and the last list
      const rest = args.slice(1, args.length - 1)
      // convert the last list to an array
      const lastAsArray = flattenList(last)
      // combine the rest and the last list
      const combined = [...rest, ...lastAsArray]

      // push the items back onto the stash
      stash.push(proc)
      stash.push(...combined)

      // prepare a function call for the procedure
      control.push(instr.appInstr(combined.length, command.srcNode))
      return
    }

    if (isEval(func)) {
      // Check for number of arguments mismatch error
      checkNumberOfArguments(context, func, args, command.srcNode)

      // get the AST from the arguments
      const AST = args[0]

      // move it to the control
      control.push(AST)
      return
    }

    if (isCallWithCurrentContinuation(func)) {
      // Check for number of arguments mismatch error
      checkNumberOfArguments(context, func, args, command.srcNode)

      // generate a continuation here
      const contControl = control.copy()
      const contStash = stash.copy()
      const contEnv = context.runtime.environments.slice()
      const contTransformers = currentTransformers(context)

      // at this point, the extra CALL instruction
      // has been removed from the control stack.
      // additionally, the single closure argument has been
      // removed (as the parameter of call/cc) from the stash
      // and additionally, call/cc itself has been removed from the stash.

      // as such, there is no further need to modify the
      // copied C, S, E and T!

      const continuation = new Continuation(
        context,
        contControl,
        contStash,
        contEnv,
        contTransformers
      )

      // Get the callee
      const cont_callee: Value = args[0]

      const dummyFCallExpression = makeDummyContCallExpression('f', 'cont')

      // Prepare a function call for the continuation-consuming function
      control.push(instr.appInstr(command.numOfArgs, dummyFCallExpression))

      // push the argument (the continuation caller) back onto the stash
      stash.push(cont_callee)

      // finally, push the continuation onto the stash
      stash.push(continuation)
      return
    }

    if (func instanceof Continuation) {
      // Check for number of arguments mismatch error
      checkNumberOfArguments(context, func, args, command.srcNode)

      // get the C, S, E from the continuation
      const contControl = func.getControl()
      const contStash = func.getStash()
      const contEnv = func.getEnv()
      const contTransformers = func.getTransformers()

      // update the C, S, E of the current context
      control.setTo(contControl)
      stash.setTo(contStash)
      context.runtime.environments = contEnv
      setTransformers(context, contTransformers)

      // push the arguments back onto the stash
      stash.push(...args)
      return
    }

    if (func instanceof Closure) {
      // Check for number of arguments mismatch error
      checkNumberOfArguments(context, func, args, command.srcNode)

      const next = control.peek()

      // Push ENVIRONMENT instruction if needed - if next control stack item
      // exists and is not an environment instruction, OR the control only contains
      // environment indepedent items
      // if the current language is a scheme language, don't avoid the environment instruction
      // as schemers like using the REPL, and that always assumes that the environment is reset
      // to the main environment.
      if (
        (next &&
          !(isInstr(next) && next.instrType === InstrType.ENVIRONMENT) &&
          !control.canAvoidEnvInstr()) ||
        isSchemeLanguage(context)
      ) {
        control.push(
          instr.envInstr(currentEnvironment(context), currentTransformers(context), command.srcNode)
        )
      }

      // Create environment for function parameters if the function isn't nullary.
      // Name the environment if the function call expression is not anonymous
      if (args.length > 0) {
        const environment = createEnvironment(context, func, args, command.srcNode)
        pushEnvironment(context, environment)
      } else {
        context.runtime.environments.unshift(func.environment)
      }

      // Handle special case if function is simple
      if (isSimpleFunction(func.node)) {
        // Closures convert ArrowExpressionStatements to BlockStatements
        const block = func.node.body as es.BlockStatement
        const returnStatement = block.body[0] as es.ReturnStatement
        control.push(returnStatement.argument ?? ast.identifier('undefined', returnStatement.loc))
      } else {
        if (control.peek()) {
          // push marker if control not empty
          control.push(instr.markerInstr(command.srcNode))
        }
        control.push(func.node.body)
      }

      // we need to update the transformers environment here.
      const newTransformers = new Transformers(func.transformers)
      setTransformers(context, newTransformers)
      return
    }

    // Value is a built-in function
    // Check for number of arguments mismatch error
    checkNumberOfArguments(context, func, args, command.srcNode)
    // Directly stash result of applying pre-built functions without the CSE machine.
    try {
      const result = func(...args)

      if (isStreamFn(func, result)) {
        // This is a special case for the `stream` built-in function, since it returns pairs
        // whose last element is a function. The CSE machine on the frontend will still draw
        // these functions like closures, and the tail of the "closures" will need to point
        // to where `stream` was called.
        //
        // TODO: remove this condition if `stream` becomes a pre-defined function
        Object.defineProperties(result[1], {
          environment: { value: currentEnvironment(context), writable: true }
        })
      }

      // Recursively adds `environment` and `id` properties to any arrays created,
      // and also adds them to the heap starting from the arrays that are more deeply nested.
      const attachEnvToResult = (value: any) => {
        // Built-in functions don't instantly create arrays with circular references, so
        // there is no need to keep track of visited arrays.
        if (isArray(value) && !isEnvArray(value)) {
          for (const item of value) {
            attachEnvToResult(item)
          }
          handleArrayCreation(context, value)
        }
      }
      attachEnvToResult(result)

      stash.push(result)
    } catch (error) {
      if (!(error instanceof RuntimeSourceError || error instanceof errors.ExceptionError)) {
        // The error could've arisen when the builtin called a source function which errored.
        // If the cause was a source error, we don't want to include the error.
        // However if the error came from the builtin itself, we need to handle it.
        const loc = command.srcNode.loc ?? UNKNOWN_LOCATION
        handleRuntimeError(context, new errors.ExceptionError(error, loc))
      }
    }
  },

  [InstrType.BRANCH]: function (
    command: BranchInstr,
    context: Context,
    control: Control,
    stash: Stash
  ) {
    const test = stash.pop()

    // Check if test condition is a boolean
    const error = rttc.checkIfStatement(command.srcNode, test, context.chapter)
    if (error) {
      handleRuntimeError(context, error)
    }

    if (test) {
      if (!valueProducing(command.consequent)) {
        control.push(ast.identifier('undefined', command.consequent.loc))
      }
      control.push(command.consequent)
    } else if (command.alternate) {
      if (!valueProducing(command.alternate)) {
        control.push(ast.identifier('undefined', command.consequent.loc))
      }
      control.push(command.alternate)
    } else {
      control.push(ast.identifier('undefined', command.srcNode.loc))
    }
  },

  [InstrType.ENVIRONMENT]: function (command: EnvInstr, context: Context) {
    // Restore environment
    while (currentEnvironment(context).id !== command.env.id) {
      popEnvironment(context)
    }
    // restore transformers environment
    setTransformers(context, command.transformers)
  },

  [InstrType.ARRAY_LITERAL]: function (
    command: ArrLitInstr,
    context: Context,
    control: Control,
    stash: Stash
  ) {
    const arity = command.arity
    const array = []
    for (let i = 0; i < arity; ++i) {
      array.unshift(stash.pop())
    }
    handleArrayCreation(context, array)
    stash.push(array)
  },

  [InstrType.ARRAY_ACCESS]: function (
    command: Instr,
    context: Context,
    control: Control,
    stash: Stash
  ) {
    const index = stash.pop()
    const array = stash.pop()

    // Check if left-hand side is array
    const error = rttc.checkArray(command.srcNode, array, context.chapter)
    if (error) {
      handleRuntimeError(context, error)
    }

    // Check if index is out-of-bounds with array, in which case, returns undefined as per spec
    if (index >= array.length) {
      stash.push(undefined)
    } else {
      stash.push(array[index])
    }
    
  },

  [InstrType.ARRAY_ASSIGNMENT]: function (
    command: Instr,
    context: Context,
    control: Control,
    stash: Stash
  ) {
    const value = stash.pop()
    const index = stash.pop()
    const array = stash.pop()
    array[index] = value
    stash.push(value)
  },

  [InstrType.CONTINUE]: function (
    command: Instr,
    context: Context,
    control: Control,
    stash: Stash
  ) {
    const next = control.pop() as ControlItem
    if (isInstr(next) && next.instrType == InstrType.CONTINUE_MARKER) {
      // Encountered continue mark, stop popping
    } else if (isInstr(next) && next.instrType == InstrType.ENVIRONMENT) {
      control.push(command)
      control.push(next) // Let instruction evaluate to restore env
    } else {
      // Continue popping from control by pushing same instruction on control
      control.push(command)
    }
  },

  [InstrType.CONTINUE_MARKER]: function () {},

  [InstrType.BREAK]: function (command: Instr, context: Context, control: Control, stash: Stash) {
    const next = control.pop() as ControlItem
    if (isInstr(next) && next.instrType == InstrType.BREAK_MARKER) {
      // Encountered break mark, stop popping
    } else if (isInstr(next) && next.instrType == InstrType.ENVIRONMENT) {
      control.push(command)
      control.push(next) // Let instruction evaluate to restore env
    } else {
      // Continue popping from control by pushing same instruction on control
      control.push(command)
    }
  },

  [InstrType.BREAK_MARKER]: function () {},

  [InstrType.SPREAD]: function (
    command: SpreadInstr,
    context: Context,
    control: Control,
    stash: Stash
  ) {
    const array = stash.pop()

<<<<<<< HEAD
    // Check if right-hand side is array
    const error = rttc.checkArray(command.srcNode, array, context.chapter)
    if (error) {
      handleRuntimeError(context, error)
    }

=======
>>>>>>> 12bfe701
    // spread array
    for (let i = 0; i < array.length; i++) {
      stash.push(array[i])
    }

    // update call instr above
    const cont = control.getStack()
    const size = control.size()
    for (let i = size - 1; i >= 0; i--) {
      // guaranteed at least one call instr above, because spread is not allowed inside arrays
      if ((cont[i] as AppInstr).instrType === InstrType.APPLICATION) {
        ;(cont[i] as AppInstr).numOfArgs += array.length - 1
        break // only the nearest call instruction above
      }
    }
  }
}<|MERGE_RESOLUTION|>--- conflicted
+++ resolved
@@ -1337,15 +1337,12 @@
   ) {
     const array = stash.pop()
 
-<<<<<<< HEAD
     // Check if right-hand side is array
     const error = rttc.checkArray(command.srcNode, array, context.chapter)
     if (error) {
       handleRuntimeError(context, error)
     }
 
-=======
->>>>>>> 12bfe701
     // spread array
     for (let i = 0; i < array.length; i++) {
       stash.push(array[i])
