--- conflicted
+++ resolved
@@ -18,22 +18,14 @@
 import { initModuleContext, loadModuleBundle } from '../modules/moduleLoader'
 import { ImportTransformOptions } from '../modules/moduleTypes'
 import { checkEditorBreakpoints } from '../stdlib/inspector'
-<<<<<<< HEAD
-import { Context, ContiguousArrayElements, RawBlockStatement, Result, Value } from '../types'
-=======
-import { checkProgramForUndefinedVariables } from '../transpiler/transpiler'
-import { Context, ContiguousArrayElements, Result, StatementSequence, Value } from '../types'
->>>>>>> 650f30d1
+import { Context, ContiguousArrayElements, Result, RawBlockStatement, StatementSequence, Value } from '../types'
 import assert from '../utils/assert'
 import { filterImportDeclarations } from '../utils/ast/helpers'
 import * as ast from '../utils/astCreator'
 import { evaluateBinaryExpression, evaluateUnaryExpression } from '../utils/operators'
 import * as rttc from '../utils/rttc'
-<<<<<<< HEAD
 import { checkProgramForUndefinedVariables } from '../validator/validator'
-=======
 import * as seq from '../utils/statementSeqTransform'
->>>>>>> 650f30d1
 import {
   Continuation,
   getContinuationControl,
