/* tslint:disable:max-classes-per-file */
import { generate } from 'astring'
import * as es from 'estree'

import {
  hasReturnStatement,
  isBlockStatement,
  isStatementSequence,
  uniqueId
} from '../cse-machine/utils'
import { Context, Environment, StatementSequence, Value } from '../types'
import {
  blockArrowFunction,
  blockStatement,
  callExpression,
  identifier,
  returnStatement
<<<<<<< HEAD
} from '../utils/ast/astCreator'
import { apply } from './interpreter'
=======
} from '../utils/astCreator'
import { apply } from './interpreter-non-det'
>>>>>>> d02143f5

const closureToJS = (value: Closure, context: Context, klass: string) => {
  function DummyClass(this: Closure) {
    const args: Value[] = Array.prototype.slice.call(arguments)
    const gen = apply(context, value, args, callExpression(identifier(klass), args), this)
    let it = gen.next()
    while (!it.done) {
      it = gen.next()
    }
    return it.value
  }
  Object.defineProperty(DummyClass, 'name', {
    value: klass
  })
  Object.setPrototypeOf(DummyClass, () => undefined)
  Object.defineProperty(DummyClass, 'Inherits', {
    value: (Parent: Value) => {
      DummyClass.prototype = Object.create(Parent.prototype)
      DummyClass.prototype.constructor = DummyClass
    }
  })
  DummyClass.toString = () => generate(value.originalNode)
  DummyClass.call = (thisArg: Value, ...args: Value[]): any => {
    return DummyClass.apply(thisArg, args)
  }
  return DummyClass
}

class Callable extends Function {
  constructor(f: any) {
    super()
    return Object.setPrototypeOf(f, new.target.prototype)
  }
}

/**
 * Models function value in the interpreter environment.
 */
export default class Closure extends Callable {
  public static makeFromArrowFunction(
    node: es.ArrowFunctionExpression,
    environment: Environment,
    context: Context,
    dummyReturn?: boolean,
    predefined?: boolean
  ) {
    const functionBody: es.BlockStatement | StatementSequence =
      !isBlockStatement(node.body) && !isStatementSequence(node.body)
        ? blockStatement([returnStatement(node.body, node.body.loc)], node.body.loc)
        : dummyReturn && !hasReturnStatement(node.body)
        ? blockStatement(
            [
              ...node.body.body,
              returnStatement(identifier('undefined', node.body.loc), node.body.loc)
            ],
            node.body.loc
          )
        : node.body

    const closure = new Closure(
      blockArrowFunction(node.params as es.Identifier[], functionBody, node.loc),
      environment,
      context,
      predefined
    )

    // Set the closure's node to point back at the original one
    closure.originalNode = node

    return closure
  }

  /** Unique ID defined for closure */
  public readonly id: string

  /** String representation of the closure */
  public functionName: string

  /** Fake closure function */
  // tslint:disable-next-line:ban-types
  public fun: Function

  /** Keeps track of whether the closure is a pre-defined function */
  public preDefined?: boolean

  /** The original node that created this Closure */
  public originalNode: es.Function | es.ArrowFunctionExpression

  constructor(
    public node: es.Function | es.ArrowFunctionExpression,
    public environment: Environment,
    context: Context,
    isPredefined?: boolean
  ) {
    super(function (this: any, ...args: any[]) {
      return funJS.apply(this, args)
    })
    this.originalNode = node
    this.id = uniqueId(context)
    if (this.node.type === 'FunctionDeclaration' && this.node.id !== null) {
      this.functionName = this.node.id.name
    } else {
      this.functionName =
        (this.node.params.length === 1 ? '' : '(') +
        this.node.params.map((o: es.Identifier) => o.name).join(', ') +
        (this.node.params.length === 1 ? '' : ')') +
        ' => ...'
    }
    // TODO: Investigate how relevant this really is.
    // .fun seems to only be used in interpreter's NewExpression handler, which uses .fun.prototype.
    const funJS = closureToJS(this, context, this.functionName)
    this.fun = funJS
    this.preDefined = isPredefined == undefined ? undefined : isPredefined
  }

  public toString(): string {
    return generate(this.originalNode)
  }
}<|MERGE_RESOLUTION|>--- conflicted
+++ resolved
@@ -1,27 +1,18 @@
 /* tslint:disable:max-classes-per-file */
 import { generate } from 'astring'
-import * as es from 'estree'
+import type es from 'estree'
+import { uniqueId } from 'lodash'
 
-import {
-  hasReturnStatement,
-  isBlockStatement,
-  isStatementSequence,
-  uniqueId
-} from '../cse-machine/utils'
-import { Context, Environment, StatementSequence, Value } from '../types'
+import { hasReturnStatement, isBlockStatement } from '../cse-machine/utils'
+import type { Context, Environment, Value } from '../types'
 import {
   blockArrowFunction,
   blockStatement,
   callExpression,
   identifier,
   returnStatement
-<<<<<<< HEAD
 } from '../utils/ast/astCreator'
-import { apply } from './interpreter'
-=======
-} from '../utils/astCreator'
 import { apply } from './interpreter-non-det'
->>>>>>> d02143f5
 
 const closureToJS = (value: Closure, context: Context, klass: string) => {
   function DummyClass(this: Closure) {
@@ -68,18 +59,17 @@
     dummyReturn?: boolean,
     predefined?: boolean
   ) {
-    const functionBody: es.BlockStatement | StatementSequence =
-      !isBlockStatement(node.body) && !isStatementSequence(node.body)
-        ? blockStatement([returnStatement(node.body, node.body.loc)], node.body.loc)
-        : dummyReturn && !hasReturnStatement(node.body)
-        ? blockStatement(
-            [
-              ...node.body.body,
-              returnStatement(identifier('undefined', node.body.loc), node.body.loc)
-            ],
-            node.body.loc
-          )
-        : node.body
+    const functionBody: es.BlockStatement = !isBlockStatement(node.body)
+      ? blockStatement([returnStatement(node.body, node.body.loc)], node.body.loc)
+      : dummyReturn && !hasReturnStatement(node.body)
+      ? blockStatement(
+          [
+            ...node.body.body,
+            returnStatement(identifier('undefined', node.body.loc), node.body.loc)
+          ],
+          node.body.loc
+        )
+      : node.body
 
     const closure = new Closure(
       blockArrowFunction(node.params as es.Identifier[], functionBody, node.loc),
@@ -95,7 +85,7 @@
   }
 
   /** Unique ID defined for closure */
-  public readonly id: string
+  public id: string
 
   /** String representation of the closure */
   public functionName: string
@@ -108,10 +98,10 @@
   public preDefined?: boolean
 
   /** The original node that created this Closure */
-  public originalNode: es.Function | es.ArrowFunctionExpression
+  public originalNode: es.Function
 
   constructor(
-    public node: es.Function | es.ArrowFunctionExpression,
+    public node: es.Function,
     public environment: Environment,
     context: Context,
     isPredefined?: boolean
@@ -120,7 +110,7 @@
       return funJS.apply(this, args)
     })
     this.originalNode = node
-    this.id = uniqueId(context)
+    this.id = uniqueId()
     if (this.node.type === 'FunctionDeclaration' && this.node.id !== null) {
       this.functionName = this.node.id.name
     } else {
