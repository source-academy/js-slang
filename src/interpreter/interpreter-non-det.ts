/* tslint:disable:max-classes-per-file */
import * as es from 'estree'
import { cloneDeep } from 'lodash'

import { CUT, UNKNOWN_LOCATION } from '../constants'
import Heap from '../cse-machine/heap'
import { uniqueId } from '../cse-machine/utils'
import * as errors from '../errors/errors'
import { RuntimeSourceError } from '../errors/runtimeSourceError'
<<<<<<< HEAD
import { Context, Environment, Node, Value } from '../types'
import { conditionalExpression, literal, primitive } from '../utils/astCreator'
=======
import { Context, Environment, Frame, Node, Value } from '../types'
import { conditionalExpression, literal, primitive } from '../utils/ast/astCreator'
>>>>>>> b18d94ee
import { evaluateBinaryExpression, evaluateUnaryExpression } from '../utils/operators'
import * as rttc from '../utils/rttc'
import Closure from './closure'

class BreakValue {}

class ContinueValue {}

class ReturnValue {
  constructor(public value: Value) {}
}

const createEnvironment = (
  context: Context,
  closure: Closure,
  args: Value[],
  callExpression?: es.CallExpression
): Environment => {
  const environment: Environment = {
    name: closure.functionName, // TODO: Change this
    tail: closure.environment,
    head: {},
    heap: new Heap(),
    id: uniqueId(context)
  }
  if (callExpression) {
    environment.callExpression = {
      ...callExpression,
      arguments: args.map(primitive)
    }
  }
  closure.node.params.forEach((param, index) => {
    const ident = param as es.Identifier
    environment.head[ident.name] = args[index]
  })
  return environment
}

const createBlockEnvironment = (context: Context, name = 'blockEnvironment'): Environment => {
  return {
    name,
    tail: currentEnvironment(context),
    head: {},
    heap: new Heap(),
    thisContext: context,
    id: uniqueId(context)
  }
}

const handleRuntimeError = (context: Context, error: RuntimeSourceError): never => {
  context.errors.push(error)
  context.runtime.environments = context.runtime.environments.slice(
    -context.numberOfOuterEnvironments
  )
  throw error
}

const DECLARED_BUT_NOT_YET_ASSIGNED = Symbol('Used to implement declaration')

function declareIdentifier(context: Context, name: string, node: Node) {
  const environment = currentEnvironment(context)
  if (environment.head.hasOwnProperty(name)) {
    const descriptors = Object.getOwnPropertyDescriptors(environment.head)

    return handleRuntimeError(
      context,
      new errors.VariableRedeclaration(node, name, descriptors[name].writable)
    )
  }
  environment.head[name] = DECLARED_BUT_NOT_YET_ASSIGNED
  return environment
}

function declareVariables(context: Context, node: es.VariableDeclaration) {
  for (const declaration of node.declarations) {
    declareIdentifier(context, (declaration.id as es.Identifier).name, node)
  }
}

function declareFunctionAndVariableIdentifiers(context: Context, node: es.BlockStatement) {
  for (const statement of node.body) {
    switch (statement.type) {
      case 'VariableDeclaration':
        declareVariables(context, statement)
        break
      case 'FunctionDeclaration':
        if (statement.id === null) {
          throw new Error(
            'Encountered a FunctionDeclaration node without an identifier. This should have been caught when parsing.'
          )
        }
        declareIdentifier(context, statement.id.name, statement)
        break
    }
  }
}

function defineVariable(context: Context, name: string, value: Value, constant = false) {
  const environment = context.runtime.environments[0]

  if (environment.head[name] !== DECLARED_BUT_NOT_YET_ASSIGNED) {
    return handleRuntimeError(
      context,
      new errors.VariableRedeclaration(context.runtime.nodes[0]!, name, !constant)
    )
  }

  Object.defineProperty(environment.head, name, {
    value,
    writable: !constant,
    enumerable: true
  })

  return environment
}

function undefineVariable(context: Context, name: string) {
  const environment = context.runtime.environments[0]

  Object.defineProperty(environment.head, name, {
    value: DECLARED_BUT_NOT_YET_ASSIGNED,
    writable: true,
    enumerable: true
  })
}

const currentEnvironment = (context: Context) => context.runtime.environments[0]
const popEnvironment = (context: Context) => context.runtime.environments.shift()
const pushEnvironment = (context: Context, environment: Environment) =>
  context.runtime.environments.unshift(environment)

const getVariable = (context: Context, name: string, ensureVariableAssigned: boolean) => {
  let environment: Environment | null = context.runtime.environments[0]
  while (environment) {
    if (environment.head.hasOwnProperty(name)) {
      if (environment.head[name] === DECLARED_BUT_NOT_YET_ASSIGNED) {
        if (ensureVariableAssigned) {
          return handleRuntimeError(
            context,
            new errors.UnassignedVariable(name, context.runtime.nodes[0])
          )
        } else {
          return DECLARED_BUT_NOT_YET_ASSIGNED
        }
      } else {
        return environment.head[name]
      }
    } else {
      environment = environment.tail
    }
  }
  return handleRuntimeError(context, new errors.UndefinedVariable(name, context.runtime.nodes[0]))
}

const setVariable = (context: Context, name: string, value: any) => {
  let environment: Environment | null = context.runtime.environments[0]
  while (environment) {
    if (environment.head.hasOwnProperty(name)) {
      if (environment.head[name] === DECLARED_BUT_NOT_YET_ASSIGNED) {
        break
      }
      const descriptors = Object.getOwnPropertyDescriptors(environment.head)
      if (descriptors[name].writable) {
        environment.head[name] = value
        return undefined
      }
      return handleRuntimeError(
        context,
        new errors.ConstAssignment(context.runtime.nodes[0]!, name)
      )
    } else {
      environment = environment.tail
    }
  }
  return handleRuntimeError(context, new errors.UndefinedVariable(name, context.runtime.nodes[0]))
}

const checkNumberOfArguments = (
  context: Context,
  callee: Closure,
  args: Value[],
  exp: es.CallExpression
) => {
  if (callee.node.params.length !== args.length) {
    return handleRuntimeError(
      context,
      new errors.InvalidNumberOfArguments(exp, callee.node.params.length, args.length)
    )
  }
  return undefined
}

/**
 * Returns a random integer for a given interval (inclusive).
 */
function randomInt(min: number, max: number): number {
  return Math.floor(Math.random() * (max - min + 1) + min)
}

function* getAmbRArgs(context: Context, call: es.CallExpression) {
  const args: Node[] = cloneDeep(call.arguments)
  while (args.length > 0) {
    const r = randomInt(0, args.length - 1)
    const arg: Node = args.splice(r, 1)[0]

    yield* evaluate(arg, context)
  }
}

function* getArgs(context: Context, call: es.CallExpression) {
  const args = cloneDeep(call.arguments)
  return yield* cartesianProduct(context, args as es.Expression[], [])
}

/* Given a list of non deterministic nodes, this generator returns every
 * combination of values of these nodes */
function* cartesianProduct(
  context: Context,
  nodes: es.Expression[],
  nodeValues: Value[]
): IterableIterator<Value[]> {
  if (nodes.length === 0) {
    yield nodeValues
  } else {
    const currentNode = nodes.shift()! // we need the postfix ! to tell compiler that nodes array is nonempty
    const nodeValueGenerator = evaluate(currentNode, context)
    for (const nodeValue of nodeValueGenerator) {
      nodeValues.push(nodeValue)
      yield* cartesianProduct(context, nodes, nodeValues)
      nodeValues.pop()
    }
    nodes.unshift(currentNode)
  }
}

function* getAmbArgs(context: Context, call: es.CallExpression) {
  for (const arg of call.arguments) {
    yield* evaluate(arg, context)
  }
}

function transformLogicalExpression(node: es.LogicalExpression): es.ConditionalExpression {
  if (node.operator === '&&') {
    return conditionalExpression(node.left, node.right, literal(false), node.loc)
  } else {
    return conditionalExpression(node.left, literal(true), node.right, node.loc)
  }
}

function* reduceIf(
  node: es.IfStatement | es.ConditionalExpression,
  context: Context
): IterableIterator<Node> {
  const testGenerator = evaluate(node.test, context)
  for (const test of testGenerator) {
    const error = rttc.checkIfStatement(node, test, context.chapter)
    if (error) {
      return handleRuntimeError(context, error)
    }
    yield test ? node.consequent : node.alternate!
  }
}

export type Evaluator<T extends Node> = (node: T, context: Context) => IterableIterator<Value>

function* evaluateBlockSatement(context: Context, node: es.BlockStatement) {
  declareFunctionAndVariableIdentifiers(context, node)
  yield* evaluateSequence(context, node.body)
}

function* evaluateSequence(context: Context, sequence: es.Statement[]): IterableIterator<Value> {
  if (sequence.length === 0) {
    return yield undefined
  }
  const firstStatement = sequence[0]
  const sequenceValGenerator = evaluate(firstStatement, context)
  if (sequence.length === 1) {
    yield* sequenceValGenerator
  } else {
    sequence.shift()
    let shouldUnshift = true
    for (const sequenceValue of sequenceValGenerator) {
      // prevent unshifting of cut operator
      shouldUnshift = sequenceValue !== CUT

      if (
        sequenceValue instanceof ReturnValue ||
        sequenceValue instanceof BreakValue ||
        sequenceValue instanceof ContinueValue
      ) {
        yield sequenceValue
        continue
      }

      const res = yield* evaluateSequence(context, sequence)
      if (res === CUT) {
        // prevent unshifting of statements before cut
        shouldUnshift = false
        break
      }
    }

    if (shouldUnshift) sequence.unshift(firstStatement)
    else return CUT
  }
}

function* evaluateConditional(node: es.IfStatement | es.ConditionalExpression, context: Context) {
  const branchGenerator = reduceIf(node, context)
  for (const branch of branchGenerator) {
    yield* evaluate(branch, context)
  }
}

/**
 * WARNING: Do not use object literal shorthands, e.g.
 *   {
 *     *Literal(node: es.Literal, ...) {...},
 *     *ThisExpression(node: es.ThisExpression, ..._ {...},
 *     ...
 *   }
 * They do not minify well, raising uncaught syntax errors in production.
 * See: https://github.com/webpack/webpack/issues/7566
 */
// tslint:disable:object-literal-shorthand
// prettier-ignore
export const evaluators: { [nodeType: string]: Evaluator<Node> } = {
  /** Simple Values */
  Literal: function*(node: es.Literal, _context: Context) {
    yield node.value
  },

  ArrowFunctionExpression: function*(node: es.ArrowFunctionExpression, context: Context) {
    yield Closure.makeFromArrowFunction(node, currentEnvironment(context), context)
  },

  ArrayExpression: function*(node: es.ArrayExpression, context: Context) {
    const arrayGenerator = cartesianProduct(context, node.elements as es.Expression[], [])
    for (const array of arrayGenerator) {
      yield array.slice() // yield a new array to avoid modifying previous ones
    }
  },

  Identifier: function*(node: es.Identifier, context: Context) {
    return yield getVariable(context, node.name, true)
  },

  CallExpression: function*(node: es.CallExpression, context: Context) {
    const callee = node.callee;
    if (rttc.isIdentifier(callee)) {
      switch (callee.name) {
        case 'amb':
          return yield* getAmbArgs(context, node)
        case 'ambR':
          return yield* getAmbRArgs(context, node)
        case 'cut':
          return yield CUT
      }
    }

    const calleeGenerator = evaluate(node.callee, context)
    for (const calleeValue of calleeGenerator) {
      const argsGenerator = getArgs(context, node)
      for (const args of argsGenerator) {
        yield* apply(context, calleeValue, args, node, undefined)
      }
    }
  },

  UnaryExpression: function*(node: es.UnaryExpression, context: Context) {
    const argGenerator = evaluate(node.argument, context)
    for (const argValue of argGenerator) {
      const error = rttc.checkUnaryExpression(node, node.operator, argValue, context.chapter)
      if (error) {
        return handleRuntimeError(context, error)
      }
      yield evaluateUnaryExpression(node.operator, argValue)
    }
    return
  },

  BinaryExpression: function*(node: es.BinaryExpression, context: Context) {
    const pairGenerator = cartesianProduct(context, [node.left, node.right], [])
    for (const pair of pairGenerator) {
      const leftValue = pair[0]
      const rightValue = pair[1]
      const error = rttc.checkBinaryExpression(node, node.operator, context.chapter, leftValue, rightValue)
      if (error) {
        return handleRuntimeError(context, error)
      }
      yield evaluateBinaryExpression(node.operator, leftValue, rightValue)
    }
    return
  },

  ConditionalExpression: function*(node: es.ConditionalExpression, context: Context) {
    yield* evaluateConditional(node, context)
  },

  LogicalExpression: function*(node: es.LogicalExpression, context: Context) {
    const conditional: es.ConditionalExpression = transformLogicalExpression(node)
    yield* evaluateConditional(conditional, context)
  },

  VariableDeclaration: function*(node: es.VariableDeclaration, context: Context) {
    const declaration = node.declarations[0]
    const constant = node.kind === 'const'
    const id = declaration.id as es.Identifier
    const valueGenerator = evaluate(declaration.init!, context)
    for (const value of valueGenerator) {
      defineVariable(context, id.name, value, constant)
      yield value
      undefineVariable(context, id.name)
    }
    return undefined
  },

  MemberExpression: function*(node: es.MemberExpression, context: Context) {
    // es.PrivateIdentifier is a ES2022 feature
    const pairGenerator = cartesianProduct(context, [node.property as es.Expression, node.object as es.Expression], [])
    for (const pair of pairGenerator) {
      const prop = pair[0]
      const obj = pair[1]

      const error = rttc.checkMemberAccess(node, obj, prop)
      if (error) {
        return yield handleRuntimeError(context, error)
      }

      yield obj[prop]
    }

    return
  },

  AssignmentExpression: function*(node: es.AssignmentExpression, context: Context) {
    if (node.left.type === 'MemberExpression') {
      // es.PrivateIdentifier is a ES2022 feature
      const tripleGenerator = cartesianProduct(context, [node.right, node.left.property as es.Expression, node.left.object as es.Expression], [])
      for (const triple of tripleGenerator) {
        const val = triple[0]
        const prop = triple[1]
        const obj = triple[2]

        const error = rttc.checkMemberAccess(node, obj, prop)
        if (error) {
          return yield handleRuntimeError(context, error)
        }
        const originalElementValue = obj[prop]
        obj[prop] = val
        yield val
        obj[prop] = originalElementValue
      }

      return
    }

    const id = node.left as es.Identifier
    const originalValue = getVariable(context, id.name, false)
    const valueGenerator = evaluate(node.right, context)
    for (const value of valueGenerator) {
      setVariable(context, id.name, value)
      yield value
      setVariable(context, id.name, originalValue)
    }
    return
  },

  FunctionDeclaration: function*(node: es.FunctionDeclaration, context: Context) {
    const id = node.id
    if (id === null) {
      throw new Error("Encountered a FunctionDeclaration node without an identifier. This should have been caught when parsing.")
    }
    const closure = new Closure(node, currentEnvironment(context), context)
    defineVariable(context, id.name, closure, true)
    yield undefined
    undefineVariable(context, id.name)
  },

  IfStatement: function*(node: es.IfStatement, context: Context) {
    yield* evaluateConditional(node, context)
  },

  ExpressionStatement: function*(node: es.ExpressionStatement, context: Context) {
    return yield* evaluate(node.expression, context)
  },

  ContinueStatement: function*(_node: es.ContinueStatement, _context: Context) {
    yield new ContinueValue()
  },

  BreakStatement: function*(_node: es.BreakStatement, _context: Context) {
    yield new BreakValue()
  },

  WhileStatement: function*(node: es.WhileStatement, context: Context) {
    let value: Value // tslint:disable-line
    function* loop(): Value {
      const testGenerator = evaluate(node.test, context)
      for (const test of testGenerator) {
        const error = rttc.checkIfStatement(node.test, test, context.chapter)
        if (error) return handleRuntimeError(context, error)

        if (test &&
          !(value instanceof ReturnValue) &&
          !(value instanceof BreakValue)
        ) {
          const iterationValueGenerator = evaluate(cloneDeep(node.body), context)
          for (const iterationValue of iterationValueGenerator) {
            value = iterationValue
            yield* loop();
          }
        } else {
          if (value instanceof BreakValue || value instanceof ContinueValue) {
            yield undefined
          } else {
            yield value
          }
        }
      }
    }

    yield* loop();
  },

  ForStatement: function*(node: es.ForStatement, context: Context) {
    let value: Value
    function* loop(): Value {
      const testGenerator = evaluate(node.test!, context)
      for (const test of testGenerator) {
        const error = rttc.checkIfStatement(node.test!, test, context.chapter)
        if (error) return handleRuntimeError(context, error)

        if (test &&
          !(value instanceof ReturnValue) &&
          !(value instanceof BreakValue)
        ) {
          const iterationEnvironment = createBlockEnvironment(context, 'forBlockEnvironment')
          pushEnvironment(context, iterationEnvironment)
          for (const name in loopEnvironment.head) {
            if (loopEnvironment.head.hasOwnProperty(name)) {
              declareIdentifier(context, name, node)
              defineVariable(context, name, loopEnvironment.head[name], true)
            }
          }

          const iterationValueGenerator = evaluate(cloneDeep(node.body), context)
          for (const iterationValue of iterationValueGenerator) {
            value = iterationValue
            popEnvironment(context)
            const updateNode = evaluate(node.update!, context)
            for (const _update of updateNode) {
              yield* loop();
            }

            pushEnvironment(context, iterationEnvironment)
          }
          popEnvironment(context)
        } else {
          if (value instanceof BreakValue || value instanceof ContinueValue) {
            yield undefined
          } else {
            yield value
          }
        }
      }
    }

    // Create a new block scope for the loop variables
    const loopEnvironment = createBlockEnvironment(context, 'forLoopEnvironment')
    pushEnvironment(context, loopEnvironment)

    const initNode = node.init!
    if (initNode.type === 'VariableDeclaration') {
      declareVariables(context, initNode)
    }

    const initNodeGenerator = evaluate(node.init!, context)
    for (const _init of initNodeGenerator) {
      const loopGenerator = loop()
      for (const loopValue of loopGenerator) {
        popEnvironment(context)
        yield loopValue
        pushEnvironment(context, loopEnvironment)
      }
    }

    popEnvironment(context)
  },

  ReturnStatement: function*(node: es.ReturnStatement, context: Context) {
    const returnExpression = node.argument!
    const returnValueGenerator = evaluate(returnExpression, context)
    for (const returnValue of returnValueGenerator) {
      yield new ReturnValue(returnValue)
    }
  },

  BlockStatement: function*(node: es.BlockStatement, context: Context) {
    // Create a new environment (block scoping)
    const environment = createBlockEnvironment(context, 'blockEnvironment')
    pushEnvironment(context, environment)

    const resultGenerator = evaluateBlockSatement(context, node)
    for (const result of resultGenerator) {
      popEnvironment(context)
      yield result
      pushEnvironment(context, environment)
    }
    popEnvironment(context)
  },

  Program: function*(node: es.BlockStatement, context: Context) {
    context.numberOfOuterEnvironments += 1
    const environment = createBlockEnvironment(context, 'programEnvironment')
    pushEnvironment(context, environment)
    return yield* evaluateBlockSatement(context, node)
  }
}
// tslint:enable:object-literal-shorthand

export function* evaluate(node: Node, context: Context) {
  const result = yield* evaluators[node.type](node, context)
  return result
}

export function* apply(
  context: Context,
  fun: Closure | Value,
  args: Value[],
  node: es.CallExpression,
  thisContext?: Value
) {
  if (fun instanceof Closure) {
    checkNumberOfArguments(context, fun, args, node!)
    const environment = createEnvironment(context, fun, args, node)
    environment.thisContext = thisContext
    pushEnvironment(context, environment)
    const applicationValueGenerator = evaluateBlockSatement(
      context,
      cloneDeep(fun.node.body) as es.BlockStatement
    )

    // This function takes a value that may be a ReturnValue.
    // If so, it returns the value wrapped in the ReturnValue.
    // If not, it returns the default value.
    function unwrapReturnValue(result: any, defaultValue: any) {
      if (result instanceof ReturnValue) {
        return result.value
      } else {
        return defaultValue
      }
    }

    for (const applicationValue of applicationValueGenerator) {
      popEnvironment(context)
      yield unwrapReturnValue(applicationValue, undefined)
      pushEnvironment(context, environment)
    }

    popEnvironment(context)
  } else if (typeof fun === 'function') {
    try {
      yield fun.apply(thisContext, args)
    } catch (e) {
      // Recover from exception
      context.runtime.environments = context.runtime.environments.slice(
        -context.numberOfOuterEnvironments
      )

      const loc = node.loc ?? UNKNOWN_LOCATION
      if (!(e instanceof RuntimeSourceError || e instanceof errors.ExceptionError)) {
        // The error could've arisen when the builtin called a source function which errored.
        // If the cause was a source error, we don't want to include the error.
        // However if the error came from the builtin itself, we need to handle it.
        return handleRuntimeError(context, new errors.ExceptionError(e, loc))
      }
      throw e
    }
  } else {
    return handleRuntimeError(context, new errors.CallingNonFunctionValue(fun, node))
  }

  return
}

export { evaluate as nonDetEvaluate }<|MERGE_RESOLUTION|>--- conflicted
+++ resolved
@@ -7,13 +7,8 @@
 import { uniqueId } from '../cse-machine/utils'
 import * as errors from '../errors/errors'
 import { RuntimeSourceError } from '../errors/runtimeSourceError'
-<<<<<<< HEAD
 import { Context, Environment, Node, Value } from '../types'
-import { conditionalExpression, literal, primitive } from '../utils/astCreator'
-=======
-import { Context, Environment, Frame, Node, Value } from '../types'
 import { conditionalExpression, literal, primitive } from '../utils/ast/astCreator'
->>>>>>> b18d94ee
 import { evaluateBinaryExpression, evaluateUnaryExpression } from '../utils/operators'
 import * as rttc from '../utils/rttc'
 import Closure from './closure'
