--- conflicted
+++ resolved
@@ -1,123 +1,12 @@
 /* tslint:disable:max-classes-per-file */
-<<<<<<< HEAD
 import type es from 'estree'
-import { isEmpty } from 'lodash'
-
-import { UNKNOWN_LOCATION } from '../constants'
-import { LazyBuiltIn } from '../createContext'
-import Heap from '../cse-machine/heap'
-import { uniqueId } from '../cse-machine/utils'
-=======
-import * as es from 'estree'
 
 import { createBlockEnvironment, pushEnvironment } from '../cse-machine/utils'
->>>>>>> d02143f5
 import * as errors from '../errors/errors'
 import { RuntimeSourceError } from '../errors/runtimeSourceError'
 import { checkEditorBreakpoints } from '../stdlib/inspector'
-<<<<<<< HEAD
-import {
-  type Context,
-  type ContiguousArrayElements,
-  type Environment,
-  type Node,
-  type Value,
-  Variant
-} from '../types'
-import * as create from '../utils/ast/astCreator'
-import { conditionalExpression, literal, primitive } from '../utils/ast/astCreator'
+import type { Context, Value } from '../types'
 import { getModuleDeclarationSource } from '../utils/ast/helpers'
-import { evaluateBinaryExpression, evaluateUnaryExpression } from '../utils/operators'
-import * as rttc from '../utils/rttc'
-import Closure from './closure'
-
-class BreakValue {}
-
-class ContinueValue {}
-
-class ReturnValue {
-  constructor(public value: Value) {}
-}
-
-class TailCallReturnValue {
-  constructor(public callee: Closure, public args: Value[], public node: es.CallExpression) {}
-}
-
-class Thunk {
-  public value: Value
-  public isMemoized: boolean
-  constructor(public exp: Node, public env: Environment) {
-    this.isMemoized = false
-    this.value = null
-  }
-}
-
-const delayIt = (exp: Node, env: Environment): Thunk => new Thunk(exp, env)
-
-function* forceIt(val: any, context: Context): Value {
-  if (val instanceof Thunk) {
-    if (val.isMemoized) return val.value
-
-    pushEnvironment(context, val.env)
-    const evalRes = yield* actualValue(val.exp, context)
-    popEnvironment(context)
-    val.value = evalRes
-    val.isMemoized = true
-    return evalRes
-  } else return val
-}
-
-export function* actualValue(exp: Node, context: Context): Value {
-  const evalResult = yield* evaluate(exp, context)
-  const forced = yield* forceIt(evalResult, context)
-  return forced
-}
-
-const createEnvironment = (
-  context: Context,
-  closure: Closure,
-  args: Value[],
-  callExpression?: es.CallExpression
-): Environment => {
-  const environment: Environment = {
-    name: closure.functionName, // TODO: Change this
-    tail: closure.environment,
-    head: {},
-    heap: new Heap(),
-    id: uniqueId(context)
-  }
-  if (callExpression) {
-    environment.callExpression = {
-      ...callExpression,
-      arguments: args.map(primitive)
-    }
-  }
-  closure.node.params.forEach((param, index) => {
-    if (param.type === 'RestElement') {
-      environment.head[(param.argument as es.Identifier).name] = args.slice(index)
-    } else {
-      environment.head[(param as es.Identifier).name] = args[index]
-    }
-  })
-  return environment
-}
-
-export const createBlockEnvironment = (
-  context: Context,
-  name = 'blockEnvironment'
-): Environment => {
-  return {
-    name,
-    tail: currentEnvironment(context),
-    head: {},
-    heap: new Heap(),
-    id: uniqueId(context)
-  }
-}
-=======
-import { Context, Value } from '../types'
-import assert from '../utils/assert'
->>>>>>> d02143f5
 
 const handleRuntimeError = (context: Context, error: RuntimeSourceError): never => {
   context.errors.push(error)
@@ -129,7 +18,7 @@
 
 const DECLARED_BUT_NOT_YET_ASSIGNED = Symbol('Used to implement block scope')
 
-function declareIdentifier(context: Context, name: string, node: Node) {
+function declareIdentifier(context: Context, name: string, node: es.Node) {
   const environment = currentEnvironment(context)
   if (environment.head.hasOwnProperty(name)) {
     const descriptors = Object.getOwnPropertyDescriptors(environment.head)
@@ -162,7 +51,7 @@
   return environment
 }
 
-function* visit(context: Context, node: Node) {
+function* visit(context: Context, node: es.Node) {
   checkEditorBreakpoints(context, node)
   context.runtime.nodes.unshift(node)
   yield context
@@ -175,540 +64,11 @@
 }
 
 const currentEnvironment = (context: Context) => context.runtime.environments[0]
-<<<<<<< HEAD
-const replaceEnvironment = (context: Context, environment: Environment) => {
-  context.runtime.environments[0] = environment
-  context.runtime.environmentTree.insert(environment)
-}
-const popEnvironment = (context: Context) => context.runtime.environments.shift()
-export const pushEnvironment = (context: Context, environment: Environment) => {
-  context.runtime.environments.unshift(environment)
-  context.runtime.environmentTree.insert(environment)
-}
 
-const getVariable = (context: Context, name: string) => {
-  let environment: Environment | null = currentEnvironment(context)
-  while (environment) {
-    if (environment.head.hasOwnProperty(name)) {
-      if (environment.head[name] === DECLARED_BUT_NOT_YET_ASSIGNED) {
-        return handleRuntimeError(
-          context,
-          new errors.UnassignedVariable(name, context.runtime.nodes[0])
-        )
-      } else {
-        return environment.head[name]
-      }
-    } else {
-      environment = environment.tail
-    }
-  }
-  return handleRuntimeError(context, new errors.UndefinedVariable(name, context.runtime.nodes[0]))
-}
-
-const setVariable = (context: Context, name: string, value: any) => {
-  let environment: Environment | null = currentEnvironment(context)
-  while (environment) {
-    if (environment.head.hasOwnProperty(name)) {
-      if (environment.head[name] === DECLARED_BUT_NOT_YET_ASSIGNED) {
-        break
-      }
-      const descriptors = Object.getOwnPropertyDescriptors(environment.head)
-      if (descriptors[name].writable) {
-        environment.head[name] = value
-        return undefined
-      }
-      return handleRuntimeError(
-        context,
-        new errors.ConstAssignment(context.runtime.nodes[0]!, name)
-      )
-    } else {
-      environment = environment.tail
-    }
-  }
-  return handleRuntimeError(context, new errors.UndefinedVariable(name, context.runtime.nodes[0]))
-}
-
-const checkNumberOfArguments = (
+export function* evaluateProgram(
+  program: es.Program,
   context: Context,
-  callee: Closure | Value,
-  args: Value[],
-  exp: es.CallExpression
-) => {
-  if (callee instanceof Closure) {
-    const params = callee.node.params
-    const hasVarArgs = params[params.length - 1]?.type === 'RestElement'
-    if (hasVarArgs ? params.length - 1 > args.length : params.length !== args.length) {
-      return handleRuntimeError(
-        context,
-        new errors.InvalidNumberOfArguments(
-          exp,
-          hasVarArgs ? params.length - 1 : params.length,
-          args.length,
-          hasVarArgs
-        )
-      )
-    }
-  } else {
-    const hasVarArgs = callee.minArgsNeeded != undefined
-    if (hasVarArgs ? callee.minArgsNeeded > args.length : callee.length !== args.length) {
-      return handleRuntimeError(
-        context,
-        new errors.InvalidNumberOfArguments(
-          exp,
-          hasVarArgs ? callee.minArgsNeeded : callee.length,
-          args.length,
-          hasVarArgs
-        )
-      )
-    }
-  }
-  return undefined
-}
-
-function* getArgs(context: Context, call: es.CallExpression) {
-  const args = []
-  for (const arg of call.arguments) {
-    if (context.variant === Variant.LAZY) {
-      args.push(delayIt(arg, currentEnvironment(context)))
-    } else if (arg.type === 'SpreadElement') {
-      args.push(...(yield* actualValue(arg.argument, context)))
-    } else {
-      args.push(yield* actualValue(arg, context))
-    }
-  }
-  return args
-}
-
-function transformLogicalExpression(node: es.LogicalExpression): es.ConditionalExpression {
-  if (node.operator === '&&') {
-    return conditionalExpression(node.left, node.right, literal(false), node.loc)
-  } else {
-    return conditionalExpression(node.left, literal(true), node.right, node.loc)
-  }
-}
-
-function* reduceIf(
-  node: es.IfStatement | es.ConditionalExpression,
-  context: Context
-): IterableIterator<null | Node> {
-  const test = yield* actualValue(node.test, context)
-
-  const error = rttc.checkIfStatement(node, test, context.chapter)
-  if (error) {
-    return handleRuntimeError(context, error)
-  }
-
-  return test ? node.consequent : node.alternate
-}
-
-export type Evaluator<T extends Node> = (node: T, context: Context) => IterableIterator<Value>
-
-function* evaluateBlockStatement(context: Context, node: es.BlockStatement) {
-  declareFunctionsAndVariables(context, node)
-  let result
-  for (const statement of node.body) {
-    result = yield* evaluate(statement, context)
-    if (
-      result instanceof ReturnValue ||
-      result instanceof TailCallReturnValue ||
-      result instanceof BreakValue ||
-      result instanceof ContinueValue
-    ) {
-      break
-    }
-  }
-  return result
-}
-
-/**
- * WARNING: Do not use object literal shorthands, e.g.
- *   {
- *     *Literal(node: es.Literal, ...) {...},
- *     *ThisExpression(node: es.ThisExpression, ..._ {...},
- *     ...
- *   }
- * They do not minify well, raising uncaught syntax errors in production.
- * See: https://github.com/webpack/webpack/issues/7566
- */
-// tslint:disable:object-literal-shorthand
-// prettier-ignore
-export const evaluators: { [nodeType: string]: Evaluator<Node> } = {
-  /** Simple Values */
-  Literal: function*(node: es.Literal, _context: Context) {
-    return node.value
-  },
-
-  TemplateLiteral: function*(node: es.TemplateLiteral) {
-    // Expressions like `${1}` are not allowed, so no processing needed
-    return node.quasis[0].value.cooked
-  },
-
-  ThisExpression: function*(node: es.ThisExpression, context: Context) {
-    return currentEnvironment(context).thisContext
-  },
-
-  ArrayExpression: function*(node: es.ArrayExpression, context: Context) {
-    const res = []
-    for (const n of node.elements as ContiguousArrayElements) {
-      res.push(yield* evaluate(n, context))
-    }
-    return res
-  },
-
-  DebuggerStatement: function*(node: es.DebuggerStatement, context: Context) {
-    context.runtime.break = true
-    yield
-  },
-
-  FunctionExpression: function*(node: es.FunctionExpression, context: Context) {
-    return new Closure(node, currentEnvironment(context), context)
-  },
-
-  ArrowFunctionExpression: function*(node: es.ArrowFunctionExpression, context: Context) {
-    return Closure.makeFromArrowFunction(node, currentEnvironment(context), context)
-  },
-
-  Identifier: function*(node: es.Identifier, context: Context) {
-    return getVariable(context, node.name)
-  },
-
-  CallExpression: function*(node: es.CallExpression, context: Context) {
-    const callee = yield* actualValue(node.callee, context)
-    const args = yield* getArgs(context, node)
-    let thisContext
-    if (node.callee.type === 'MemberExpression') {
-      thisContext = yield* actualValue(node.callee.object, context)
-    }
-    const result = yield* apply(context, callee, args, node, thisContext)
-    return result
-  },
-
-  NewExpression: function*(node: es.NewExpression, context: Context) {
-    const callee = yield* evaluate(node.callee, context)
-    const args = []
-    for (const arg of node.arguments) {
-      args.push(yield* evaluate(arg, context))
-    }
-    const obj: Value = {}
-    if (callee instanceof Closure) {
-      obj.__proto__ = callee.fun.prototype
-      callee.fun.apply(obj, args)
-    } else {
-      obj.__proto__ = callee.prototype
-      callee.apply(obj, args)
-    }
-    return obj
-  },
-
-  UnaryExpression: function*(node: es.UnaryExpression, context: Context) {
-    const value = yield* actualValue(node.argument, context)
-
-    const error = rttc.checkUnaryExpression(node, node.operator, value, context.chapter)
-    if (error) {
-      return handleRuntimeError(context, error)
-    }
-    return evaluateUnaryExpression(node.operator, value)
-  },
-
-  BinaryExpression: function*(node: es.BinaryExpression, context: Context) {
-    const left = yield* actualValue(node.left, context)
-    const right = yield* actualValue(node.right, context)
-    const error = rttc.checkBinaryExpression(node, node.operator, context.chapter, left, right)
-    if (error) {
-      return handleRuntimeError(context, error)
-    }
-    return evaluateBinaryExpression(node.operator, left, right)
-  },
-
-  ConditionalExpression: function*(node: es.ConditionalExpression, context: Context) {
-    return yield* this.IfStatement(node, context)
-  },
-
-  LogicalExpression: function*(node: es.LogicalExpression, context: Context) {
-    return yield* this.ConditionalExpression(transformLogicalExpression(node), context)
-  },
-
-  VariableDeclaration: function*(node: es.VariableDeclaration, context: Context) {
-    const declaration = node.declarations[0]
-    const constant = node.kind === 'const'
-    const id = declaration.id as es.Identifier
-    const value = yield* evaluate(declaration.init!, context)
-    defineVariable(context, id.name, value, constant)
-    return undefined
-  },
-
-  ContinueStatement: function*(_node: es.ContinueStatement, _context: Context) {
-    return new ContinueValue()
-  },
-
-  BreakStatement: function*(_node: es.BreakStatement, _context: Context) {
-    return new BreakValue()
-  },
-
-  ForStatement: function*(node: es.ForStatement, context: Context) {
-    // Create a new block scope for the loop variables
-    const loopEnvironment = createBlockEnvironment(context, 'forLoopEnvironment')
-    pushEnvironment(context, loopEnvironment)
-
-    const initNode = node.init!
-    const testNode = node.test!
-    const updateNode = node.update!
-    if (initNode.type === 'VariableDeclaration') {
-      declareVariables(context, initNode)
-    }
-    yield* actualValue(initNode, context)
-
-    let value
-    while (yield* actualValue(testNode, context)) {
-      // create block context and shallow copy loop environment head
-      // see https://www.ecma-international.org/ecma-262/6.0/#sec-for-statement-runtime-semantics-labelledevaluation
-      // and https://hacks.mozilla.org/2015/07/es6-in-depth-let-and-const/
-      // We copy this as a const to avoid ES6 funkiness when mutating loop vars
-      // https://github.com/source-academy/js-slang/issues/65#issuecomment-425618227
-      const environment = createBlockEnvironment(context, 'forBlockEnvironment')
-      pushEnvironment(context, environment)
-      for (const name in loopEnvironment.head) {
-        if (loopEnvironment.head.hasOwnProperty(name)) {
-          declareIdentifier(context, name, node)
-          defineVariable(context, name, loopEnvironment.head[name], true)
-        }
-      }
-
-      value = yield* actualValue(node.body, context)
-
-      // Remove block context
-      popEnvironment(context)
-      if (value instanceof ContinueValue) {
-        value = undefined
-      }
-      if (value instanceof BreakValue) {
-        value = undefined
-        break
-      }
-      if (value instanceof ReturnValue || value instanceof TailCallReturnValue) {
-        break
-      }
-
-      yield* actualValue(updateNode, context)
-    }
-
-    popEnvironment(context)
-
-    return value
-  },
-
-  MemberExpression: function*(node: es.MemberExpression, context: Context) {
-    let obj = yield* actualValue(node.object, context)
-    if (obj instanceof Closure) {
-      obj = obj.fun
-    }
-    let prop
-    if (node.computed) {
-      prop = yield* actualValue(node.property, context)
-    } else {
-      prop = (node.property as es.Identifier).name
-    }
-
-    const error = rttc.checkMemberAccess(node, obj, prop)
-    if (error) {
-      return handleRuntimeError(context, error)
-    }
-
-    if (
-      obj !== null &&
-      obj !== undefined &&
-      typeof obj[prop] !== 'undefined' &&
-      !obj.hasOwnProperty(prop)
-    ) {
-      return handleRuntimeError(context, new errors.GetInheritedPropertyError(node, obj, prop))
-    }
-    try {
-      return obj[prop]
-    } catch {
-      return handleRuntimeError(context, new errors.GetPropertyError(node, obj, prop))
-    }
-  },
-
-  AssignmentExpression: function*(node: es.AssignmentExpression, context: Context) {
-    if (node.left.type === 'MemberExpression') {
-      const left = node.left
-      const obj = yield* actualValue(left.object, context)
-      let prop
-      if (left.computed) {
-        prop = yield* actualValue(left.property, context)
-      } else {
-        prop = (left.property as es.Identifier).name
-      }
-
-      const error = rttc.checkMemberAccess(node, obj, prop)
-      if (error) {
-        return handleRuntimeError(context, error)
-      }
-
-      const val = yield* evaluate(node.right, context)
-      try {
-        obj[prop] = val
-      } catch {
-        return handleRuntimeError(context, new errors.SetPropertyError(node, obj, prop))
-      }
-      return val
-    }
-    const id = node.left as es.Identifier
-    // Make sure it exist
-    const value = yield* evaluate(node.right, context)
-    setVariable(context, id.name, value)
-    return value
-  },
-
-  FunctionDeclaration: function*(node: es.FunctionDeclaration, context: Context) {
-    const id = node.id
-    if (id === null) {
-      throw new Error("Encountered a FunctionDeclaration node without an identifier. This should have been caught when parsing.")
-    }
-    // tslint:disable-next-line:no-any
-    const closure = new Closure(node, currentEnvironment(context), context)
-    defineVariable(context, id.name, closure, true)
-    return undefined
-  },
-
-  IfStatement: function*(node: es.IfStatement | es.ConditionalExpression, context: Context) {
-    const result = yield* reduceIf(node, context)
-    if (result === null) {
-      return undefined;
-    }
-    return yield* evaluate(result, context)
-  },
-
-  ExpressionStatement: function*(node: es.ExpressionStatement, context: Context) {
-    return yield* evaluate(node.expression, context)
-  },
-
-  ReturnStatement: function*(node: es.ReturnStatement, context: Context) {
-    let returnExpression = node.argument!
-
-    // If we have a conditional expression, reduce it until we get something else
-    while (
-      returnExpression.type === 'LogicalExpression' ||
-      returnExpression.type === 'ConditionalExpression'
-    ) {
-      if (returnExpression.type === 'LogicalExpression') {
-        returnExpression = transformLogicalExpression(returnExpression)
-      }
-      returnExpression = yield* reduceIf(returnExpression, context)
-    }
-
-    // If we are now left with a CallExpression, then we use TCO
-    if (returnExpression.type === 'CallExpression' && context.variant !== Variant.LAZY) {
-      const callee = yield* actualValue(returnExpression.callee, context)
-      const args = yield* getArgs(context, returnExpression)
-      return new TailCallReturnValue(callee, args, returnExpression)
-    } else {
-      return new ReturnValue(yield* evaluate(returnExpression, context))
-    }
-  },
-
-  WhileStatement: function*(node: es.WhileStatement, context: Context) {
-    let value: any // tslint:disable-line
-    while (
-      // tslint:disable-next-line
-      (yield* actualValue(node.test, context)) &&
-      !(value instanceof ReturnValue) &&
-      !(value instanceof BreakValue) &&
-      !(value instanceof TailCallReturnValue)
-    ) {
-      value = yield* actualValue(node.body, context)
-    }
-    if (value instanceof BreakValue) {
-      return undefined
-    }
-    return value
-  },
-
-  ObjectExpression: function*(node: es.ObjectExpression, context: Context) {
-    const obj = {}
-    for (const propUntyped of node.properties) {
-      // node.properties: es.Property | es.SpreadExpression, but
-      // our Acorn is set to ES6 which cannot have a es.SpreadExpression
-      // at this point. Force the type.
-      const prop = propUntyped as es.Property
-      let key
-      if (prop.key.type === 'Identifier') {
-        key = prop.key.name
-      } else {
-        key = yield* evaluate(prop.key, context)
-      }
-      obj[key] = yield* evaluate(prop.value, context)
-    }
-    return obj
-  },
-
-  BlockStatement: function*(node: es.BlockStatement, context: Context) {
-    // Create a new environment (block scoping)
-    const environment = createBlockEnvironment(context, 'blockEnvironment')
-    pushEnvironment(context, environment)
-    const result: Value = yield* evaluateBlockStatement(context, node)
-    popEnvironment(context)
-    return result
-  },
-
-  ImportDeclaration: function*(node: es.ImportDeclaration, context: Context) {
-    throw new Error('ImportDeclarations should already have been removed')
-  },
-
-  ExportNamedDeclaration: function*(_node: es.ExportNamedDeclaration, _context: Context) {
-    // Exports are handled as a separate pre-processing step in 'transformImportedFile'.
-    // Subsequently, they are removed from the AST by 'removeExports' before the AST is evaluated.
-    // As such, there should be no ExportNamedDeclaration nodes in the AST.
-    throw new Error('Encountered an ExportNamedDeclaration node in the AST while evaluating. This suggests that an invariant has been broken.')
-  },
-
-  ExportDefaultDeclaration: function*(_node: es.ExportDefaultDeclaration, _context: Context) {
-    // Exports are handled as a separate pre-processing step in 'transformImportedFile'.
-    // Subsequently, they are removed from the AST by 'removeExports' before the AST is evaluated.
-    // As such, there should be no ExportDefaultDeclaration nodes in the AST.
-    throw new Error('Encountered an ExportDefaultDeclaration node in the AST while evaluating. This suggests that an invariant has been broken.')
-  },
-
-  ExportAllDeclaration: function*(_node: es.ExportAllDeclaration, _context: Context) {
-    // Exports are handled as a separate pre-processing step in 'transformImportedFile'.
-    // Subsequently, they are removed from the AST by 'removeExports' before the AST is evaluated.
-    // As such, there should be no ExportAllDeclaration nodes in the AST.
-    throw new Error('Encountered an ExportAllDeclaration node in the AST while evaluating. This suggests that an invariant has been broken.')
-  },
-
-  Program: function*(node: es.BlockStatement, context: Context) {
-    throw new Error('A program should not contain another program within itself')
-  }
-}
-// tslint:enable:object-literal-shorthand
-
-// TODO: move to util
-/**
- * Checks if `env` is empty (that is, head of env is an empty object)
- */
-function isEmptyEnvironment(env: Environment) {
-  return isEmpty(env.head)
-}
-
-/**
- * Extracts the non-empty tail environment from the given environment and
- * returns current environment if tail environment is a null.
- */
-function getNonEmptyEnv(environment: Environment): Environment {
-  if (isEmptyEnvironment(environment)) {
-    const tailEnvironment = environment.tail
-    if (tailEnvironment === null) {
-      return environment
-    }
-    return getNonEmptyEnv(tailEnvironment)
-  } else {
-    return environment
-  }
-}
-=======
->>>>>>> d02143f5
-
-export function* evaluateProgram(program: es.Program, context: Context) {
+) {
   yield* visit(context, program)
 
   context.numberOfOuterEnvironments += 1
@@ -719,7 +79,6 @@
 
   try {
     for (const node of program.body) {
-      console.log(node)
       if (node.type !== 'ImportDeclaration') {
         otherNodes.push(node as es.Statement)
         continue
@@ -727,24 +86,8 @@
 
       yield* visit(context, node)
 
-<<<<<<< HEAD
       const moduleName = getModuleDeclarationSource(node)
       const functions = context.nativeStorage.loadedModules[moduleName]
-=======
-      const moduleName = node.source.value
-      assert(
-        typeof moduleName === 'string',
-        `ImportDeclarations should have string sources, got ${moduleName}`
-      )
-
-      if (!(moduleName in moduleFunctions)) {
-        initModuleContext(moduleName, context, loadTabs)
-        moduleFunctions[moduleName] = loadModuleBundle(moduleName, context, node)
-      }
-
-      const functions = moduleFunctions[moduleName]
-      console.log('tests')
->>>>>>> d02143f5
 
       for (const spec of node.specifiers) {
         declareIdentifier(context, spec.local.name, node)
@@ -765,15 +108,7 @@
           }
         }
 
-<<<<<<< HEAD
         defineVariable(context, spec.local.name, obj, true)
-=======
-        declareIdentifier(context, spec.local.name, node)
-        const importedObj = functions[spec.imported.name]
-        console.log('hi2')
-        Object.defineProperty(importedObj, 'name', { value: spec.local.name })
-        defineVariable(context, spec.local.name, importedObj, true)
->>>>>>> d02143f5
       }
       yield* leave(context)
     }
@@ -781,131 +116,4 @@
     handleRuntimeError(context, error)
   }
   yield* leave(context) // Done visiting program
-<<<<<<< HEAD
-
-  if (result instanceof Closure) {
-    Object.defineProperty(getNonEmptyEnv(currentEnvironment(context)).head, uniqueId(context), {
-      value: result,
-      writable: false,
-      enumerable: true
-    })
-  }
-  return result
-}
-
-function* evaluate(node: Node, context: Context) {
-  yield* visit(context, node)
-  const result = yield* evaluators[node.type](node, context)
-  yield* leave(context)
-  if (result instanceof Closure) {
-    Object.defineProperty(getNonEmptyEnv(currentEnvironment(context)).head, uniqueId(context), {
-      value: result,
-      writable: false,
-      enumerable: true
-    })
-  }
-  return result
-}
-
-export function* apply(
-  context: Context,
-  fun: Closure | Value,
-  args: (Thunk | Value)[],
-  node: es.CallExpression,
-  thisContext?: Value
-) {
-  let result: Value
-  let total = 0
-
-  while (!(result instanceof ReturnValue)) {
-    if (fun instanceof Closure) {
-      checkNumberOfArguments(context, fun, args, node!)
-      const environment = createEnvironment(context, fun, args, node)
-      if (result instanceof TailCallReturnValue) {
-        replaceEnvironment(context, environment)
-      } else {
-        pushEnvironment(context, environment)
-        total++
-      }
-      const bodyEnvironment = createBlockEnvironment(context, 'functionBodyEnvironment')
-      bodyEnvironment.thisContext = thisContext
-      pushEnvironment(context, bodyEnvironment)
-      result = yield* evaluateBlockStatement(context, fun.node.body as es.BlockStatement)
-      popEnvironment(context)
-      if (result instanceof TailCallReturnValue) {
-        fun = result.callee
-        node = result.node
-        args = result.args
-      } else if (!(result instanceof ReturnValue)) {
-        // No Return Value, set it as undefined
-        result = new ReturnValue(undefined)
-      }
-    } else if (fun instanceof LazyBuiltIn) {
-      try {
-        let finalArgs = args
-        if (fun.evaluateArgs) {
-          finalArgs = []
-          for (const arg of args) {
-            finalArgs.push(yield* forceIt(arg, context))
-          }
-        }
-        result = fun.func.apply(thisContext, finalArgs)
-        break
-      } catch (e) {
-        // Recover from exception
-        context.runtime.environments = context.runtime.environments.slice(
-          -context.numberOfOuterEnvironments
-        )
-
-        const loc = node.loc ?? UNKNOWN_LOCATION
-        if (!(e instanceof RuntimeSourceError || e instanceof errors.ExceptionError)) {
-          // The error could've arisen when the builtin called a source function which errored.
-          // If the cause was a source error, we don't want to include the error.
-          // However if the error came from the builtin itself, we need to handle it.
-          return handleRuntimeError(context, new errors.ExceptionError(e, loc))
-        }
-        result = undefined
-        throw e
-      }
-    } else if (typeof fun === 'function') {
-      checkNumberOfArguments(context, fun, args, node!)
-      try {
-        const forcedArgs = []
-
-        for (const arg of args) {
-          forcedArgs.push(yield* forceIt(arg, context))
-        }
-
-        result = fun.apply(thisContext, forcedArgs)
-        break
-      } catch (e) {
-        // Recover from exception
-        context.runtime.environments = context.runtime.environments.slice(
-          -context.numberOfOuterEnvironments
-        )
-
-        const loc = node.loc ?? UNKNOWN_LOCATION
-        if (!(e instanceof RuntimeSourceError || e instanceof errors.ExceptionError)) {
-          // The error could've arisen when the builtin called a source function which errored.
-          // If the cause was a source error, we don't want to include the error.
-          // However if the error came from the builtin itself, we need to handle it.
-          return handleRuntimeError(context, new errors.ExceptionError(e, loc))
-        }
-        result = undefined
-        throw e
-      }
-    } else {
-      return handleRuntimeError(context, new errors.CallingNonFunctionValue(fun, node))
-    }
-  }
-  // Unwraps return value and release stack environment
-  if (result instanceof ReturnValue) {
-    result = result.value
-  }
-  for (let i = 1; i <= total; i++) {
-    popEnvironment(context)
-  }
-  return result
-=======
->>>>>>> d02143f5
 }