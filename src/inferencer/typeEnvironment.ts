import { ancestor } from 'acorn-walk/dist/walk'
import { TypeAnnotatedNode, Variable, Type } from '../types'
import { generateTypeVariable } from './annotator'
import * as es from 'estree'

// The Type Environment
export const primitiveMap = new Map()

// Main function that will update the type environment e.g. for declarations
export function updateTypeEnvironment(program: es.Program) {
  function updateForConstantDeclaration(
    constantDeclaration: TypeAnnotatedNode<es.VariableDeclaration>
  ) {
    // e.g. Given: const x^T1 = 1^T2, Set: Γ[ x ← T2 ]
    const iden = constantDeclaration.declarations[0].id as TypeAnnotatedNode<es.Identifier>
    const idenName = iden.name

    const value = constantDeclaration.declarations[0].init as TypeAnnotatedNode<es.Node> // use es.Node because rhs could be any value/expression
    const valueTypeVariable = value.typeVariable as Variable

    if (idenName !== undefined && valueTypeVariable !== undefined) {
      primitiveMap.set(idenName, {
        types: [valueTypeVariable]
      })
    }
  }

  ancestor(program as es.Node, {
    VariableDeclaration: updateForConstantDeclaration // Source 1 only has constant declaration
    // FunctionDeclaration: updateForFunctionDeclaration
  })
}

// Create Type objects for use later
const numberType: Type = {
  kind: 'primitive',
  name: 'number'
}
const booleanType: Type = {
  kind: 'primitive',
  name: 'boolean'
}
const stringType: Type = {
  kind: 'primitive',
  name: 'string'
}
const undefinedType: Type = {
  kind: 'primitive',
  name: 'undefined'
}

const variableType: Type = {
  kind: 'variable',
  // id?: number
  // isAddable?: boolean
  isPolymorphic: true
}

// const addableType: Type = {
//   kind: 'variable',
//   // id?: number
//   isAddable: true,
//   isPolymorphic: true
// }

function generateFunctionType(
  parameterTypes: Type[],
  returnType: Type,
  isPolymorphic: boolean = false
) {
  const functionType: Type = {
    kind: 'function',
    parameterTypes,
    returnType,
    isPolymorphic
  }
  return functionType
}

function generateAddableType() {
  return generateTypeVariable(false, true) // (isPolymorphic, isAddable)
}

// Initiatize Type Environment
primitiveMap.set('-', {
  types: [
    // { argumentTypes: [numberType, numberType], resultType: numberType },
    // { argumentTypes: [numberType], resultType: numberType }
    generateFunctionType([numberType, numberType], numberType),
    generateFunctionType([numberType], numberType)
  ]
  // isPolymorphic: false
})
primitiveMap.set('*', {
  // types: [{ argumentTypes: [numberType, numberType], resultType: numberType }],
  types: [generateFunctionType([numberType, numberType], numberType)]
  // isPolymorphic: false
})
primitiveMap.set('/', {
  // types: [{ argumentTypes: [numberType, numberType], resultType: numberType }],
  types: [generateFunctionType([numberType, numberType], numberType)]
  // isPolymorphic: false
})
primitiveMap.set('%', {
  // types: [{ argumentTypes: [numberType, numberType], resultType: numberType }],
  types: [generateFunctionType([numberType, numberType], numberType)]
  // isPolymorphic: false
})
primitiveMap.set('&&', {
  // types: [{ argumentTypes: [booleanType, 'any'], resultType: 'any' }],
  types: [generateFunctionType([booleanType, variableType], variableType, true)]
  // isPolymorphic: false
})
primitiveMap.set('||', {
  // types: [{ argumentTypes: [booleanType, 'any'], resultType: 'any' }],
  types: [generateFunctionType([booleanType, variableType], variableType, true)],
  isPolymorphic: false
})
primitiveMap.set('!', {
  // types: [{ argumentTypes: [booleanType], resultType: booleanType }],
  types: [generateFunctionType([booleanType], booleanType)]
  // isPolymorphic: false
})

let newAddableType = generateAddableType()
primitiveMap.set('+', {
  types: [
    // { argumentTypes: [numberType, numberType], resultType: numberType },
    // { argumentTypes: [stringType, stringType], resultType: stringType }
    // generateFunctionType([addableType, addableType], addableType, true)
    generateFunctionType([newAddableType, newAddableType], newAddableType, true)
  ]
})

newAddableType = generateAddableType()
primitiveMap.set('===', {
  types: [
    // { argumentTypes: [numberType, numberType], resultType: booleanType },
    // { argumentTypes: [stringType, stringType], resultType: booleanType }
    // generateFunctionType([addableType, addableType], booleanType, true)
    generateFunctionType([newAddableType, newAddableType], newAddableType, true)
  ]
})

newAddableType = generateAddableType()
primitiveMap.set('!==', {
  types: [
    // { argumentTypes: [numberType, numberType], resultType: booleanType },
    // { argumentTypes: [stringType, stringType], resultType: booleanType }
    // generateFunctionType([addableType, addableType], booleanType, true)
    generateFunctionType([newAddableType, newAddableType], newAddableType, true)
  ]
})

newAddableType = generateAddableType()
primitiveMap.set('>', {
  types: [
    // { argumentTypes: [numberType, numberType], resultType: booleanType },
    // { argumentTypes: [stringType, stringType], resultType: booleanType }
    // generateFunctionType([addableType, addableType], booleanType, true)
    generateFunctionType([newAddableType, newAddableType], newAddableType, true)
  ]
})

newAddableType = generateAddableType()
primitiveMap.set('>=', {
  types: [
    // { argumentTypes: [numberType, numberType], resultType: booleanType },
    // { argumentTypes: [stringType, stringType], resultType: booleanType }
    // generateFunctionType([addableType, addableType], booleanType, true)
    generateFunctionType([newAddableType, newAddableType], newAddableType, true)
  ]
})

newAddableType = generateAddableType()
primitiveMap.set('<', {
  types: [
    // { argumentTypes: [numberType, numberType], resultType: booleanType },
    // { argumentTypes: [stringType, stringType], resultType: booleanType }
    // generateFunctionType([addableType, addableType], booleanType, true)
    generateFunctionType([newAddableType, newAddableType], newAddableType, true)
  ]
})

newAddableType = generateAddableType()
primitiveMap.set('<=', {
  types: [
    // { argumentTypes: [numberType, numberType], resultType: booleanType },
    // { argumentTypes: [stringType, stringType], resultType: booleanType }
    // generateFunctionType([addableType, addableType], booleanType, true)
    generateFunctionType([newAddableType, newAddableType], newAddableType, true)
  ]
})

// primitiveMap.set('display', {
//   types: [
//     // { argumentTypes: [numberType], resultType: undefined },
//     // { argumentTypes: [stringType], resultType: undefined }
//     generateFunctionType([variableType], null)  // Todo: Multiple params accepted?
//   ],
//   isPolymorphic: true
// })
// primitiveMap.set('error', {
//   types: [
//     // { argumentTypes: [numberType], resultType: undefined },
//     // { argumentTypes: [stringType], resultType: undefined }
//     generateFunctionType([variableType], null)  // Todo: Multiple params accepted?
//   ],
//   isPolymorphic: true
// })

primitiveMap.set('Infinity', {
  // types: [{ argumentTypes: [numberType], resultType: undefined }],
  types: [numberType]
})
primitiveMap.set('is_boolean', {
  types: [
    // { argumentTypes: [numberType], resultType: booleanType },
    // { argumentTypes: [stringType], resultType: stringType }
    generateFunctionType([variableType], booleanType, true)
  ]
})
primitiveMap.set('is_function', {
  types: [
    // { argumentTypes: [numberType], resultType: booleanType },
    // { argumentTypes: [stringType], resultType: stringType }
    generateFunctionType([variableType], booleanType, true)
  ]
})
primitiveMap.set('is_number', {
  types: [
    // { argumentTypes: [numberType], resultType: booleanType },
    // { argumentTypes: [stringType], resultType: stringType }
    generateFunctionType([variableType], booleanType, true)
  ]
})
primitiveMap.set('is_string', {
  types: [
    // { argumentTypes: [numberType], resultType: booleanType },
    // { argumentTypes: [stringType], resultType: stringType }
    generateFunctionType([variableType], booleanType, true)
  ]
})
primitiveMap.set('is_undefined', {
  types: [
    // { argumentTypes: [numberType], resultType: booleanType },
    // { argumentTypes: [stringType], resultType: stringType }
    generateFunctionType([variableType], booleanType, true)
  ]
})

primitiveMap.set('math_abs', {
  // types: [{ argumentTypes: [numberType], resultType: numberType }],
  types: [generateFunctionType([numberType], numberType)]
})
primitiveMap.set('math_acos', {
  // types: [{ argumentTypes: [numberType], resultType: numberType }],
  types: [generateFunctionType([numberType], numberType)]
})
primitiveMap.set('math_acosh', {
  // types: [{ argumentTypes: [numberType], resultType: numberType }],
  types: [generateFunctionType([numberType], numberType)]
})
primitiveMap.set('math_asin', {
  // types: [{ argumentTypes: [numberType], resultType: numberType }],
  types: [generateFunctionType([numberType], numberType)]
})
primitiveMap.set('math_asinh', {
  // types: [{ argumentTypes: [numberType], resultType: numberType }],
  types: [generateFunctionType([numberType], numberType)]
})
primitiveMap.set('math_atan', {
  // types: [{ argumentTypes: [numberType], resultType: numberType }],
  types: [generateFunctionType([numberType], numberType)]
})
primitiveMap.set('math_atan2', {
  // types: [{ argumentTypes: [numberType, numberType], resultType: numberType }],
  types: [generateFunctionType([numberType, numberType], numberType)]
})
primitiveMap.set('math_atanh', {
  // types: [{ argumentTypes: [numberType], resultType: numberType }],
  types: [generateFunctionType([numberType], numberType)]
})
primitiveMap.set('math_cbrt', {
  // types: [{ argumentTypes: [numberType], resultType: numberType }],
  types: [generateFunctionType([numberType], numberType)]
})
primitiveMap.set('math_ceil', {
  // types: [{ argumentTypes: [numberType], resultType: numberType }],
  types: [generateFunctionType([numberType], numberType)]
})
primitiveMap.set('math_clz32', {
  // types: [{ argumentTypes: [numberType], resultType: numberType }],
  types: [generateFunctionType([numberType], numberType)]
})
primitiveMap.set('math_cos', {
  // types: [{ argumentTypes: [numberType], resultType: numberType }],
  types: [generateFunctionType([numberType], numberType)]
})
primitiveMap.set('math_cosh', {
  // types: [{ argumentTypes: [numberType], resultType: numberType }],
  types: [generateFunctionType([numberType], numberType)]
})
primitiveMap.set('math_exp', {
  // types: [{ argumentTypes: [numberType], resultType: numberType }],
  types: [generateFunctionType([numberType], numberType)]
})
primitiveMap.set('math_expml', {
  // types: [{ argumentTypes: [numberType], resultType: numberType }],
  types: [generateFunctionType([numberType], numberType)]
})
primitiveMap.set('math_floor', {
  // types: [{ argumentTypes: [numberType], resultType: numberType }],
  types: [generateFunctionType([numberType], numberType)]
})
primitiveMap.set('math_fround', {
  // types: [{ argumentTypes: [numberType], resultType: numberType }],
  types: [generateFunctionType([numberType], numberType)]
})
// primitiveMap.set('math_hypot', {
//   // types: [{ argumentTypes: [numberType], resultType: undefined }],
//   types: [generateFunctionType([variableType], numberType)],  // Todo: Multiple params accepted?
//   isPolymorphic: true
// })
primitiveMap.set('math_imul', {
  // types: [{ argumentTypes: [numberType], resultType: numberType }],
  types: [generateFunctionType([numberType, numberType], numberType)]
})
primitiveMap.set('math_LN2', {
  // types: [{ argumentTypes: [numberType], resultType: numberType }],
  // types: [generateFunctionType([], numberType)],
  types: [numberType]
})
primitiveMap.set('math_LN10', {
  // types: [{ argumentTypes: [numberType], resultType: undefined }],
  // types: [generateFunctionType([], numberType)],
  types: [numberType]
})
primitiveMap.set('math_log', {
  // types: [{ argumentTypes: [numberType], resultType: numberType }],
  types: [generateFunctionType([numberType], numberType)]
})
primitiveMap.set('math_log1p', {
  // types: [{ argumentTypes: [numberType], resultType: numberType }],
  types: [generateFunctionType([numberType], numberType)]
})
primitiveMap.set('math_log2', {
  // types: [{ argumentTypes: [numberType], resultType: numberType }],
  types: [generateFunctionType([numberType], numberType)]
})
primitiveMap.set('math_LOG2E', {
  // types: [{ argumentTypes: [numberType], resultType: undefined }],
  // types: [generateFunctionType([], numberType)],
  types: [numberType]
})
primitiveMap.set('math_log10', {
  // types: [{ argumentTypes: [numberType], resultType: numberType }],
  types: [generateFunctionType([numberType], numberType)]
})
primitiveMap.set('math_LOG10E', {
  // types: [{ argumentTypes: [numberType], resultType: undefined }],
  // types: [generateFunctionType([], numberType)],
  types: [numberType]
})
// primitiveMap.set('math_max', {
//   // types: [
//   //   { argumentTypes: [numberType], resultType: undefined },
//   //   { argumentTypes: [stringType], resultType: undefined }
//   // ],
//   types: [generateFunctionType([variableType], numberType)],  // Todo: Multiple params accepted?
//   isPolymorphic: true
// })
// primitiveMap.set('math_min', {
//   // types: [
//   //   { argumentTypes: [numberType], resultType: undefined },
//   //   { argumentTypes: [stringType], resultType: undefined }
//   // ],
//   types: [generateFunctionType([variableType], numberType)],  // Todo: Multiple params accepted?
//   isPolymorphic: true
// })
primitiveMap.set('math_PI', {
  // types: [{ argumentTypes: [numberType], resultType: undefined }],
  // types: [generateFunctionType([], numberType)],
  types: [numberType]
})
primitiveMap.set('math_pow', {
  // types: [{ argumentTypes: [numberType, numberType], resultType: numberType }],
  types: [generateFunctionType([numberType, numberType], numberType)]
})
primitiveMap.set('math_random', {
  // types: [{ argumentTypes: [], resultType: numberType }],
  types: [generateFunctionType([], numberType)]
})
primitiveMap.set('math_round', {
  // types: [{ argumentTypes: [numberType], resultType: numberType }],
  types: [generateFunctionType([numberType], numberType)]
})
primitiveMap.set('math_sign', {
  // types: [{ argumentTypes: [numberType], resultType: numberType }],
  types: [generateFunctionType([numberType], numberType)]
})
primitiveMap.set('math_sin', {
  // types: [{ argumentTypes: [numberType], resultType: numberType }],
  types: [generateFunctionType([numberType], numberType)]
})
primitiveMap.set('math_sinh', {
  // types: [{ argumentTypes: [numberType], resultType: numberType }],
  types: [generateFunctionType([numberType], numberType)]
})
primitiveMap.set('math_sqrt', {
  // types: [{ argumentTypes: [numberType], resultType: numberType }],
  types: [generateFunctionType([numberType], numberType)]
})
primitiveMap.set('math_SQRT1_2', {
  // types: [{ argumentTypes: [numberType], resultType: undefined }],
  types: [numberType]
})
primitiveMap.set('math_SQRT2', {
  // types: [{ argumentTypes: [numberType], resultType: undefined }],
  types: [numberType]
})
primitiveMap.set('math_tan', {
  // types: [{ argumentTypes: [numberType], resultType: numberType }],
  types: [generateFunctionType([numberType], numberType)]
})
primitiveMap.set('math_tanh', {
  // types: [{ argumentTypes: [numberType], resultType: numberType }],
  types: [generateFunctionType([numberType], numberType)]
})
primitiveMap.set('math_trunc', {
  // types: [{ argumentTypes: [numberType], resultType: numberType }],
  types: [generateFunctionType([numberType], numberType)]
})
primitiveMap.set('NaN', {
  // types: [{ argumentTypes: [numberType], resultType: undefined }],
  types: [numberType]
})
primitiveMap.set('parse_int', {
  // types: [{ argumentTypes: [stringType, numberType], resultType: numberType }],
  types: [generateFunctionType([stringType, numberType], numberType)]
})
primitiveMap.set('prompt', {
  // types: [{ argumentTypes: [stringType], resultType: stringType }],
  types: [generateFunctionType([stringType], stringType)]
})
primitiveMap.set('runtime', {
  // types: [{ argumentTypes: [], resultType: numberType }],
  types: [generateFunctionType([], numberType)]
})
primitiveMap.set('stringify', {
  // types: [
  //   { argumentTypes: [numberType], resultType: stringType },
  //   { argumentTypes: [stringType], resultType: stringType }
  // ],
  types: [generateFunctionType([variableType], stringType, true)]
})
primitiveMap.set('undefined', {
  // types: [{ argumentTypes: [undefinedType], resultType: undefined }],
<<<<<<< HEAD
  types: [undefinedType],
  isPolymorphic: false
})

export function isOverLoaded(operator: string): boolean {
  return operator === '-'
}
=======
  types: [undefinedType]
})
>>>>>>> 91fdd18c
<|MERGE_RESOLUTION|>--- conflicted
+++ resolved
@@ -456,15 +456,9 @@
 })
 primitiveMap.set('undefined', {
   // types: [{ argumentTypes: [undefinedType], resultType: undefined }],
-<<<<<<< HEAD
-  types: [undefinedType],
-  isPolymorphic: false
+  types: [undefinedType]
 })
 
 export function isOverLoaded(operator: string): boolean {
   return operator === '-'
-}
-=======
-  types: [undefinedType]
-})
->>>>>>> 91fdd18c
+}