--- conflicted
+++ resolved
@@ -102,11 +102,7 @@
     ifConstraintStoreHas(constraintRhs) &&
     !isTypeVariable(constraintStore.get(constraintRhs)) &&
     (constraintStore.get(constraintRhs) as Primitive).name !== 'number' &&
-<<<<<<< HEAD
-      (constraintStore.get(constraintRhs) as Primitive).name !== 'string'
-=======
     (constraintStore.get(constraintRhs) as Primitive).name !== 'string'
->>>>>>> 5acfc047
   ) {
     console.log('[debug] Error in Rule 5')
     return { constraintLhs, constraintRhs } // for error logging
@@ -116,12 +112,8 @@
     (constraintLhs as Variable).isAddable &&
     // ifConstraintStoreHas(constraintRhs) &&
     !isTypeVariable(constraintRhs) &&
-<<<<<<< HEAD
-    (constraintRhs as Primitive).name !== 'number' && (constraintRhs as Primitive).name !== 'string'
-=======
     (constraintRhs as Primitive).name !== 'number' &&
     (constraintRhs as Primitive).name !== 'string'
->>>>>>> 5acfc047
   ) {
     console.log('[debug] Error in Rule 5(b)')
     return { constraintLhs, constraintRhs } // for error logging
