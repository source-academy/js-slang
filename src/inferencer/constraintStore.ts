<<<<<<< HEAD
import {
  Type,
  Variable,
  Primitive,
  FunctionType,
  isBaseType,
  isTypeVariable,
  isFunctionType
} from '../types'
=======
import { Type, Variable, Primitive, isBaseType, isTypeVariable } from '../types'
import { printType } from '../utils/inferencerUtils'
>>>>>>> ee963b08

export const constraintStore = new Map()

export function updateTypeConstraints(newConstraintLhs: Type, newConstraintRhs: Type) {
  console.log('constraintStore.updateTypeConstraints:')

  // Note: If no error, returns undefined (i.e. nothing), else return error obj for logging
  return solveConstraint(newConstraintLhs, newConstraintRhs)
}

function solveConstraint(constraintLhs: Type, constraintRhs: Type): any | undefined {
  // temp logging for debug
  const toPrint = `> Trying to add: ${printType(constraintLhs)} = ${printType(constraintRhs)}`
  console.log(toPrint)
  // logging - end
<<<<<<< HEAD

  // check if both sides are base types and of the same kind (Rule 1)
=======
  // check if both key and value are base types and of the same kind (Rule 1)
>>>>>>> ee963b08
  if (
    isBaseType(constraintLhs) &&
    isBaseType(constraintRhs) &&
    (constraintLhs as Primitive).name === (constraintRhs as Primitive).name
  ) {
    // do nothing
    return
  }
  // check if lhs is not a type variable and rhs is a type variable (Rule 2)
  else if (!isTypeVariable(constraintLhs) && isTypeVariable(constraintRhs)) {
    return solveConstraint(constraintRhs, constraintLhs)
  }
  // check if both sides are type variables and they have the same name (Rule 3)
  else if (
    isTypeVariable(constraintLhs) &&
    ifConstraintStoreHas(constraintRhs) &&
    isTypeVariable(constraintStore.get(constraintRhs)) &&
    (constraintStore.get(constraintRhs) as Variable).id === (constraintLhs as Variable).id
  ) {
    // do nothing
    return
  }
  // Rule 4
  else if (
    isTypeVariable(constraintLhs) &&
    ifConstraintStoreHas(constraintRhs) &&
    isFunctionType(constraintStore.get(constraintRhs)) &&
    (ifFunctionContains(constraintStore.get(constraintRhs) as FunctionType, constraintLhs) ||
      ((constraintStore.get(constraintRhs) as FunctionType).returnType as Variable).id ===
        (constraintLhs as Variable).id)
  ) {
    console.log('[debug] Error in Rule 4!')
    return { constraintLhs, constraintRhs } // for error logging
  }
  // Rule 5
  else if (
    (constraintLhs as Variable).isAddable &&
    ifConstraintStoreHas(constraintRhs) &&
    !isTypeVariable(constraintStore.get(constraintRhs)) &&
    ((constraintRhs as Primitive).name !== 'number' ||
      (constraintRhs as Primitive).name !== 'string')
  ) {
    console.log('[debug] Error in Rule 5')
    return { constraintLhs, constraintRhs } // for error logging
  }
  // Rule 6
  else if (isTypeVariable(constraintLhs) && ifConstraintStoreHas(constraintLhs)) {
    return solveConstraint(constraintRhs, constraintStore.get(constraintLhs))
  }
  // Rule 7
  else if (
    isTypeVariable(constraintLhs) &&
    !ifConstraintStoreHas(constraintLhs) &&
    ifConstraintStoreHas(constraintRhs)
  ) {
    // Rule 7B
    if (
      (constraintLhs as Variable).isAddable &&
      isTypeVariable(constraintStore.get(constraintRhs)) &&
      !constraintStore.get(constraintRhs).isAddable
    ) {
      (constraintStore.get(constraintRhs) as Variable).isAddable = true
    }
    return solveConstraint(constraintLhs, constraintStore.get(constraintRhs))
  }
  // Rule 8
  else if (
    isFunctionType(constraintLhs) &&
    ifConstraintStoreHas(constraintRhs) &&
    isFunctionType(constraintStore.get(constraintRhs)) &&
    (constraintLhs as FunctionType).parameterTypes.length ===
      (constraintStore.get(constraintRhs) as FunctionType).parameterTypes.length
  ) {
    addNConstraint(constraintLhs as FunctionType, constraintStore.get(constraintRhs))
  }
  // check for mismatch base types (Rule 9)
  else if (
    isBaseType(constraintLhs) &&
    isBaseType(constraintRhs) &&
    (constraintLhs as Primitive).name !== (constraintRhs as Primitive).name
  ) {
    console.log('[debug] Error in Rule 9')
    return { constraintLhs, constraintRhs } // for error logging
  } else {
    constraintStore.set(constraintLhs, constraintRhs)
    return
  }
}

function ifConstraintStoreHas(constraint: Type) {
  return constraintStore.get(constraint) !== undefined
}

function ifFunctionContains(constraintLhs: FunctionType, constraintRhs: Type) {
  for (let parameter of constraintLhs.parameterTypes) {
    if ((parameter as Variable).id === (constraintRhs as Variable).id) return true
  }
  return false
}

function addNConstraint(constraintLhs: FunctionType, constraintRhs: FunctionType) {
  for (let index = 0; index < constraintLhs.parameterTypes.length; index++) {
    solveConstraint(constraintLhs.parameterTypes[index], constraintRhs.parameterTypes[index])
  }
  solveConstraint(constraintLhs.returnType, constraintRhs.returnType)
}<|MERGE_RESOLUTION|>--- conflicted
+++ resolved
@@ -1,4 +1,3 @@
-<<<<<<< HEAD
 import {
   Type,
   Variable,
@@ -8,10 +7,7 @@
   isTypeVariable,
   isFunctionType
 } from '../types'
-=======
-import { Type, Variable, Primitive, isBaseType, isTypeVariable } from '../types'
 import { printType } from '../utils/inferencerUtils'
->>>>>>> ee963b08
 
 export const constraintStore = new Map()
 
@@ -27,12 +23,8 @@
   const toPrint = `> Trying to add: ${printType(constraintLhs)} = ${printType(constraintRhs)}`
   console.log(toPrint)
   // logging - end
-<<<<<<< HEAD
 
   // check if both sides are base types and of the same kind (Rule 1)
-=======
-  // check if both key and value are base types and of the same kind (Rule 1)
->>>>>>> ee963b08
   if (
     isBaseType(constraintLhs) &&
     isBaseType(constraintRhs) &&
