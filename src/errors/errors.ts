/* tslint:disable: max-classes-per-file */
/* tslint:disable:max-line-length */
import { baseGenerator, generate } from 'astring'
<<<<<<< HEAD
import * as es from 'estree'
import { UNKNOWN_LOCATION } from '../constants'
import { ErrorSeverity, ErrorType, type Node, type SourceError, type Value } from '../types'
=======
import type es from 'estree'

import { UNKNOWN_LOCATION } from '../constants'
import type { Node, Value } from '../types'
>>>>>>> f40371c9
import { stringify } from '../utils/stringify'
import { ErrorType, ErrorSeverity, type SourceError } from './base'
import { RuntimeSourceError } from './runtimeSourceError'

//Wrap build-in function error in SourceError
export class BuiltInFunctionError extends RuntimeSourceError {
  constructor(private explanation: string) {
    super(undefined)
    this.explanation = explanation
  }

  public explain() {
    return `${this.explanation}`
  }

  public elaborate() {
    return this.explain()
  }
}

export class InterruptedError extends RuntimeSourceError {
  constructor(node: Node) {
    super(node)
  }

  public explain() {
    return 'Execution aborted by user.'
  }

  public elaborate() {
    return 'TODO'
  }
}

export class ExceptionError implements SourceError {
  public type = ErrorType.RUNTIME
  public severity = ErrorSeverity.ERROR
  public location: es.SourceLocation

  constructor(
    public error: Error,
    location?: es.SourceLocation | null
  ) {
    this.location = location ?? UNKNOWN_LOCATION
  }

  public explain() {
    return this.error.toString()
  }

  public elaborate() {
    return 'TODO'
  }
}

export class MaximumStackLimitExceeded extends RuntimeSourceError {
  public static MAX_CALLS_TO_SHOW = 3

  private customGenerator = {
    ...baseGenerator,
    CallExpression(node: any, state: any) {
      state.write(generate(node.callee))
      state.write('(')
      const argsRepr = node.arguments.map((arg: any) => stringify(arg.value))
      state.write(argsRepr.join(', '))
      state.write(')')
    }
  }

  constructor(
    node: Node,
    private calls: es.CallExpression[]
  ) {
    super(node)
  }

  public explain() {
    const repr = (call: es.CallExpression) => generate(call, { generator: this.customGenerator })
    return (
      'Maximum call stack size exceeded\n  ' + this.calls.map(call => repr(call) + '..').join('  ')
    )
  }

  public elaborate() {
    return 'TODO'
  }
}

export class CallingNonFunctionValue extends RuntimeSourceError {
  constructor(
    private callee: Value,
    private node: Node
  ) {
    super(node)
  }

  public explain() {
    return `Calling non-function value ${stringify(this.callee)}.`
  }

  public elaborate() {
    const calleeVal = this.callee
    const calleeStr = stringify(calleeVal)
    let argStr = ''

    const callArgs = (this.node as es.CallExpression).arguments

    argStr = callArgs.map(generate).join(', ')

    const elabStr = `Because ${calleeStr} is not a function, you cannot run ${calleeStr}(${argStr}).`
    const multStr = `If you were planning to perform multiplication by ${calleeStr}, you need to use the * operator.`

    if (Number.isFinite(calleeVal)) {
      return `${elabStr} ${multStr}`
    } else {
      return elabStr
    }
  }
}

export class UndefinedVariable extends RuntimeSourceError {
  constructor(
    public name: string,
    node: Node
  ) {
    super(node)
  }

  public explain() {
    return `Name ${this.name} not declared.`
  }

  public elaborate() {
    return `Before you can read the value of ${this.name}, you need to declare it as a variable or a constant. You can do this using the let or const keywords.`
  }
}

export class UnassignedVariable extends RuntimeSourceError {
  constructor(
    public name: string,
    node: Node
  ) {
    super(node)
  }

  public explain() {
    return `Name ${this.name} declared later in current scope but not yet assigned`
  }

  public elaborate() {
    return `If you're trying to access the value of ${this.name} from an outer scope, please rename the inner ${this.name}. An easy way to avoid this issue in future would be to avoid declaring any variables or constants with the name ${this.name} in the same scope.`
  }
}

export class InvalidNumberOfArguments extends RuntimeSourceError {
  private calleeStr: string

  constructor(
    node: Node,
    private expected: number,
    private got: number,
    private hasVarArgs = false
  ) {
    super(node)
    this.calleeStr = generate((node as es.CallExpression).callee)
  }

  public explain() {
    return `Expected ${this.expected} ${this.hasVarArgs ? 'or more ' : ''}arguments, but got ${
      this.got
    }.`
  }

  public elaborate() {
    const calleeStr = this.calleeStr
    const pluralS = this.expected === 1 ? '' : 's'

    return `Try calling function ${calleeStr} again, but with ${this.expected} argument${pluralS} instead. Remember that arguments are separated by a ',' (comma).`
  }
}

export class VariableRedeclaration extends RuntimeSourceError {
  constructor(
    private node: Node,
    private name: string,
    private writable?: boolean
  ) {
    super(node)
  }

  public explain() {
    return `Redeclaring name ${this.name}.`
  }

  public elaborate() {
    if (this.writable === true) {
      const elabStr = `Since ${this.name} has already been declared, you can assign a value to it without re-declaring.`

      let initStr = ''

      if (this.node.type === 'FunctionDeclaration') {
        initStr =
          '(' + (this.node as es.FunctionDeclaration).params.map(generate).join(',') + ') => {...'
      } else if (this.node.type === 'VariableDeclaration') {
        initStr = generate((this.node as es.VariableDeclaration).declarations[0].init)
      }

      return `${elabStr} As such, you can just do\n\n\t${this.name} = ${initStr};\n`
    } else if (this.writable === false) {
      return `You will need to declare another variable, as ${this.name} is read-only.`
    } else {
      return ''
    }
  }
}

export class ConstAssignment extends RuntimeSourceError {
  constructor(
    node: Node,
    private name: string
  ) {
    super(node)
  }

  public explain() {
    return `Cannot assign new value to constant ${this.name}.`
  }

  public elaborate() {
    return `As ${this.name} was declared as a constant, its value cannot be changed. You will have to declare a new variable.`
  }
}

export class GetPropertyError extends RuntimeSourceError {
  constructor(
    node: Node,
    private obj: Value,
    private prop: string
  ) {
    super(node)
  }

  public explain() {
    return `Cannot read property ${this.prop} of ${stringify(this.obj)}.`
  }

  public elaborate() {
    return 'TODO'
  }
}

export class GetInheritedPropertyError extends RuntimeSourceError {
  public type = ErrorType.RUNTIME
  public severity = ErrorSeverity.ERROR
  public location: es.SourceLocation

  constructor(
    node: Node,
    private obj: Value,
    private prop: string
  ) {
    super(node)
    this.location = node.loc ?? UNKNOWN_LOCATION
  }

  public explain() {
    return `Cannot read inherited property ${this.prop} of ${stringify(this.obj)}.`
  }

  public elaborate() {
    return 'TODO'
  }
}

export class SetPropertyError extends RuntimeSourceError {
  constructor(
    node: Node,
    private obj: Value,
    private prop: string
  ) {
    super(node)
  }

  public explain() {
    return `Cannot assign property ${this.prop} of ${stringify(this.obj)}.`
  }

  public elaborate() {
    return 'TODO'
  }
}<|MERGE_RESOLUTION|>--- conflicted
+++ resolved
@@ -1,16 +1,10 @@
 /* tslint:disable: max-classes-per-file */
 /* tslint:disable:max-line-length */
 import { baseGenerator, generate } from 'astring'
-<<<<<<< HEAD
-import * as es from 'estree'
-import { UNKNOWN_LOCATION } from '../constants'
-import { ErrorSeverity, ErrorType, type Node, type SourceError, type Value } from '../types'
-=======
 import type es from 'estree'
 
 import { UNKNOWN_LOCATION } from '../constants'
 import type { Node, Value } from '../types'
->>>>>>> f40371c9
 import { stringify } from '../utils/stringify'
 import { ErrorType, ErrorSeverity, type SourceError } from './base'
 import { RuntimeSourceError } from './runtimeSourceError'
