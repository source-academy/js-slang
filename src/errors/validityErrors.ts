--- conflicted
+++ resolved
@@ -1,13 +1,7 @@
-<<<<<<< HEAD
-import * as es from 'estree'
-import { UNKNOWN_LOCATION } from '../constants'
-import { ErrorSeverity, ErrorType, type SourceError } from '../types'
-=======
 import type es from 'estree'
 
 import { UNKNOWN_LOCATION } from '../constants'
 import { ErrorSeverity, ErrorType, type SourceError } from './base'
->>>>>>> f40371c9
 
 export class NoAssignmentToForVariable implements SourceError {
   public type = ErrorType.SYNTAX
