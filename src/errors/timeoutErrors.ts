/* tslint:disable:max-classes-per-file */
import { JSSLANG_PROPERTIES } from '../constants'
<<<<<<< HEAD
import { ErrorSeverity, ErrorType, type Node } from '../types'
=======
import type { Node } from '../types'
>>>>>>> f40371c9
import { stripIndent } from '../utils/formatters'
import { stringify } from '../utils/stringify'
import { ErrorSeverity, ErrorType } from './base'
import { RuntimeSourceError } from './runtimeSourceError'

function getWarningMessage(maxExecTime: number) {
  const from = maxExecTime / 1000
  const to = from * JSSLANG_PROPERTIES.factorToIncreaseBy
  return stripIndent`If you are certain your program is correct, press run again without editing your program.
      The time limit will be increased from ${from} to ${to} seconds.
      This page may be unresponsive for up to ${to} seconds if you do so.`
}

export class TimeoutError extends RuntimeSourceError {}

export class PotentialInfiniteLoopError extends TimeoutError {
  public type = ErrorType.RUNTIME
  public severity = ErrorSeverity.ERROR

  constructor(
    node: Node,
    private maxExecTime: number
  ) {
    super(node)
  }

  public explain() {
    return stripIndent`${'Potential infinite loop detected'}.
    ${getWarningMessage(this.maxExecTime)}`
  }

  public elaborate() {
    return this.explain()
  }
}

export class PotentialInfiniteRecursionError extends TimeoutError {
  public type = ErrorType.RUNTIME
  public severity = ErrorSeverity.ERROR

  constructor(
    node: Node,
    private calls: [string, any[]][],
    private maxExecTime: number
  ) {
    super(node)
    this.calls = this.calls.slice(-3)
  }

  public explain() {
    const formattedCalls = this.calls.map(
      ([executedName, executedArguments]) =>
        `${executedName}(${executedArguments.map(arg => stringify(arg)).join(', ')})`
    )
    return stripIndent`${'Potential infinite recursion detected'}: ${formattedCalls.join(' ... ')}.
      ${getWarningMessage(this.maxExecTime)}`
  }

  public elaborate() {
    return this.explain()
  }
}<|MERGE_RESOLUTION|>--- conflicted
+++ resolved
@@ -1,10 +1,6 @@
 /* tslint:disable:max-classes-per-file */
 import { JSSLANG_PROPERTIES } from '../constants'
-<<<<<<< HEAD
-import { ErrorSeverity, ErrorType, type Node } from '../types'
-=======
 import type { Node } from '../types'
->>>>>>> f40371c9
 import { stripIndent } from '../utils/formatters'
 import { stringify } from '../utils/stringify'
 import { ErrorSeverity, ErrorType } from './base'
