import type {
  ArrowFunctionExpression,
  BlockStatement,
  ForStatement,
  FunctionDeclaration,
  Identifier,
  ImportSpecifier,
  SourceLocation,
  VariableDeclarator
} from 'estree'
<<<<<<< HEAD
=======

>>>>>>> f40371c9
import type { Context, Node } from './types'
import {
  ancestor,
  base,
  findNodeAt,
<<<<<<< HEAD
  type FullWalkerCallback,
  recursive,
  type WalkerCallback
} from './utils/walkers'
=======
  recursive,
  type FullWalkerCallback,
  type WalkerCallback
} from './utils/ast/walkers'
>>>>>>> f40371c9

// Finds the innermost node that matches the given location
export function findIdentifierNode(
  root: Node,
  context: Context,
  loc: { line: number; column: number }
): Identifier | undefined {
  function findByLocationPredicate(type: string, node: Node) {
    const location = node.loc
    const nodeType = node.type
    if (nodeType && location) {
      return (
        nodeType === 'Identifier' &&
        location.start.line === loc.line &&
        location.start.column <= loc.column &&
        location.end.column >= loc.column
      )
    }
    return false
  }

  const found = findNodeAt(root, undefined, undefined, findByLocationPredicate, customWalker)
  return found?.node as Identifier
}

// Recursively searches up the ancestors of the identifier from innermost to outermost scope
export function findDeclarationNode(program: Node, identifier: Identifier): Node | undefined {
  const ancestors = findAncestors(program, identifier)
  if (!ancestors) return undefined

  const declarations: Node[] = []
  for (const root of ancestors) {
    recursive(root, undefined, {
      BlockStatement(node: BlockStatement, state: any, callback) {
        if (containsNode(node, identifier)) {
          node.body.map(n => callback(n, state))
        }
      },
      ForStatement(node: ForStatement, state: any, callback: WalkerCallback<any>) {
        if (containsNode(node, identifier)) {
          callback(node.init as any, state)
          callback(node.body, state)
        }
      },
      FunctionDeclaration(node: FunctionDeclaration, state: any, callback: WalkerCallback<any>) {
        if (node.id && node.id.name === identifier.name) {
          declarations.push(node.id)
        } else if (containsNode(node, identifier)) {
          const param = node.params.find(n => (n as Identifier).name === identifier.name)
          if (param) {
            declarations.push(param)
          } else {
            callback(node.body, state)
          }
        }
      },
      ArrowFunctionExpression(node: ArrowFunctionExpression, state: any, callback: any) {
        if (containsNode(node, identifier)) {
          const param = node.params.find(n => (n as Identifier).name === identifier.name)
          if (param) {
            declarations.push(param)
          } else {
            callback(node.body, state)
          }
        }
      },
      VariableDeclarator(node: VariableDeclarator, _state: any, _callback: WalkerCallback<any>) {
        if ((node.id as Identifier).name === identifier.name) {
          declarations.push(node.id)
        }
      },
      ImportSpecifier(node: ImportSpecifier, _state: any, _callback: WalkerCallback<any>) {
        if (node.imported.name === identifier.name) {
          declarations.push(node.imported)
        }
      }
    })
    if (declarations.length > 0) {
      return declarations.shift()
    }
  }

  return undefined
}

function containsNode(nodeOuter: Node, nodeInner: Node): boolean {
  const outerLoc = nodeOuter.loc
  const innerLoc = nodeInner.loc

  return (
    outerLoc != null &&
    innerLoc != null &&
    isInLoc(innerLoc.start.line, innerLoc.start.column, outerLoc) &&
    isInLoc(innerLoc.end.line, innerLoc.end.column, outerLoc)
  )
}

// This checks if a given (line, col) value is part of another node.
export function isInLoc(line: number, col: number, location: SourceLocation): boolean {
  if (location == null) {
    return false
  }

  if (location.start.line < line && location.end.line > line) {
    return true
  } else if (location.start.line === line && location.end.line > line) {
    return location.start.column <= col
  } else if (location.start.line < line && location.end.line === line) {
    return location.end.column >= col
  } else if (location.start.line === line && location.end.line === line) {
    if (location.start.column <= col && location.end.column >= col) {
      return true
    } else {
      return false
    }
  } else {
    return false
  }
}

export function findAncestors(root: Node, identifier: Identifier): Node[] | undefined {
  let foundAncestors: Node[] = []
  ancestor(
    root,
    {
      Identifier: (node: Identifier, ancestors: [Node]) => {
        if (identifier.name === node.name && identifier.loc === node.loc) {
          foundAncestors = Object.assign([], ancestors).reverse()
          foundAncestors.shift() // Remove the identifier node
        }
      },
      /* We need a separate visitor for VariablePattern because
    acorn walk ignores Identifers on the left side of expressions.
    Here is a github issue in acorn-walk related to this:
    https://github.com/acornjs/acorn/issues/686
    */
      VariablePattern: (node: any, ancestors: [Node]) => {
        if (identifier.name === node.name && identifier.loc === node.loc) {
          foundAncestors = Object.assign([], ancestors).reverse()
        }
      }
    },
    customWalker
  )
  return foundAncestors
}

const customWalker = {
  ...base,
  ImportSpecifier(node: ImportSpecifier, st: never, c: FullWalkerCallback<never>) {
    c(node.imported, st, 'Expression')
  }
}<|MERGE_RESOLUTION|>--- conflicted
+++ resolved
@@ -8,26 +8,15 @@
   SourceLocation,
   VariableDeclarator
 } from 'estree'
-<<<<<<< HEAD
-=======
-
->>>>>>> f40371c9
 import type { Context, Node } from './types'
 import {
   ancestor,
   base,
   findNodeAt,
-<<<<<<< HEAD
-  type FullWalkerCallback,
-  recursive,
-  type WalkerCallback
-} from './utils/walkers'
-=======
   recursive,
   type FullWalkerCallback,
   type WalkerCallback
 } from './utils/ast/walkers'
->>>>>>> f40371c9
 
 // Finds the innermost node that matches the given location
 export function findIdentifierNode(
