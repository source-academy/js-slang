/**
 * This interpreter implements an explicit-control evaluator.
 *
 * Heavily adapted from https://github.com/source-academy/JSpike/
 * and the legacy interpreter at '../interpreter/interpreter'
 */

/* tslint:disable:max-classes-per-file */
import type * as es from 'estree'
import { partition, uniqueId } from 'lodash'

import { IOptions } from '..'
import { UNKNOWN_LOCATION } from '../constants'
import * as errors from '../errors/errors'
import { RuntimeSourceError } from '../errors/runtimeSourceError'
import Closure from '../interpreter/closure'
import { loadModuleBundleAsync } from '../modules/moduleLoaderAsync'
import type { ImportOptions } from '../modules/moduleTypes'
import { initModuleContextAsync } from '../modules/utils'
import { checkEditorBreakpoints } from '../stdlib/inspector'
<<<<<<< HEAD
import type { Context, ContiguousArrayElements, Result, Value } from '../types'
import assert from '../utils/assert'
import * as ast from '../utils/ast/astCreator'
import { isImportDeclaration } from '../utils/ast/typeGuards'
=======
import { Context, ContiguousArrayElements, Result, Value } from '../types'
import * as ast from '../utils/astCreator'
import { dummyStatement } from '../utils/dummyAstCreator'
>>>>>>> 8618e26e
import { evaluateBinaryExpression, evaluateUnaryExpression } from '../utils/operators'
import * as rttc from '../utils/rttc'
import * as instr from './instrCreator'
import {
  AgendaItem,
  AppInstr,
  ArrLitInstr,
  AssmtInstr,
  BinOpInstr,
  BranchInstr,
  CmdEvaluator,
  ECEBreak,
  ECError,
  EnvInstr,
  ForInstr,
  Instr,
  InstrType,
  UnOpInstr,
  WhileInstr
} from './types'
import {
  checkNumberOfArguments,
  checkStackOverFlow,
  createBlockEnvironment,
  createEnvironment,
  currentEnvironment,
  declareFunctionsAndVariables,
  declareIdentifier,
  defineVariable,
  getVariable,
  handleRuntimeError,
  handleSequence,
  isAssmtInstr,
  isInstr,
  isNode,
  popEnvironment,
  pushEnvironment,
  reduceConditional,
  setVariable,
  Stack
} from './utils'

/**
 * The agenda is a list of commands that still needs to be executed by the machine.
 * It contains syntax tree nodes or instructions.
 */
export class Agenda extends Stack<AgendaItem> {
  public constructor(program: es.Program) {
    super()
    // Evaluation of last statement is undefined if stash is empty
    this.push(instr.pushUndefIfNeededInstr(dummyStatement()))

    // Load program into agenda stack
    this.push(program)
  }
}

/**
 * The stash is a list of values that stores intermediate results.
 */
export class Stash extends Stack<Value> {
  public constructor() {
    super()
  }
}

/**
 * Function to be called when a program is to be interpreted using
 * the explicit control evaluator.
 *
 * @param program The program to evaluate.
 * @param context The context to evaluate the program in.
 * @returns The result of running the ECE machine.
 */
export async function evaluate(
  program: es.Program,
  context: Context,
  options: IOptions
): Promise<Value> {
  try {
    context.runtime.isRunning = true

    const nonImportNodes = await evaluateImports(program, context, options.importOptions)

    context.runtime.agenda = new Agenda({
      ...program,
      body: nonImportNodes
    })
    context.runtime.stash = new Stash()
    return runECEMachine(context, context.runtime.agenda, context.runtime.stash, options.isPrelude)
  } catch (error) {
    // console.error('ecerror:', error)
    return new ECError(error)
  } finally {
    context.runtime.isRunning = false
  }
}

/**
 * Function that is called when a user wishes to resume evaluation after
 * hitting a breakpoint.
 * This should only be called after the first 'evaluate' function has been called so that
 * context.runtime.agenda and context.runtime.stash are defined.
 * @param context The context to continue evaluating the program in.
 * @returns The result of running the ECE machine.
 */
export function resumeEvaluate(context: Context) {
  try {
    context.runtime.isRunning = true
    return runECEMachine(context, context.runtime.agenda!, context.runtime.stash!, false)
  } catch (error) {
    return new ECError(error)
  } finally {
    context.runtime.isRunning = false
  }
}

async function evaluateImports(
  program: es.Program,
  context: Context,
  { loadTabs, wrapModules }: ImportOptions
) {
  const [importNodes, otherNodes] = partition(program.body, isImportDeclaration)

  if (importNodes.length === 0) return otherNodes as es.Statement[]

  const environment = currentEnvironment(context)
  try {
    const modulesToNodesMap = importNodes.reduce((res, node) => {
      const moduleName = node.source.value
      assert(
        typeof moduleName === 'string',
        `Expected import declaration to have source of type string, got ${moduleName}`
      )

      if (!(moduleName in res)) {
        res[moduleName] = []
      }

      res[moduleName].push(node)
      return res
    }, {} as Record<string, es.ImportDeclaration[]>)

    await Promise.all(
      Object.entries(modulesToNodesMap).map(async ([moduleName, nodes]) => {
        await initModuleContextAsync(moduleName, context, loadTabs, nodes[0])
        const moduleFuncs = await loadModuleBundleAsync(moduleName, context, wrapModules, nodes[0])

        nodes.forEach(node =>
          node.specifiers.forEach(spec => {
            declareIdentifier(context, spec.local.name, spec, environment)
            let content: any
            switch (spec.type) {
              case 'ImportSpecifier': {
                content = moduleFuncs[spec.imported.name]
                break
              }
              case 'ImportDefaultSpecifier': {
                content = moduleFuncs['default']
                break
              }
              case 'ImportNamespaceSpecifier': {
                content = moduleFuncs
                break
              }
            }

            defineVariable(context, spec.local.name, content, true, node)
          })
        )
      })
    )
  } catch (error) {
    // console.error(error)
    handleRuntimeError(context, error)
  }

  return otherNodes as es.Statement[]
}

/**
 * Function that returns the appropriate Promise<Result> given the output of ec evaluating, depending
 * on whether the program is finished evaluating, ran into a breakpoint or ran into an error.
 * @param context The context of the program.
 * @param value The value of ec evaluating the program.
 * @returns The corresponding promise.
 */
export async function ECEResultPromise(context: Context, promise: Promise<Value>): Promise<Result> {
  const value = await promise
  if (value instanceof ECEBreak) {
    return { status: 'suspended-ec-eval', context }
  } else if (value instanceof ECError) {
    return { status: 'error' }
  } else {
    return { status: 'finished', context, value }
  }
}

/**
 *
 * @param context The context to evaluate the program in.
 * @param agenda Points to the current context.runtime.agenda
 * @param stash Points to the current context.runtime.stash
 * @returns A special break object if the program is interrupted by a break point;
 * else the top value of the stash. It is usually the return value of the program.
 */
function runECEMachine(context: Context, agenda: Agenda, stash: Stash, isPrelude: boolean) {
  context.runtime.break = false
  context.runtime.nodes = []
  let steps = 1

  let command = agenda.peek()

  // First node will be a Program
  context.runtime.nodes.unshift(command as es.Program)

  while (command) {
    if (!isPrelude && steps === context.runtime.envSteps) {
      return stash.peek()
    }

    // Temporarily commented out the conditional step increases for agenda stash viz development
    // May be handy later in case we want to separate the visualizations
    // if (envChanging(command)) {
    //   steps += 1
    // }

    if (isNode(command) && command.type === 'DebuggerStatement') {
      // steps += 1

      // Record debugger step if running for the first time
      if (context.runtime.envSteps === -1) {
        context.runtime.breakpointSteps.push(steps)
      }
    }

    agenda.pop()
    if (isNode(command)) {
      context.runtime.nodes.shift()
      context.runtime.nodes.unshift(command)
      checkEditorBreakpoints(context, command)
      cmdEvaluators[command.type](command, context, agenda, stash, isPrelude)
      if (context.runtime.break && context.runtime.debuggerOn) {
        // We can put this under isNode since context.runtime.break
        // will only be updated after a debugger statement and so we will
        // run into a node immediately after.
        // With the new evaluator, we don't return a break
        // return new ECEBreak()
      }
    } else {
      // Command is an instrucion
      cmdEvaluators[command.instrType](command, context, agenda, stash, isPrelude)
    }
    command = agenda.peek()
    steps += 1
  }

  if (!isPrelude) {
    context.runtime.envStepsTotal = steps
  }
  return stash.peek()
}

/**
 * Dictionary of functions which handle the logic for the response of the three registers of
 * the ASE machine to each AgendaItem.
 */
const cmdEvaluators: { [type: string]: CmdEvaluator } = {
  /**
   * Statements
   */

  Program: function (command: es.BlockStatement, context: Context, agenda: Agenda, stash: Stash) {
    const environment = createBlockEnvironment(context, 'programEnvironment')
    // Push the environment only if it is non empty.
    if (declareFunctionsAndVariables(context, command, environment)) {
      pushEnvironment(context, environment)
    }

    // Push block body
    agenda.push(...handleSequence(command.body))
  },

  BlockStatement: function (command: es.BlockStatement, context: Context, agenda: Agenda) {
    // To restore environment after block ends
    agenda.push(instr.envInstr(currentEnvironment(context), command))

    const environment = createBlockEnvironment(context, 'blockEnvironment')
    // Push the environment only if it is non empty.
    if (declareFunctionsAndVariables(context, command, environment)) {
      pushEnvironment(context, environment)
    }

    // Push block body
    agenda.push(...handleSequence(command.body))
  },

  WhileStatement: function (command: es.WhileStatement, context: Context, agenda: Agenda) {
    agenda.push(instr.breakMarkerInstr(command))
    agenda.push(instr.whileInstr(command.test, command.body, command))
    agenda.push(command.test)
    agenda.push(ast.identifier('undefined')) // Return undefined if there is no loop execution
  },

  ForStatement: function (command: es.ForStatement, context: Context, agenda: Agenda) {
    // All 3 parts will be defined due to parser rules
    const init = command.init!
    const test = command.test!
    const update = command.update!

    // Loop control variable present
    // Refer to Source §3 specifications https://docs.sourceacademy.org/source_3.pdf
    if (init.type === 'VariableDeclaration' && init.kind === 'let') {
      const id = init.declarations[0].id as es.Identifier
      const valueExpression = init.declarations[0].init!

      agenda.push(
        ast.blockStatement(
          [
            init,
            ast.forStatement(
              ast.assignmentExpression(id, valueExpression, command.loc),
              test,
              update,
              ast.blockStatement(
                [
                  ast.variableDeclaration(
                    [
                      ast.variableDeclarator(
                        ast.identifier(`_copy_of_${id.name}`, command.loc),
                        ast.identifier(id.name, command.loc),
                        command.loc
                      )
                    ],
                    command.loc
                  ),
                  ast.blockStatement(
                    [
                      ast.variableDeclaration(
                        [
                          ast.variableDeclarator(
                            ast.identifier(id.name, command.loc),
                            ast.identifier(`_copy_of_${id.name}`, command.loc),
                            command.loc
                          )
                        ],
                        command.loc
                      ),
                      command.body
                    ],
                    command.loc
                  )
                ],
                command.loc
              ),
              command.loc
            )
          ],
          command.loc
        )
      )
    } else {
      agenda.push(instr.breakMarkerInstr(command))
      agenda.push(instr.forInstr(init, test, update, command.body, command))
      agenda.push(test)
      agenda.push(instr.popInstr(command)) // Pop value from init assignment
      agenda.push(init)
      agenda.push(ast.identifier('undefined', command.loc)) // Return undefined if there is no loop execution
    }
  },

  IfStatement: function (command: es.IfStatement, context: Context, agenda: Agenda, stash: Stash) {
    agenda.push(...reduceConditional(command))
  },

  ExpressionStatement: function (
    command: es.ExpressionStatement,
    context: Context,
    agenda: Agenda
  ) {
    agenda.push(command.expression)
  },

  DebuggerStatement: function (command: es.DebuggerStatement, context: Context) {
    context.runtime.break = true
  },

  VariableDeclaration: function (
    command: es.VariableDeclaration,
    context: Context,
    agenda: Agenda
  ) {
    const declaration: es.VariableDeclarator = command.declarations[0]
    const id = declaration.id as es.Identifier

    // Parser enforces initialisation during variable declaration
    const init = declaration.init!

    agenda.push(instr.popInstr(command))
    agenda.push(instr.assmtInstr(id.name, command.kind === 'const', true, command))
    agenda.push(init)
  },

  FunctionDeclaration: function (
    command: es.FunctionDeclaration,
    context: Context,
    agenda: Agenda
  ) {
    // Function declaration desugared into constant declaration.
    const lambdaExpression: es.ArrowFunctionExpression = ast.blockArrowFunction(
      command.params as es.Identifier[],
      command.body,
      command.loc
    )
    const lambdaDeclaration: es.VariableDeclaration = ast.constantDeclaration(
      command.id!.name,
      lambdaExpression,
      command.loc
    )
    agenda.push(lambdaDeclaration)
  },

  ReturnStatement: function (command: es.ReturnStatement, context: Context, agenda: Agenda) {
    // Push return argument onto agenda as well as Reset Instruction to clear to ignore all statements after the return.
    agenda.push(instr.resetInstr(command))
    if (command.argument) {
      agenda.push(command.argument)
    }
  },

  ContinueStatement: function (
    command: es.ContinueStatement,
    context: Context,
    agenda: Agenda,
    stash: Stash
  ) {
    agenda.push(instr.contInstr(command))
  },

  BreakStatement: function (
    command: es.BreakStatement,
    context: Context,
    agenda: Agenda,
    stash: Stash
  ) {
    agenda.push(instr.breakInstr(command))
  },
  ImportDeclaration: function () {
    throw new Error('Import Declarations should already have been removed.')
  },

  /**
   * Expressions
   */

  Literal: function (command: es.Literal, context: Context, agenda: Agenda, stash: Stash) {
    stash.push(command.value)
  },

  AssignmentExpression: function (
    command: es.AssignmentExpression,
    context: Context,
    agenda: Agenda
  ) {
    if (command.left.type === 'MemberExpression') {
      agenda.push(instr.arrAssmtInstr(command))
      agenda.push(command.right)
      agenda.push(command.left.property)
      agenda.push(command.left.object)
    } else if (command.left.type === 'Identifier') {
      const id = command.left
      agenda.push(instr.assmtInstr(id.name, false, false, command))
      agenda.push(command.right)
    }
  },

  ArrayExpression: function (command: es.ArrayExpression, context: Context, agenda: Agenda) {
    const elems = command.elements as ContiguousArrayElements
    const len = elems.length

    agenda.push(instr.arrLitInstr(len, command))
    for (const elem of elems) {
      agenda.push(elem)
    }
  },

  MemberExpression: function (
    command: es.MemberExpression,
    context: Context,
    agenda: Agenda,
    stash: Stash
  ) {
    agenda.push(instr.arrAccInstr(command))
    agenda.push(command.property)
    agenda.push(command.object)
  },

  ConditionalExpression: function (
    command: es.ConditionalExpression,
    context: Context,
    agenda: Agenda,
    stash: Stash
  ) {
    agenda.push(...reduceConditional(command))
  },

  Identifier: function (command: es.Identifier, context: Context, agenda: Agenda, stash: Stash) {
    stash.push(getVariable(context, command.name, command))
  },

  UnaryExpression: function (command: es.UnaryExpression, context: Context, agenda: Agenda) {
    agenda.push(instr.unOpInstr(command.operator, command))
    agenda.push(command.argument)
  },

  BinaryExpression: function (command: es.BinaryExpression, context: Context, agenda: Agenda) {
    agenda.push(instr.binOpInstr(command.operator, command))
    agenda.push(command.right)
    agenda.push(command.left)
  },

  LogicalExpression: function (command: es.LogicalExpression, context: Context, agenda: Agenda) {
    if (command.operator === '&&') {
      agenda.push(
        ast.conditionalExpression(command.left, command.right, ast.literal(false), command.loc)
      )
    } else {
      agenda.push(
        ast.conditionalExpression(command.left, ast.literal(true), command.right, command.loc)
      )
    }
  },

  ArrowFunctionExpression: function (
    command: es.ArrowFunctionExpression,
    context: Context,
    agenda: Agenda,
    stash: Stash,
    isPrelude: boolean
  ) {
    // Reuses the Closure data structure from legacy interpreter
    const closure: Closure = Closure.makeFromArrowFunction(
      command,
      currentEnvironment(context),
      context,
      true,
      isPrelude
    )
    const next = agenda.peek()
    if (!(next && isInstr(next) && isAssmtInstr(next))) {
      Object.defineProperty(currentEnvironment(context).head, uniqueId(), {
        value: closure,
        writable: false,
        enumerable: true
      })
    }
    stash.push(closure)
  },

  CallExpression: function (command: es.CallExpression, context: Context, agenda: Agenda) {
    // Push application instruction, function arguments and function onto agenda.
    agenda.push(instr.appInstr(command.arguments.length, command))
    for (let index = command.arguments.length - 1; index >= 0; index--) {
      agenda.push(command.arguments[index])
    }
    agenda.push(command.callee)
  },

  /**
   * Instructions
   */

  [InstrType.RESET]: function (command: Instr, context: Context, agenda: Agenda, stash: Stash) {
    // Keep pushing reset instructions until marker is found.
    const cmdNext: AgendaItem | undefined = agenda.pop()
    if (cmdNext && (isNode(cmdNext) || cmdNext.instrType !== InstrType.MARKER)) {
      agenda.push(instr.resetInstr(command.srcNode))
    }
  },

  [InstrType.WHILE]: function (
    command: WhileInstr,
    context: Context,
    agenda: Agenda,
    stash: Stash
  ) {
    const test = stash.pop()

    // Check if test condition is a boolean
    const error = rttc.checkIfStatement(command.srcNode, test, context.chapter)
    if (error) {
      handleRuntimeError(context, error)
    }

    if (test) {
      agenda.push(command)
      agenda.push(command.test)
      agenda.push(instr.contMarkerInstr(command.srcNode))
      agenda.push(instr.pushUndefIfNeededInstr(command.srcNode)) // The loop returns undefined if the stash is empty
      agenda.push(command.body)
      agenda.push(instr.popInstr(command.srcNode)) // Pop previous body value
    }
  },

  [InstrType.FOR]: function (command: ForInstr, context: Context, agenda: Agenda, stash: Stash) {
    const test = stash.pop()

    // Check if test condition is a boolean
    const error = rttc.checkIfStatement(command.srcNode, test, context.chapter)
    if (error) {
      handleRuntimeError(context, error)
    }

    if (test) {
      agenda.push(command)
      agenda.push(command.test)
      agenda.push(instr.popInstr(command.srcNode)) // Pop value from update
      agenda.push(command.update)
      agenda.push(instr.contMarkerInstr(command.srcNode))
      agenda.push(instr.pushUndefIfNeededInstr(command.srcNode)) // The loop returns undefined if the stash is empty
      agenda.push(command.body)
      agenda.push(instr.popInstr(command.srcNode)) // Pop previous body value
    }
  },

  [InstrType.ASSIGNMENT]: function (
    command: AssmtInstr,
    context: Context,
    agenda: Agenda,
    stash: Stash
  ) {
    command.declaration
      ? defineVariable(
          context,
          command.symbol,
          stash.peek(),
          command.constant,
          command.srcNode as es.VariableDeclaration
        )
      : setVariable(
          context,
          command.symbol,
          stash.peek(),
          command.srcNode as es.AssignmentExpression
        )
  },

  [InstrType.UNARY_OP]: function (
    command: UnOpInstr,
    context: Context,
    agenda: Agenda,
    stash: Stash
  ) {
    const argument = stash.pop()
    const error = rttc.checkUnaryExpression(
      command.srcNode,
      command.symbol as es.UnaryOperator,
      argument,
      context.chapter
    )
    if (error) {
      handleRuntimeError(context, error)
    }
    stash.push(evaluateUnaryExpression(command.symbol as es.UnaryOperator, argument))
  },

  [InstrType.BINARY_OP]: function (
    command: BinOpInstr,
    context: Context,
    agenda: Agenda,
    stash: Stash
  ) {
    const right = stash.pop()
    const left = stash.pop()
    const error = rttc.checkBinaryExpression(
      command.srcNode,
      command.symbol as es.BinaryOperator,
      context.chapter,
      left,
      right
    )
    if (error) {
      handleRuntimeError(context, error)
    }
    stash.push(evaluateBinaryExpression(command.symbol as es.BinaryOperator, left, right))
  },

  [InstrType.POP]: function (command: Instr, context: Context, agenda: Agenda, stash: Stash) {
    stash.pop()
  },

  [InstrType.APPLICATION]: function (
    command: AppInstr,
    context: Context,
    agenda: Agenda,
    stash: Stash
  ) {
    checkStackOverFlow(context, agenda)
    // Get function arguments from the stash
    const args: Value[] = []
    for (let index = 0; index < command.numOfArgs; index++) {
      args.unshift(stash.pop())
    }

    // Get function from the stash
    const func: Closure | Function = stash.pop()
    if (func instanceof Closure) {
      // Check for number of arguments mismatch error
      checkNumberOfArguments(context, func, args, command.srcNode)

      // For User-defined and Pre-defined functions instruction to restore environment and marker for the reset instruction is required.
      const next = agenda.peek()
      if (!next || (!isNode(next) && next.instrType === InstrType.ENVIRONMENT)) {
        // Pushing another Env Instruction would be redundant so only Marker needs to be pushed.
        agenda.push(instr.markerInstr(command.srcNode))
      } else if (!isNode(next) && next.instrType === InstrType.RESET) {
        // Reset Instruction will be replaced by Reset Instruction of new return statement.
        agenda.pop()
      } else {
        agenda.push(instr.envInstr(currentEnvironment(context), command.srcNode))
        agenda.push(instr.markerInstr(command.srcNode))
      }
      // Create environment for function parameters if the function isn't nullary.
      // Name the environment if the function call expression is not anonymous
      if (args.length > 0) {
        const environment = createEnvironment(func, args, command.srcNode)
        pushEnvironment(context, environment)
      } else {
        context.runtime.environments.unshift(func.environment)
      }

      // Display the pre-defined functions on the global environment if needed.
      if (func.preDefined) {
        Object.defineProperty(context.runtime.environments[1].head, uniqueId(), {
          value: func,
          writable: false,
          enumerable: true
        })
      }

      // Push function body on agenda
      agenda.push(func.node.body)
    } else if (typeof func === 'function') {
      // Check for number of arguments mismatch error
      checkNumberOfArguments(context, func, args, command.srcNode)
      // Directly stash result of applying pre-built functions without the ASE machine.
      try {
        const result = func(...args)
        stash.push(result)
      } catch (error) {
        if (!(error instanceof RuntimeSourceError || error instanceof errors.ExceptionError)) {
          // The error could've arisen when the builtin called a source function which errored.
          // If the cause was a source error, we don't want to include the error.
          // However if the error came from the builtin itself, we need to handle it.
          const loc = command.srcNode.loc ?? UNKNOWN_LOCATION
          handleRuntimeError(context, new errors.ExceptionError(error, loc))
        }
      }
    } else {
      handleRuntimeError(context, new errors.CallingNonFunctionValue(func, command.srcNode))
    }
  },

  [InstrType.BRANCH]: function (
    command: BranchInstr,
    context: Context,
    agenda: Agenda,
    stash: Stash
  ) {
    const test = stash.pop()

    // Check if test condition is a boolean
    const error = rttc.checkIfStatement(command.srcNode, test, context.chapter)
    if (error) {
      handleRuntimeError(context, error)
    }

    if (test) {
      agenda.push(command.consequent)
    } else if (command.alternate) {
      agenda.push(command.alternate)
    }
  },

  [InstrType.ENVIRONMENT]: function (command: EnvInstr, context: Context) {
    // Restore environment
    while (currentEnvironment(context).id !== command.env.id) {
      popEnvironment(context)
    }
  },

  [InstrType.PUSH_UNDEFINED_IF_NEEDED]: function (
    command: Instr,
    context: Context,
    agenda: Agenda,
    stash: Stash
  ) {
    if (stash.size() === 0) {
      stash.push(undefined)
    }
  },

  [InstrType.ARRAY_LITERAL]: function (
    command: ArrLitInstr,
    context: Context,
    agenda: Agenda,
    stash: Stash
  ) {
    const arity = command.arity!
    const array = []
    for (let i = 0; i < arity; ++i) {
      array.push(stash.pop())
    }
    stash.push(array)
  },

  [InstrType.ARRAY_ACCESS]: function (
    command: Instr,
    context: Context,
    agenda: Agenda,
    stash: Stash
  ) {
    const index = stash.pop()
    const array = stash.pop()
    stash.push(array[index])
  },

  [InstrType.ARRAY_ASSIGNMENT]: function (
    command: Instr,
    context: Context,
    agenda: Agenda,
    stash: Stash
  ) {
    const value = stash.pop()
    const index = stash.pop()
    const array = stash.pop()
    array[index] = value
    stash.push(value)
  },

  [InstrType.CONTINUE]: function (command: Instr, context: Context, agenda: Agenda, stash: Stash) {
    const next = agenda.pop() as AgendaItem
    if (isInstr(next) && next.instrType == InstrType.CONTINUE_MARKER) {
      // Encountered continue mark, stop popping
    } else if (isInstr(next) && next.instrType == InstrType.ENVIRONMENT) {
      agenda.push(command)
      agenda.push(next) // Let instruction evaluate to restore env
    } else {
      // Continue popping from agenda by pushing same instruction on agenda
      agenda.push(command)
    }
  },

  [InstrType.CONTINUE_MARKER]: function () {},

  [InstrType.BREAK]: function (command: Instr, context: Context, agenda: Agenda, stash: Stash) {
    const next = agenda.pop() as AgendaItem
    if (isInstr(next) && next.instrType == InstrType.BREAK_MARKER) {
      // Encountered break mark, stop popping
    } else if (isInstr(next) && next.instrType == InstrType.ENVIRONMENT) {
      agenda.push(command)
      agenda.push(next) // Let instruction evaluate to restore env
    } else {
      // Continue popping from agenda by pushing same instruction on agenda
      agenda.push(command)
    }
  },

  [InstrType.BREAK_MARKER]: function () {}
}

export function runECEMachineWithSteps(context: Context, agenda: Agenda, stash: Stash) {}<|MERGE_RESOLUTION|>--- conflicted
+++ resolved
@@ -18,16 +18,11 @@
 import type { ImportOptions } from '../modules/moduleTypes'
 import { initModuleContextAsync } from '../modules/utils'
 import { checkEditorBreakpoints } from '../stdlib/inspector'
-<<<<<<< HEAD
 import type { Context, ContiguousArrayElements, Result, Value } from '../types'
 import assert from '../utils/assert'
 import * as ast from '../utils/ast/astCreator'
 import { isImportDeclaration } from '../utils/ast/typeGuards'
-=======
-import { Context, ContiguousArrayElements, Result, Value } from '../types'
-import * as ast from '../utils/astCreator'
 import { dummyStatement } from '../utils/dummyAstCreator'
->>>>>>> 8618e26e
 import { evaluateBinaryExpression, evaluateUnaryExpression } from '../utils/operators'
 import * as rttc from '../utils/rttc'
 import * as instr from './instrCreator'
