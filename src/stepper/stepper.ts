--- conflicted
+++ resolved
@@ -4,10 +4,6 @@
 
 import { type IOptions } from '..'
 import * as errors from '../errors/errors'
-<<<<<<< HEAD
-=======
-import { initModuleContextAsync, loadModuleBundleAsync } from '../modules/loader/moduleLoaderAsync'
->>>>>>> f9e207d1
 import { parse } from '../parser/parser'
 import { checkProgramForUndefinedVariables } from '../transpiler/transpiler'
 import {
@@ -27,12 +23,8 @@
   dummyStatement,
   dummyVariableDeclarator
 } from '../utils/ast/dummyAstCreator'
-<<<<<<< HEAD
 import { getImportedName, getModuleDeclarationSource } from '../utils/ast/helpers'
 import { isImportDeclaration, isNamespaceSpecifier } from '../utils/ast/typeGuards'
-=======
-import { filterImportDeclarations } from '../utils/ast/helpers'
->>>>>>> f9e207d1
 import { evaluateBinaryExpression, evaluateUnaryExpression } from '../utils/operators'
 import * as rttc from '../utils/rttc'
 import { nodeToValue, objectToString, valueToExpression } from './converter'
@@ -3165,7 +3157,6 @@
   return program
 }
 
-<<<<<<< HEAD
 function evaluateImports(program: es.Program, context: Context) {
   const [importNodes, otherNodes] = partition(program.body, isImportDeclaration)
 
@@ -3186,40 +3177,6 @@
           true,
           node
         )
-=======
-async function evaluateImports(program: es.Program, context: Context, loadTabs: boolean) {
-  const [importNodeMap, otherNodes] = filterImportDeclarations(program)
-
-  try {
-    const environment = currentEnvironment(context)
-    await Promise.all(
-      Object.entries(importNodeMap).map(async ([moduleName, nodes]) => {
-        await initModuleContextAsync(moduleName, context, loadTabs)
-        const functions = await loadModuleBundleAsync(moduleName, context, nodes[0])
-        for (const node of nodes) {
-          for (const spec of node.specifiers) {
-            declareIdentifier(context, spec.local.name, node, environment)
-            let obj: any
-
-            switch (spec.type) {
-              case 'ImportSpecifier': {
-                obj = functions[spec.imported.name]
-                break
-              }
-              case 'ImportDefaultSpecifier': {
-                obj = functions.default
-                break
-              }
-              case 'ImportNamespaceSpecifier': {
-                obj = functions
-                break
-              }
-            }
-
-            defineVariable(context, spec.local.name, obj, true, node)
-          }
-        }
->>>>>>> f9e207d1
       })
     })
   } catch (error) {
@@ -3239,11 +3196,7 @@
   try {
     checkProgramForUndefinedVariables(program, context)
     const limit = stepLimit === undefined ? 1000 : stepLimit % 2 === 0 ? stepLimit : stepLimit + 1
-<<<<<<< HEAD
     evaluateImports(program, context)
-=======
-    await evaluateImports(program, context, importOptions.loadTabs)
->>>>>>> f9e207d1
     // starts with substituting predefined constants
     let start = substPredefinedConstants(program)
     // and predefined fns
