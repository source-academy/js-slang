import { generate } from 'astring'
import type es from 'estree'

import type { IOptions } from '..'
import * as errors from '../errors/errors'
<<<<<<< HEAD
=======
import { RuntimeSourceError } from '../errors/runtimeSourceError'
import { initModuleContextAsync, loadModuleBundleAsync } from '../modules/loader/moduleLoaderAsync'
>>>>>>> b18d94ee
import { parse } from '../parser/parser'
import type {
  BlockExpression,
  Context,
  ContiguousArrayElementExpression,
  ContiguousArrayElements,
  FunctionDeclarationExpression,
  substituterNodes
} from '../types'
import * as ast from '../utils/ast/astCreator'
import {
  dummyBlockExpression,
  dummyBlockStatement,
  dummyExpression,
  dummyProgram,
  dummyStatement,
  dummyVariableDeclarator
} from '../utils/ast/dummyAstCreator'
import { filterImportDeclarations } from '../utils/ast/helpers'
import { evaluateBinaryExpression, evaluateUnaryExpression } from '../utils/operators'
import * as rttc from '../utils/rttc'
import { checkProgramForUndefinedVariables } from '../validator/validator'
import { nodeToValue, objectToString, valueToExpression } from './converter'
import * as builtin from './lib'
import {
  currentEnvironment,
  declareIdentifier,
  defineVariable,
  getDeclaredNames,
  handleRuntimeError,
  isAllowedLiterals,
  isBuiltinFunction,
  isImportedFunction,
  isNegNumber,
  prettyPrintError
} from './util'

const irreducibleTypes = new Set<string>([
  'Literal',
  'FunctionExpression',
  'ArrowFunctionExpression',
  'ArrayExpression'
])

function isIrreducible(node: substituterNodes, context: Context) {
  return (
    isBuiltinFunction(node) ||
    isImportedFunction(node, context) ||
    isAllowedLiterals(node) ||
    isNegNumber(node) ||
    irreducibleTypes.has(node.type)
  )
}

function isStatementsReducible(progs: es.Program, context: Context): boolean {
  if (progs.body.length === 0) return false
  if (progs.body.length > 1) return true

  const [lastStatement] = progs.body

  if (lastStatement.type !== 'ExpressionStatement') {
    return true
  }
  return !isIrreducible(lastStatement.expression, context)
}

type irreducibleNodes =
  | es.FunctionExpression
  | es.ArrowFunctionExpression
  | es.Literal
  | es.ArrayExpression

function scanOutBoundNames(
  node: es.BlockStatement | BlockExpression | es.Expression
): es.Identifier[] {
  const declaredIds: es.Identifier[] = []
  if (node.type == 'ArrowFunctionExpression') {
    for (const param of node.params) {
      declaredIds.push(param as es.Identifier)
    }
  } else if (node.type == 'BlockExpression' || node.type == 'BlockStatement') {
    for (const stmt of node.body) {
      // if stmt is assignment or functionDeclaration
      // add stmt into a set of identifiers
      // return that set
      if (stmt.type === 'VariableDeclaration') {
        stmt.declarations
          .map(decn => (decn as es.VariableDeclarator).id as es.Identifier)
          .forEach(name => declaredIds.push(name))
        for (const decn of stmt.declarations) {
          if (
            decn.init !== null &&
            decn.init !== undefined &&
            decn.init.type == 'ArrowFunctionExpression'
          ) {
            for (const param of decn.init.params) {
              declaredIds.push(param as es.Identifier)
            }
          }
        }
      } else if (stmt.type === 'FunctionDeclaration' && stmt.id) {
        declaredIds.push(stmt.id)
        stmt.params.forEach(param => declaredIds.push(param as es.Identifier))
      }
    }
  }
  return declaredIds
}

function scanOutDeclarations(
  node: es.BlockStatement | BlockExpression | es.Expression | es.Program
): es.Identifier[] {
  const declaredIds: es.Identifier[] = []
  if (
    node.type === 'BlockExpression' ||
    node.type === 'BlockStatement' ||
    node.type === 'Program'
  ) {
    for (const stmt of node.body) {
      // if stmt is assignment or functionDeclaration
      // add stmt into a set of identifiers
      // return that set
      if (stmt.type === 'VariableDeclaration') {
        stmt.declarations
          .map(decn => (decn as es.VariableDeclarator).id as es.Identifier)
          .forEach(name => declaredIds.push(name))
      } else if (stmt.type === 'FunctionDeclaration' && stmt.id) {
        declaredIds.push(stmt.id)
      }
    }
  }
  return declaredIds
}

function getFreshName(
  paramName: string,
  counter: number,
  freeTarget: string[],
  freeReplacement: string[],
  boundTarget: es.Identifier[],
  boundUpperScope: string[],
  boundReplacement: es.Identifier[]
): string {
  let added = true
  while (added) {
    added = false
    for (const f of freeTarget) {
      if (paramName + '_' + counter === f) {
        counter++
        added = true
      }
    }
    for (const free of freeReplacement) {
      if (paramName + '_' + counter === free) {
        counter++
        added = true
      }
    }
    for (const notFree of boundTarget) {
      if (paramName + '_' + counter === notFree.name) {
        counter++
        added = true
      }
    }
    for (const boundName of boundUpperScope) {
      if (paramName + '_' + counter === boundName) {
        counter++
        added = true
      }
    }
    for (const identifier of boundReplacement) {
      if (paramName + '_' + counter === identifier.name) {
        counter++
        added = true
      }
    }
  }
  return paramName + '_' + counter
}

function findMain(
  target:
    | es.FunctionExpression
    | es.ArrowFunctionExpression
    | es.BlockStatement
    | BlockExpression
    | es.FunctionDeclaration
    | es.Program,
  seenBefore: Map<substituterNodes, substituterNodes>
): string[] {
  const params: string[] = []
  if (
    target.type == 'FunctionExpression' ||
    target.type == 'ArrowFunctionExpression' ||
    target.type === 'FunctionDeclaration'
  ) {
    if (target.type == 'FunctionExpression' || target.type === 'FunctionDeclaration') {
      params.push(target.id!.name)
    }
    for (let i = 0; i < target.params.length; i++) {
      params.push((target.params[i] as es.Identifier).name)
    }
  }

  const freeNames: any[] = []

  const finders = {
    Identifier(target: es.Identifier): void {
      seenBefore.set(target, target)
      let bound = false
      for (let i = 0; i < params.length; i++) {
        if (target.name == params[i]) {
          bound = true
          break
        }
      }
      if (!bound) {
        freeNames.push(target.name)
      }
    },

    ExpressionStatement(target: es.ExpressionStatement): void {
      seenBefore.set(target, target)
      find(target.expression)
    },

    BinaryExpression(target: es.BinaryExpression): void {
      seenBefore.set(target, target)
      find(target.left)
      find(target.right)
    },

    UnaryExpression(target: es.UnaryExpression): void {
      seenBefore.set(target, target)
      find(target.argument)
    },

    ConditionalExpression(target: es.ConditionalExpression): void {
      seenBefore.set(target, target)
      find(target.test)
      find(target.consequent)
      find(target.alternate)
    },

    LogicalExpression(target: es.LogicalExpression): void {
      seenBefore.set(target, target)
      find(target.left)
      find(target.right)
    },

    CallExpression(target: es.CallExpression): void {
      seenBefore.set(target, target)
      for (let i = 0; i < target.arguments.length; i++) {
        find(target.arguments[i])
      }
      find(target.callee)
    },

    FunctionDeclaration(target: es.FunctionDeclaration): void {
      seenBefore.set(target, target)
      const freeInNested = findMain(target, seenBefore)
      for (const free of freeInNested) {
        let bound = false
        for (const param of params) {
          if (free === param) {
            bound = true
          }
        }
        if (!bound) {
          freeNames.push(free)
        }
      }
    },

    ArrowFunctionExpression(target: es.ArrowFunctionExpression): void {
      seenBefore.set(target, target)
      const freeInNested = findMain(target, seenBefore)
      for (const free of freeInNested) {
        let bound = false
        for (const param of params) {
          if (free === param) {
            bound = true
          }
        }
        if (!bound) {
          freeNames.push(free)
        }
      }
    },

    Program(target: es.Program): void {
      seenBefore.set(target, target)
      target.body.forEach(stmt => {
        find(stmt)
      })
    },

    BlockStatement(target: es.BlockStatement): void {
      seenBefore.set(target, target)
      const declaredNames: Set<string> = getDeclaredNames(target)
      for (const item of declaredNames.values()) {
        params.push(item)
      }
      target.body.forEach(stmt => {
        find(stmt)
      })
    },

    BlockExpression(target: BlockExpression): void {
      seenBefore.set(target, target)
      const declaredNames: Set<string> = getDeclaredNames(target)
      for (const item of declaredNames.values()) {
        params.push(item)
      }
      target.body.forEach(stmt => {
        find(stmt)
      })
    },

    ReturnStatement(target: es.ReturnStatement): void {
      seenBefore.set(target, target)
      find(target.argument!)
    },

    VariableDeclaration(target: es.VariableDeclaration): void {
      seenBefore.set(target, target)
      target.declarations.forEach(dec => {
        find(dec)
      })
    },

    VariableDeclarator(target: es.VariableDeclarator): void {
      seenBefore.set(target, target)
      find(target.init!)
    },

    IfStatement(target: es.IfStatement): void {
      seenBefore.set(target, target)
      find(target.test)
      find(target.consequent)
      find(target.alternate)
    },

    ArrayExpression(target: es.ArrayExpression): void {
      seenBefore.set(target, target)
      target.elements.forEach(ele => {
        find(ele)
      })
    }
  }

  function find(target: any): void {
    const result = seenBefore.get(target)
    if (!result) {
      const finder = finders[target.type]
      if (finder === undefined) {
        seenBefore.set(target, target)
      } else {
        return finder(target)
      }
    }
  }
  find(target.body)
  return freeNames
}

/* tslint:disable:no-shadowed-variable */
// wrapper function, calls substitute immediately.
function substituteMain(
  name: es.Identifier,
  replacement: irreducibleNodes | es.Identifier,
  target: substituterNodes,
  paths: string[][]
): [substituterNodes, string[][]] {
  const seenBefore: Map<substituterNodes, substituterNodes> = new Map()

  // initialises array to keep track of all paths visited
  // without modifying input path array
  const allPaths: string[][] = []
  let allPathsIndex = 0
  const endMarker = '$'

  if (paths[0] === undefined) {
    allPaths.push([])
  } else {
    allPaths.push([...paths[0]])
  }

  // substituters will stop expanding the path if index === -1
  const pathNotEnded = (index: number) => index > -1

  // branches out path into two different paths,
  // returns array index of branched path
  function branch(index: number): number {
    allPathsIndex++
    allPaths[allPathsIndex] = [...allPaths[index]]
    return allPathsIndex
  }

  // keeps track of names in upper scope so that it doesnt rename to these names
  const boundUpperScope: string[] = []

  /**
   * Substituters are invoked only when the target is not seen before,
   *  therefore each function has the responsbility of registering the
   *  [target, replacement] pair in seenBefore.
   * How substituters work:
   * 1. Create dummy replacement and push [target, dummyReplacement]
   *    into the seenBefore array.
   * 2. [Recursive step] substitute the children;
   *    for each child, branch out the current path
   *    and push the appropriate access string into the path
   * 3. Return the dummyReplacement
   */
  const substituters = {
    // if name to be replaced is found,
    // push endMarker into path
    Identifier(
      target: es.Identifier,
      index: number
    ): es.Identifier | FunctionDeclarationExpression | es.Literal | es.Expression {
      const re = / rename$/
      if (replacement.type === 'Literal') {
        // only accept string, boolean and numbers for arguments
        if (target.name === name.name) {
          if (pathNotEnded(index)) {
            allPaths[index].push(endMarker)
          }
          return ast.primitive(replacement.value)
        } else {
          return target
        }
      } else if (replacement.type === 'Identifier' && re.test(replacement.name)) {
        if (target.name === name.name) {
          if (pathNotEnded(index)) {
            allPaths[index].push(endMarker)
          }
          return ast.identifier(replacement.name.split(' ')[0], replacement.loc)
        } else {
          return target
        }
      } else {
        if (target.name === name.name) {
          if (pathNotEnded(index)) {
            allPaths[index].push(endMarker)
          }
          return substitute(replacement, -1) as FunctionDeclarationExpression
        } else {
          return target
        }
      }
    },

    ExpressionStatement(target: es.ExpressionStatement, index: number): es.ExpressionStatement {
      const substedExpressionStatement = ast.expressionStatement(dummyExpression())
      seenBefore.set(target, substedExpressionStatement)
      if (pathNotEnded(index)) {
        allPaths[index].push('expression')
      }
      substedExpressionStatement.expression = substitute(target.expression, index) as es.Expression
      return substedExpressionStatement
    },

    BinaryExpression(target: es.BinaryExpression, index: number): es.BinaryExpression {
      const substedBinaryExpression = ast.binaryExpression(
        target.operator,
        dummyExpression(),
        dummyExpression(),
        target.loc
      )
      seenBefore.set(target, substedBinaryExpression)
      let nextIndex = index
      if (pathNotEnded(index)) {
        nextIndex = branch(index)
        allPaths[index].push('left')
        allPaths[nextIndex].push('right')
      }
      substedBinaryExpression.left = substitute(target.left, index) as es.Expression
      substedBinaryExpression.right = substitute(target.right, nextIndex) as es.Expression
      return substedBinaryExpression
    },

    UnaryExpression(target: es.UnaryExpression, index: number): es.UnaryExpression {
      const substedUnaryExpression = ast.unaryExpression(
        target.operator,
        dummyExpression(),
        target.loc
      )
      seenBefore.set(target, substedUnaryExpression)
      if (pathNotEnded(index)) {
        allPaths[index].push('argument')
      }
      substedUnaryExpression.argument = substitute(target.argument, index) as es.Expression
      return substedUnaryExpression
    },

    ConditionalExpression(
      target: es.ConditionalExpression,
      index: number
    ): es.ConditionalExpression {
      const substedConditionalExpression = ast.conditionalExpression(
        dummyExpression(),
        dummyExpression(),
        dummyExpression(),
        target.loc
      )
      seenBefore.set(target, substedConditionalExpression)
      let nextIndex = index
      let thirdIndex = index
      if (pathNotEnded(index)) {
        nextIndex = branch(index)
        thirdIndex = branch(index)
        allPaths[index].push('test')
        allPaths[nextIndex].push('consequent')
        allPaths[thirdIndex].push('alternate')
      }
      substedConditionalExpression.test = substitute(target.test, index) as es.Expression
      substedConditionalExpression.consequent = substitute(
        target.consequent,
        nextIndex
      ) as es.Expression
      substedConditionalExpression.alternate = substitute(
        target.alternate,
        thirdIndex
      ) as es.Expression
      return substedConditionalExpression
    },

    LogicalExpression(target: es.LogicalExpression, index: number): es.LogicalExpression {
      const substedLocialExpression = ast.logicalExpression(
        target.operator,
        target.left,
        target.right
      )
      seenBefore.set(target, substedLocialExpression)
      let nextIndex = index
      if (pathNotEnded(index)) {
        nextIndex = branch(index)
        allPaths[index].push('left')
        allPaths[nextIndex].push('right')
      }
      substedLocialExpression.left = substitute(target.left, index) as es.Expression
      substedLocialExpression.right = substitute(target.right, nextIndex) as es.Expression
      return substedLocialExpression
    },

    CallExpression(target: es.CallExpression, index: number): es.CallExpression {
      const dummyArgs = target.arguments.map(() => dummyExpression())
      const substedCallExpression = ast.callExpression(dummyExpression(), dummyArgs, target.loc)
      seenBefore.set(target, substedCallExpression)
      const arr: number[] = []
      let nextIndex = index
      for (let i = 0; i < target.arguments.length; i++) {
        if (pathNotEnded(index)) {
          nextIndex = branch(index)
          allPaths[nextIndex].push('arguments[' + i + ']')
        }
        arr[i] = nextIndex
        dummyArgs[i] = substitute(target.arguments[i], nextIndex) as es.Expression
      }
      if (pathNotEnded(index)) {
        allPaths[index].push('callee')
      }
      substedCallExpression.callee = substitute(target.callee, index) as es.Expression
      return substedCallExpression
    },

    FunctionDeclaration(target: es.FunctionDeclaration, index: number): es.FunctionDeclaration {
      const substedParams: es.Identifier[] = []
      // creates a copy of the params so that the renaming only happens during substitution.
      for (let i = 0; i < target.params.length; i++) {
        const param = target.params[i] as es.Identifier
        substedParams.push(ast.identifier(param.name, param.loc))
      }
      const re = / rename$/
      let newID: es.Identifier
      let newBody = target.body
      if (replacement.type === 'Identifier' && re.test(replacement.name)) {
        // renaming function name
        newID = ast.identifier(replacement.name.split(' ')[0], replacement.loc)
      } else {
        newID = ast.identifier((target.id as es.Identifier).name, target.loc)
      }
      const substedFunctionDeclaration = ast.functionDeclaration(
        newID,
        substedParams,
        dummyBlockStatement()
      )
      seenBefore.set(target, substedFunctionDeclaration)
      let freeReplacement: any[] = []
      let boundReplacement: es.Identifier[] = []
      if (
        replacement.type == 'FunctionExpression' ||
        replacement.type == 'ArrowFunctionExpression'
      ) {
        freeReplacement = findMain(replacement, new Map())
        boundReplacement = scanOutBoundNames(replacement.body)
      }
      const freeTarget = findMain(target, new Map())
      const boundTarget = scanOutBoundNames(target.body)
      for (let i = 0; i < target.params.length; i++) {
        const param = target.params[i]
        if (param.type === 'Identifier' && param.name === name.name) {
          substedFunctionDeclaration.body = target.body
          return substedFunctionDeclaration
        }
        if (param.type == 'Identifier') {
          if (freeReplacement.includes(param.name)) {
            // change param name
            const re = /_\d+$/
            let newNum
            if (re.test(param.name)) {
              const num = param.name.split('_')
              newNum = Number(num[1]) + 1
              const changedName: string = getFreshName(
                num[0],
                newNum,
                freeTarget,
                freeReplacement,
                boundTarget,
                boundUpperScope,
                boundReplacement
              )
              const changed = ast.identifier(changedName, param.loc)
              newBody = substituteMain(param, changed, target.body, [[]])[0] as es.BlockStatement
              ;(substedFunctionDeclaration.params[i] as es.Identifier).name = changedName
            } else {
              newNum = 1
              const changedName: string = getFreshName(
                param.name,
                newNum,
                freeTarget,
                freeReplacement,
                boundTarget,
                boundUpperScope,
                boundReplacement
              )
              const changed = ast.identifier(changedName, param.loc)
              newBody = substituteMain(param, changed, target.body, [[]])[0] as es.BlockStatement
              ;(substedFunctionDeclaration.params[i] as es.Identifier).name = changedName
            }
          }
        }
      }

      for (const param of substedParams) {
        boundUpperScope.push(param.name)
      }

      if (pathNotEnded(index)) {
        allPaths[index].push('body')
      }
      substedFunctionDeclaration.body = substitute(newBody, index) as es.BlockStatement
      return substedFunctionDeclaration
    },

    FunctionExpression(target: es.FunctionExpression, index: number): es.FunctionExpression {
      const substedParams: es.Identifier[] = []
      // creates a copy of the params so that the renaming only happens during substitution.
      for (let i = 0; i < target.params.length; i++) {
        const param = target.params[i] as es.Identifier
        substedParams.push(ast.identifier(param.name, param.loc))
      }
      const substedFunctionExpression = target.id
        ? ast.functionDeclarationExpression(target.id, substedParams, dummyBlockStatement())
        : ast.functionExpression(substedParams, dummyBlockStatement())
      seenBefore.set(target, substedFunctionExpression)
      // check for free/bounded variable in replacement
      let freeReplacement: any[] = []
      let boundReplacement: es.Identifier[] = []
      if (
        replacement.type == 'FunctionExpression' ||
        replacement.type == 'ArrowFunctionExpression'
      ) {
        freeReplacement = findMain(replacement, new Map())
        boundReplacement = scanOutBoundNames(replacement.body)
      }
      const freeTarget = findMain(target, new Map())
      const boundTarget = scanOutBoundNames(target.body)
      for (let i = 0; i < target.params.length; i++) {
        const param = target.params[i]
        if (param.type === 'Identifier' && param.name === name.name) {
          substedFunctionExpression.body = target.body
          return substedFunctionExpression
        }
        if (param.type == 'Identifier') {
          if (freeReplacement.includes(param.name)) {
            // change param name
            const re = /_\d+$/
            let newNum
            if (re.test(param.name)) {
              const num = param.name.split('_')
              newNum = Number(num[1]) + 1
              const changedName: string = getFreshName(
                num[0],
                newNum,
                freeTarget,
                freeReplacement,
                boundTarget,
                boundUpperScope,
                boundReplacement
              )
              const changed = ast.identifier(changedName, param.loc)
              target.body = substituteMain(param, changed, target.body, [
                []
              ])[0] as es.BlockStatement
              ;(substedFunctionExpression.params[i] as es.Identifier).name = changedName
            } else {
              newNum = 1
              const changedName: string = getFreshName(
                param.name,
                newNum,
                freeTarget,
                freeReplacement,
                boundTarget,
                boundUpperScope,
                boundReplacement
              )
              const changed = ast.identifier(changedName, param.loc)
              target.body = substituteMain(param, changed, target.body, [
                []
              ])[0] as es.BlockStatement
              ;(substedFunctionExpression.params[i] as es.Identifier).name = changedName
            }
          }
        }
      }

      for (const param of substedParams) {
        boundUpperScope.push(param.name)
      }

      if (pathNotEnded(index)) {
        allPaths[index].push('body')
      }
      substedFunctionExpression.body = substitute(target.body, index) as es.BlockStatement
      return substedFunctionExpression
    },

    Program(target: es.Program, index: number): es.Program {
      const substedBody = target.body.map(() => dummyStatement())
      const substedProgram = ast.program(substedBody)
      seenBefore.set(target, substedProgram)
      const declaredNames: Set<string> = getDeclaredNames(target)
      const re = / same/
      // checks if the replacement is a functionExpression or arrowFunctionExpression and not from within the same block
      if (
        (replacement.type == 'FunctionExpression' ||
          replacement.type == 'ArrowFunctionExpression') &&
        !re.test(name.name)
      ) {
        const freeTarget: string[] = findMain(target, new Map())
        const declaredIds: es.Identifier[] = scanOutDeclarations(target)
        const freeReplacement: string[] = findMain(replacement, new Map())
        const boundReplacement: es.Identifier[] = scanOutDeclarations(replacement.body)
        for (const declaredId of declaredIds) {
          if (freeReplacement.includes(declaredId.name)) {
            const re = /_\d+$/
            let newNum
            if (re.test(declaredId.name)) {
              const num = declaredId.name.split('_')
              newNum = Number(num[1]) + 1
              const changedName: string = getFreshName(
                num[0],
                newNum,
                freeTarget,
                freeReplacement,
                declaredIds,
                boundUpperScope,
                boundReplacement
              )
              const changed = ast.identifier(changedName + ' rename', declaredId.loc)
              const newName = ast.identifier(declaredId.name + ' rename', declaredId.loc)
              target = substituteMain(newName, changed, target, [[]])[0] as es.Program
            } else {
              newNum = 1
              const changedName: string = getFreshName(
                declaredId.name,
                newNum,
                freeTarget,
                freeReplacement,
                declaredIds,
                boundUpperScope,
                boundReplacement
              )
              const changed = ast.identifier(changedName + ' rename', declaredId.loc)
              const newName = ast.identifier(declaredId.name + ' rename', declaredId.loc)
              target = substituteMain(newName, changed, target, [[]])[0] as es.Program
            }
          }
        }
      }

      const re2 = / rename/
      if (declaredNames.has(name.name) && !re2.test(name.name)) {
        substedProgram.body = target.body
        return substedProgram
      }

      // if it is from the same block then the name would be name + " same", hence need to remove " same"
      // if not this statement does nothing as variable names should not have spaces
      name.name = name.name.split(' ')[0]

      const arr: number[] = []
      let nextIndex = index
      for (let i = 1; i < target.body.length; i++) {
        if (pathNotEnded(index)) {
          nextIndex = branch(index)
          allPaths[nextIndex].push('body[' + i + ']')
        }
        arr[i] = nextIndex
      }
      if (pathNotEnded(index)) {
        allPaths[index].push('body[0]')
      }
      arr[0] = index
      let arrIndex = -1
      substedProgram.body = target.body.map(stmt => {
        arrIndex++
        return substitute(stmt, arr[arrIndex]) as es.Statement
      })
      return substedProgram
    },

    BlockStatement(target: es.BlockStatement, index: number): es.BlockStatement {
      const substedBody = target.body.map(() => dummyStatement())
      const substedBlockStatement = ast.blockStatement(substedBody)
      seenBefore.set(target, substedBlockStatement)
      const declaredNames: Set<string> = getDeclaredNames(target)
      const re = / same/
      // checks if the replacement is a functionExpression or arrowFunctionExpression and not from within the same block
      if (
        (replacement.type == 'FunctionExpression' ||
          replacement.type == 'ArrowFunctionExpression') &&
        !re.test(name.name)
      ) {
        const freeTarget: string[] = findMain(target, new Map())
        const declaredIds: es.Identifier[] = scanOutDeclarations(target)
        const freeReplacement: string[] = findMain(replacement, new Map())
        const boundReplacement: es.Identifier[] = scanOutDeclarations(replacement.body)
        for (const declaredId of declaredIds) {
          if (freeReplacement.includes(declaredId.name)) {
            const re = /_\d+$/
            let newNum
            if (re.test(declaredId.name)) {
              const num = declaredId.name.split('_')
              newNum = Number(num[1]) + 1
              const changedName: string = getFreshName(
                num[0],
                newNum,
                freeTarget,
                freeReplacement,
                declaredIds,
                boundUpperScope,
                boundReplacement
              )
              const changed = ast.identifier(changedName + ' rename', declaredId.loc)
              const newName = ast.identifier(declaredId.name + ' rename', declaredId.loc)
              target = substituteMain(newName, changed, target, [[]])[0] as es.BlockStatement
            } else {
              newNum = 1
              const changedName: string = getFreshName(
                declaredId.name,
                newNum,
                freeTarget,
                freeReplacement,
                declaredIds,
                boundUpperScope,
                boundReplacement
              )
              const changed = ast.identifier(changedName + ' rename', declaredId.loc)
              const newName = ast.identifier(declaredId.name + ' rename', declaredId.loc)
              target = substituteMain(newName, changed, target, [[]])[0] as es.BlockStatement
            }
          }
        }
      }

      const re2 = / rename/
      if (declaredNames.has(name.name) && !re2.test(name.name)) {
        substedBlockStatement.body = target.body
        return substedBlockStatement
      }

      // if it is from the same block then the name would be name + " same", hence need to remove " same"
      // if not this statement does nothing as variable names should not have spaces
      name.name = name.name.split(' ')[0]

      const arr: number[] = []
      let nextIndex = index
      for (let i = 1; i < target.body.length; i++) {
        if (pathNotEnded(index)) {
          nextIndex = branch(index)
          allPaths[nextIndex].push('body[' + i + ']')
        }
        arr[i] = nextIndex
      }
      if (pathNotEnded(index)) {
        allPaths[index].push('body[0]')
      }
      arr[0] = index
      let arrIndex = -1
      substedBlockStatement.body = target.body.map(stmt => {
        arrIndex++
        return substitute(stmt, arr[arrIndex]) as es.Statement
      })
      return substedBlockStatement
    },

    BlockExpression(target: BlockExpression, index: number): BlockExpression {
      const substedBody = target.body.map(() => dummyStatement())
      const substedBlockExpression = ast.blockExpression(substedBody)
      seenBefore.set(target, substedBlockExpression)
      const declaredNames: Set<string> = getDeclaredNames(target)
      const re = / same/
      // checks if the replacement is a functionExpression or arrowFunctionExpression and not from within the same block
      if (
        (replacement.type == 'FunctionExpression' ||
          replacement.type == 'ArrowFunctionExpression') &&
        !re.test(name.name)
      ) {
        const freeTarget: string[] = findMain(target, new Map())
        const declaredIds: es.Identifier[] = scanOutDeclarations(target)
        const freeReplacement: string[] = findMain(replacement, new Map())
        const boundReplacement: es.Identifier[] = scanOutDeclarations(replacement.body)
        for (const declaredId of declaredIds) {
          if (freeReplacement.includes(declaredId.name)) {
            const re = /_\d+$/
            let newNum
            if (re.test(declaredId.name)) {
              const num = declaredId.name.split('_')
              newNum = Number(num[1]) + 1
              const changedName: string = getFreshName(
                num[0],
                newNum,
                freeTarget,
                freeReplacement,
                declaredIds,
                boundUpperScope,
                boundReplacement
              )
              const changed = ast.identifier(changedName + ' rename', declaredId.loc)
              const newName = ast.identifier(declaredId.name + ' rename', declaredId.loc)
              target = substituteMain(newName, changed, target, [[]])[0] as BlockExpression
            } else {
              newNum = 1
              const changedName: string = getFreshName(
                declaredId.name,
                newNum,
                freeTarget,
                freeReplacement,
                declaredIds,
                boundUpperScope,
                boundReplacement
              )
              const changed = ast.identifier(changedName + ' rename', declaredId.loc)
              const newName = ast.identifier(declaredId.name + ' rename', declaredId.loc)
              target = substituteMain(newName, changed, target, [[]])[0] as BlockExpression
            }
          }
        }
      }

      const re2 = / rename/
      if (declaredNames.has(name.name) && !re2.test(name.name)) {
        substedBlockExpression.body = target.body
        return substedBlockExpression
      }

      // if it is from the same block then the name would be name + " same", hence need to remove " same"
      // if not this statement does nothing as variable names should not have spaces
      name.name = name.name.split(' ')[0]

      const arr: number[] = []
      let nextIndex = index
      for (let i = 1; i < target.body.length; i++) {
        if (pathNotEnded(index)) {
          nextIndex = branch(index)
          allPaths[nextIndex].push('body[' + i + ']')
        }
        arr[i] = nextIndex
      }
      if (pathNotEnded(index)) {
        allPaths[index].push('body[0]')
      }
      arr[0] = index
      let arrIndex = -1
      substedBlockExpression.body = target.body.map(stmt => {
        arrIndex++
        return substitute(stmt, arr[arrIndex]) as es.Statement
      })
      return substedBlockExpression
    },

    ReturnStatement(target: es.ReturnStatement, index: number): es.ReturnStatement {
      const substedReturnStatement = ast.returnStatement(dummyExpression(), target.loc)
      seenBefore.set(target, substedReturnStatement)
      if (pathNotEnded(index)) {
        allPaths[index].push('argument')
      }
      substedReturnStatement.argument = substitute(target.argument!, index) as es.Expression
      return substedReturnStatement
    },

    // source 1
    ArrowFunctionExpression(
      target: es.ArrowFunctionExpression,
      index: number
    ): es.ArrowFunctionExpression {
      // creates a copy of the parameters so that renaming only happens during substitution
      const substedParams: es.Identifier[] = []
      for (let i = 0; i < target.params.length; i++) {
        const param = target.params[i] as es.Identifier
        substedParams.push(ast.identifier(param.name, param.loc))
      }
      let newBody = target.body
      const substedArrow = ast.arrowFunctionExpression(substedParams, dummyBlockStatement())
      seenBefore.set(target, substedArrow)
      // check for free/bounded variable
      let freeReplacement: string[] = []
      let boundReplacement: es.Identifier[] = []
      if (
        replacement.type == 'FunctionExpression' ||
        replacement.type == 'ArrowFunctionExpression'
      ) {
        freeReplacement = findMain(replacement, new Map())
        boundReplacement = scanOutBoundNames(replacement.body)
      }
      for (let i = 0; i < target.params.length; i++) {
        const param = target.params[i]
        if (param.type === 'Identifier' && param.name === name.name) {
          substedArrow.body = target.body
          substedArrow.expression = target.body.type !== 'BlockStatement'
          return substedArrow
        }
        const freeTarget = findMain(target, new Map())
        const boundTarget = scanOutBoundNames(target.body)
        if (param.type == 'Identifier') {
          if (freeReplacement.includes(param.name)) {
            // change param name
            const re = /_\d+$/
            let newNum
            if (re.test(param.name)) {
              const num = param.name.split('_')
              newNum = Number(num[1]) + 1
              const changedName: string = getFreshName(
                num[0],
                newNum,
                freeTarget,
                freeReplacement,
                boundTarget,
                boundUpperScope,
                boundReplacement
              )
              const changed = ast.identifier(changedName, param.loc)
              newBody = substituteMain(param, changed, target.body, [[]])[0] as es.BlockStatement
              ;(substedArrow.params[i] as es.Identifier).name = changedName // num[0] + '_' + newNum
            } else {
              newNum = 1
              const changedName: string = getFreshName(
                param.name,
                newNum,
                freeTarget,
                freeReplacement,
                boundTarget,
                boundUpperScope,
                boundReplacement
              )
              const changed = ast.identifier(changedName, param.loc)
              newBody = substituteMain(param, changed, target.body, [[]])[0] as es.BlockStatement
              ;(substedArrow.params[i] as es.Identifier).name = changedName
            }
          }
        }
      }

      for (const param of substedParams) {
        boundUpperScope.push(param.name)
      }

      for (const param of target.params) {
        if (param.type === 'Identifier' && param.name === name.name) {
          substedArrow.body = target.body
          substedArrow.expression = target.body.type !== 'BlockStatement'
          return substedArrow
        }
      }
      if (pathNotEnded(index)) {
        allPaths[index].push('body')
      }
      substedArrow.body = substitute(newBody, index) as es.BlockStatement | es.Expression
      substedArrow.expression = target.body.type !== 'BlockStatement'
      return substedArrow
    },

    VariableDeclaration(target: es.VariableDeclaration, index: number): es.VariableDeclaration {
      const substedVariableDeclaration = ast.variableDeclaration([dummyVariableDeclarator()])
      seenBefore.set(target, substedVariableDeclaration)
      const arr: number[] = []
      let nextIndex = index
      for (let i = 1; i < target.declarations.length; i++) {
        if (pathNotEnded(index)) {
          nextIndex = branch(index)
          allPaths[nextIndex].push('declarations[' + i + ']')
        }
        arr[i] = nextIndex
      }
      if (pathNotEnded(index)) {
        allPaths[index].push('declarations[0]')
      }
      arr[0] = index
      let arrIndex = -1
      substedVariableDeclaration.declarations = target.declarations.map(dec => {
        arrIndex++
        return substitute(dec, arr[arrIndex]) as es.VariableDeclarator
      })
      return substedVariableDeclaration
    },

    VariableDeclarator(target: es.VariableDeclarator, index: number): es.VariableDeclarator {
      const subbed = ast.identifier((target.id as es.Identifier).name)
      let substedVariableDeclarator = ast.variableDeclarator(subbed, dummyExpression())
      seenBefore.set(target, substedVariableDeclarator)
      const re = / rename$/
      if (target.id.type === 'Identifier' && name.name === target.id.name) {
        if (replacement.type == 'Identifier' && re.test(replacement.name)) {
          const newName = ast.identifier(replacement.name.split(' ')[0], replacement.loc)
          substedVariableDeclarator = ast.variableDeclarator(newName, dummyExpression())
        }
        substedVariableDeclarator.init = target.init
      } else {
        if (pathNotEnded(index)) {
          allPaths[index].push('init')
        }
        substedVariableDeclarator.init = substitute(target.init!, index) as es.Expression
      }
      return substedVariableDeclarator
    },

    IfStatement(target: es.IfStatement, index: number): es.IfStatement {
      const substedIfStatement = ast.ifStatement(
        dummyExpression(),
        dummyBlockStatement(),
        dummyBlockStatement(),
        target.loc
      )
      seenBefore.set(target, substedIfStatement)
      let nextIndex = index
      let thirdIndex = index
      if (pathNotEnded(index)) {
        nextIndex = branch(index)
        thirdIndex = branch(index)
        allPaths[index].push('test')
        allPaths[nextIndex].push('consequent')
        allPaths[thirdIndex].push('alternate')
      }
      substedIfStatement.test = substitute(target.test, index) as es.Expression
      substedIfStatement.consequent = substitute(target.consequent, nextIndex) as es.BlockStatement
      substedIfStatement.alternate = target.alternate
        ? (substitute(target.alternate, thirdIndex) as es.BlockStatement)
        : null
      return substedIfStatement
    },

    ArrayExpression(target: es.ArrayExpression, index: number): es.ArrayExpression {
      const substedArray = ast.arrayExpression([dummyExpression()])
      seenBefore.set(target, substedArray)
      const arr: number[] = []
      let nextIndex = index
      for (let i = 1; i < target.elements.length; i++) {
        if (pathNotEnded(index)) {
          nextIndex = branch(index)
          allPaths[nextIndex].push('elements[' + i + ']')
        }
        arr[i] = nextIndex
      }
      if (pathNotEnded(index)) {
        allPaths[index].push('elements[0]')
      }
      arr[0] = index
      let arrIndex = -1
      substedArray.elements = target.elements.map(ele => {
        arrIndex++
        return substitute(ele as ContiguousArrayElementExpression, arr[arrIndex]) as es.Expression
      })
      return substedArray
    }
  }

  /**
   * For mapper use, maps a [symbol, value] pair to the node supplied.
   * @param name the name to be replaced
   * @param replacement the expression to replace the name with
   * @param node a node holding the target symbols
   * @param seenBefore a list of nodes that are seen before in substitution
   */
  function substitute(target: substituterNodes, index: number): substituterNodes {
    const result = seenBefore.get(target)
    if (result) {
      return result as substituterNodes
    }
    const substituter = substituters[target.type]
    if (substituter === undefined) {
      seenBefore.set(target, target)
      return target // no need to subst, such as literals
    } else {
      // substituters are responsible of registering seenBefore
      return substituter(target, index)
    }
  }

  // after running substitute,
  // find paths that contain endMarker
  // and return only those paths
  const substituted = substitute(target, 0)
  const validPaths: string[][] = []
  for (const path of allPaths) {
    if (path[path.length - 1] === endMarker) {
      validPaths.push(path.slice(0, path.length - 1))
    }
  }
  return [substituted, validPaths]
}

/**
 * Substitutes a call expression with the body of the callee (funExp)
 * and the body will have all ocurrences of parameters substituted
 * with the arguments.
 * @param callee call expression with callee as functionExpression
 * @param args arguments supplied to the call expression
 */
function apply(
  callee: es.FunctionExpression | es.ArrowFunctionExpression,
  args: irreducibleNodes[]
): BlockExpression | es.Expression {
  let substedBody = callee.body
  let substedParams = callee.params
  for (let i = 0; i < args.length; i++) {
    // source discipline requires parameters to be identifiers.
    const arg = args[i]

    if (arg.type === 'ArrowFunctionExpression' || arg.type === 'FunctionExpression') {
      const freeTarget: string[] = findMain(
        ast.arrowFunctionExpression(substedParams, substedBody),
        new Map()
      )
      const declaredIds: es.Identifier[] = substedParams as es.Identifier[]
      const freeReplacement: string[] = findMain(arg, new Map())
      const boundReplacement: es.Identifier[] = scanOutDeclarations(arg.body)
      for (const declaredId of declaredIds) {
        if (freeReplacement.includes(declaredId.name)) {
          const re = /_\d+$/
          let newNum
          if (re.test(declaredId.name)) {
            const num = declaredId.name.split('_')
            newNum = Number(num[1]) + 1
            const changedName: string = getFreshName(
              num[0],
              newNum,
              freeTarget,
              freeReplacement,
              declaredIds,
              [],
              boundReplacement
            )
            const changed = ast.identifier(changedName + ' rename', declaredId.loc)
            const newName = ast.identifier(declaredId.name + ' rename', declaredId.loc)
            substedBody = substituteMain(newName, changed, substedBody, [
              []
            ])[0] as typeof substedBody
            substedParams = substedParams.map(param =>
              (param as es.Identifier).name === declaredId.name ? changed : param
            )
          } else {
            newNum = 1
            const changedName: string = getFreshName(
              declaredId.name,
              newNum,
              freeTarget,
              freeReplacement,
              declaredIds,
              [],
              boundReplacement
            )
            const changed = ast.identifier(changedName + ' rename', declaredId.loc)
            const newName = ast.identifier(declaredId.name + ' rename', declaredId.loc)
            substedBody = substituteMain(newName, changed, substedBody, [
              []
            ])[0] as typeof substedBody
            substedParams = substedParams.map(param =>
              (param as es.Identifier).name === declaredId.name ? changed : param
            )
          }
        }
      }
    }

    // source discipline requires parameters to be identifiers.
    const param = substedParams[i] as es.Identifier
    substedBody = substituteMain(param, arg, substedBody, [[]])[0] as typeof substedBody
  }
  if (callee.type === 'ArrowFunctionExpression' && callee.expression) {
    return substedBody as es.Expression
  }

  const firstStatement: es.Statement = (substedBody as es.BlockStatement).body[0]
  return firstStatement && firstStatement.type === 'ReturnStatement'
    ? (firstStatement.argument as es.Expression)
    : ast.blockExpression((substedBody as es.BlockStatement).body)
}

// Wrapper function to house reduce, explain and bodify
function reduceMain(
  node: substituterNodes,
  context: Context
): [substituterNodes, Context, string[][], string] {
  // variable to control verbosity of bodify
  let verbose = true

  // converts body of code to string
  function bodify(target: substituterNodes): string {
    const bodifiers = {
      Literal: (target: es.Literal): string =>
        target.raw !== undefined ? target.raw : String(target.value),

      Identifier: (target: es.Identifier): string =>
        target.name.startsWith('anonymous_') ? 'anonymous function' : target.name,

      ExpressionStatement: (target: es.ExpressionStatement): string =>
        bodify(target.expression) + ' finished evaluating',

      BinaryExpression: (target: es.BinaryExpression): string =>
        bodify(target.left) + ' ' + target.operator + ' ' + bodify(target.right),

      UnaryExpression: (target: es.UnaryExpression): string =>
        target.operator + bodify(target.argument),

      ConditionalExpression: (target: es.ConditionalExpression): string =>
        bodify(target.test) + ' ? ' + bodify(target.consequent) + ' : ' + bodify(target.alternate),

      LogicalExpression: (target: es.LogicalExpression): string =>
        bodify(target.left) + ' ' + target.operator + ' ' + bodify(target.right),

      CallExpression: (target: es.CallExpression): string => {
        if (target.callee.type === 'ArrowFunctionExpression') {
          return '(' + bodify(target.callee) + ')(' + target.arguments.map(bodify) + ')'
        } else {
          return bodify(target.callee) + '(' + target.arguments.map(bodify) + ')'
        }
      },

      FunctionDeclaration: (target: es.FunctionDeclaration): string => {
        const funcName = target.id !== null ? target.id.name : 'error'
        return (
          'Function ' +
          funcName +
          ' declared' +
          (target.params.length > 0
            ? ', parameter(s) ' + target.params.map(bodify) + ' required'
            : '')
        )
      },

      FunctionExpression: (target: es.FunctionExpression): string => {
        const id = target.id
        return id === null || id === undefined ? '...' : id.name
      },

      ReturnStatement: (target: es.ReturnStatement): string =>
        bodify(target.argument as es.Expression) + ' returned',

      // guards against infinite text generation
      ArrowFunctionExpression: (target: es.ArrowFunctionExpression): string => {
        if (verbose) {
          verbose = false
          const redacted =
            (target.params.length > 0 ? target.params.map(bodify) : '()') +
            ' => ' +
            bodify(target.body)
          verbose = true
          return redacted
        } else {
          return (target.params.length > 0 ? target.params.map(bodify) : '()') + ' => ...'
        }
      },

      VariableDeclaration: (target: es.VariableDeclaration): string =>
        'Constant ' +
        bodify(target.declarations[0].id) +
        ' declared and substituted into rest of block',

      ArrayExpression: (target: es.ArrayExpression): string =>
        '[' +
        bodify(target.elements[0] as ContiguousArrayElementExpression) +
        ', ' +
        bodify(target.elements[1] as ContiguousArrayElementExpression) +
        ']'
    }

    const bodifier = bodifiers[target.type]
    return bodifier === undefined ? '...' : bodifier(target)
  }

  // generates string to explain current step
  function explain(target: substituterNodes): string {
    const explainers = {
      BinaryExpression: (target: es.BinaryExpression): string =>
        'Binary expression ' + bodify(target) + ' evaluated',

      UnaryExpression: (target: es.UnaryExpression): string => {
        return (
          'Unary expression evaluated, ' +
          (target.operator === '!' ? 'boolean ' : 'value ') +
          bodify(target.argument) +
          ' negated'
        )
      },

      ConditionalExpression: (target: es.ConditionalExpression): string => {
        return (
          'Conditional expression evaluated, condition is ' +
          (bodify(target.test) === 'true'
            ? 'true, consequent evaluated'
            : 'false, alternate evaluated')
        )
      },

      LogicalExpression: (target: es.LogicalExpression): string => {
        return target.operator === '&&'
          ? 'AND operation evaluated, left of operator is ' +
              (bodify(target.left) === 'true'
                ? 'true, continue evaluating right of operator'
                : 'false, stop evaluation')
          : 'OR operation evaluated, left of operator is ' +
              (bodify(target.left) === 'true'
                ? 'true, stop evaluation'
                : 'false, continue evaluating right of operator')
      },

      CallExpression: (target: es.CallExpression): string => {
        if (target.callee.type === 'ArrowFunctionExpression') {
          if (target.callee.params.length === 0) {
            return bodify(target.callee) + ' runs'
          } else {
            return (
              target.arguments.map(bodify) +
              ' substituted into ' +
              target.callee.params.map(bodify) +
              ' of ' +
              bodify(target.callee)
            )
          }
        } else if (target.callee.type === 'FunctionExpression') {
          if (target.callee.params.length === 0) {
            return 'Function ' + bodify(target.callee) + ' runs'
          } else {
            return (
              'Function ' +
              bodify(target.callee) +
              ' takes in ' +
              target.arguments.map(bodify) +
              ' as input ' +
              target.callee.params.map(bodify)
            )
          }
        } else {
          return bodify(target.callee) + ' runs'
        }
      },

      Program: (target: es.Program): string => bodify(target.body[0]),

      BlockExpression: (target: BlockExpression): string =>
        target.body.length === 0 ? 'Empty block expression evaluated' : bodify(target.body[0]),

      BlockStatement: (target: es.BlockStatement): string =>
        target.body.length === 0 ? 'Empty block statement evaluated' : bodify(target.body[0]),

      IfStatement: (target: es.IfStatement): string => {
        return (
          'If statement evaluated, ' +
          (bodify(target.test) === 'true'
            ? 'condition true, proceed to if block'
            : 'condition false, proceed to else block')
        )
      }
    }

    const explainer = explainers[target.type]
    return explainer === undefined ? '...' : explainer(target)
  }

  const reducers = {
    // source 0
    Identifier(
      node: es.Identifier,
      context: Context,
      paths: string[][]
    ): [substituterNodes, Context, string[][], string] {
      // can only be built ins. the rest should have been declared
      if (
        !(isAllowedLiterals(node) || isBuiltinFunction(node) || isImportedFunction(node, context))
      ) {
        throw new errors.UndefinedVariable(node.name, node)
      } else {
        return [node, context, paths, 'identifier']
      }
    },

    ExpressionStatement(
      node: es.ExpressionStatement,
      context: Context,
      paths: string[][]
    ): [substituterNodes, Context, string[][], string] {
      paths[0].push('expression')
      const [reduced, cont, path, str] = reduce(node.expression, context, paths)
      return [ast.expressionStatement(reduced as es.Expression), cont, path, str]
    },

    BinaryExpression(
      node: es.BinaryExpression,
      context: Context,
      paths: string[][]
    ): [substituterNodes, Context, string[][], string] {
      const { operator, left, right } = node
      if (isIrreducible(left, context)) {
        if (isIrreducible(right, context)) {
          // if the ast are the same, then the values are the same
          if (
            builtin.is_function(left).value &&
            builtin.is_function(right).value &&
            operator === '==='
          ) {
            return [valueToExpression(left === right), context, paths, explain(node)]
          }
          const [leftValue, rightValue] = [left, right].map(nodeToValue)
          const error = rttc.checkBinaryExpression(
            node,
            operator,
            context.chapter,
            leftValue,
            rightValue
          )
          if (error === undefined) {
            const lit = evaluateBinaryExpression(operator, leftValue, rightValue)
            return [valueToExpression(lit, context), context, paths, explain(node)]
          } else {
            throw error
          }
        } else {
          paths[0].push('right')
          const [reducedRight, cont, path, str] = reduce(right, context, paths)
          const reducedExpression = ast.binaryExpression(
            operator,
            left,
            reducedRight as es.Expression,
            node.loc
          )
          return [reducedExpression, cont, path, str]
        }
      } else {
        paths[0].push('left')
        const [reducedLeft, cont, path, str] = reduce(left, context, paths)
        const reducedExpression = ast.binaryExpression(
          operator,
          reducedLeft as es.Expression,
          right,
          node.loc
        )
        return [reducedExpression, cont, path, str]
      }
    },

    UnaryExpression(
      node: es.UnaryExpression,
      context: Context,
      paths: string[][]
    ): [substituterNodes, Context, string[][], string] {
      const { operator, argument } = node
      if (isIrreducible(argument, context)) {
        // tslint:disable-next-line
        const argumentValue = nodeToValue(argument)
        const error = rttc.checkUnaryExpression(node, operator, argumentValue, context.chapter)
        if (error === undefined) {
          const result = evaluateUnaryExpression(operator, argumentValue)
          return [valueToExpression(result, context), context, paths, explain(node)]
        } else {
          throw error
        }
      } else {
        paths[0].push('argument')
        const [reducedArgument, cont, path, str] = reduce(argument, context, paths)
        const reducedExpression = ast.unaryExpression(
          operator,
          reducedArgument as es.Expression,
          node.loc
        )
        return [reducedExpression, cont, path, str]
      }
    },

    ConditionalExpression(
      node: es.ConditionalExpression,
      context: Context,
      paths: string[][]
    ): [substituterNodes, Context, string[][], string] {
      const { test, consequent, alternate } = node
      if (test.type === 'Literal') {
        const error = rttc.checkIfStatement(node, test.value, context.chapter)
        if (error === undefined) {
          return [
            (test.value ? consequent : alternate) as es.Expression,
            context,
            paths,
            explain(node)
          ]
        } else {
          throw error
        }
      } else {
        paths[0].push('test')
        const [reducedTest, cont, path, str] = reduce(test, context, paths)
        const reducedExpression = ast.conditionalExpression(
          reducedTest as es.Expression,
          consequent,
          alternate,
          node.loc
        )
        return [reducedExpression, cont, path, str]
      }
    },

    LogicalExpression(
      node: es.LogicalExpression,
      context: Context,
      paths: string[][]
    ): [substituterNodes, Context, string[][], string] {
      const { left, right } = node
      if (isIrreducible(left, context)) {
        if (!(left.type === 'Literal' && typeof left.value === 'boolean')) {
          throw new rttc.TypeError(left, ' on left hand side of operation', 'boolean', left.type)
        } else {
          const result =
            node.operator === '&&'
              ? left.value
                ? right
                : ast.literal(false, node.loc)
              : left.value
              ? ast.literal(true, node.loc)
              : right
          return [result as es.Expression, context, paths, explain(node)]
        }
      } else {
        paths[0].push('left')
        const [reducedLeft, cont, path, str] = reduce(left, context, paths)
        return [
          ast.logicalExpression(
            node.operator,
            reducedLeft as es.Expression,
            right,
            node.loc
          ) as substituterNodes,
          cont,
          path,
          str
        ]
      }
    },

    // core of the subst model
    CallExpression(
      node: es.CallExpression,
      context: Context,
      paths: string[][]
    ): [substituterNodes, Context, string[][], string] {
      const [callee, args] = [node.callee, node.arguments]
      // source 0: discipline: any expression can be transformed into either literal, ident(builtin) or funexp
      // if functor can reduce, reduce functor
      if (!isIrreducible(callee, context)) {
        paths[0].push('callee')
        const [reducedCallee, cont, path, str] = reduce(callee, context, paths)
        return [
          ast.callExpression(reducedCallee as es.Expression, args as es.Expression[], node.loc),
          cont,
          path,
          str
        ]
      } else if (callee.type === 'Literal') {
        throw new errors.CallingNonFunctionValue(callee, node)
      } else if (
        callee.type === 'Identifier' &&
        !(callee.name in context.runtime.environments[0].head)
      ) {
        throw new errors.UndefinedVariable(callee.name, callee)
      } else {
        // callee is builtin or funexp
        if (
          (callee.type === 'FunctionExpression' || callee.type === 'ArrowFunctionExpression') &&
          args.length !== callee.params.length
        ) {
          throw new errors.InvalidNumberOfArguments(node, args.length, callee.params.length)
        } else {
          for (let i = 0; i < args.length; i++) {
            const currentArg = args[i]
            if (!isIrreducible(currentArg, context)) {
              paths[0].push('arguments[' + i + ']')
              const [reducedCurrentArg, cont, path, str] = reduce(currentArg, context, paths)
              const reducedArgs = [...args.slice(0, i), reducedCurrentArg, ...args.slice(i + 1)]
              return [
                ast.callExpression(
                  callee as es.Expression,
                  reducedArgs as es.Expression[],
                  node.loc
                ),
                cont,
                path,
                str
              ]
            }
            if (
              currentArg.type === 'Identifier' &&
              !(currentArg.name in context.runtime.environments[0].head)
            ) {
              throw new errors.UndefinedVariable(currentArg.name, currentArg)
            }
          }
        }
        // if it reaches here, means all the arguments are legal.
        if (['FunctionExpression', 'ArrowFunctionExpression'].includes(callee.type)) {
          return [
            apply(callee as FunctionDeclarationExpression, args as es.Literal[]),
            context,
            paths,
            explain(node)
          ]
        } else {
          if ((callee as es.Identifier).name.includes('math')) {
            return [
              builtin.evaluateMath((callee as es.Identifier).name, ...args),
              context,
              paths,
              explain(node)
            ]
          } else if (typeof builtin[(callee as es.Identifier).name] === 'function') {
            return [builtin[(callee as es.Identifier).name](...args), context, paths, explain(node)]
          }
          return [
            builtin.evaluateModuleFunction((callee as es.Identifier).name, context, ...args),
            context,
            paths,
            explain(node)
          ]
        }
      }
    },

    Program(
      node: es.Program,
      context: Context,
      paths: string[][]
    ): [substituterNodes, Context, string[][], string] {
      if (node.body.length === 0) {
        return [ast.expressionStatement(ast.identifier('undefined')), context, paths, explain(node)]
      } else {
        const [firstStatement, ...otherStatements] = node.body
        if (firstStatement.type === 'ReturnStatement') {
          return [firstStatement, context, paths, explain(node)]
        } else if (firstStatement.type === 'IfStatement') {
          paths[0].push('body[0]')
          const [reduced, cont, path, str] = reduce(firstStatement, context, paths)
          if (reduced.type === 'BlockStatement') {
            /**
             * Manually adding undefined within the block statement to make it value-producing.
             * We do not unpack the block statement to prevent possible confusion
             */
            const und = ast.expressionStatement(ast.identifier('undefined'))
            const statementBodyAfterAddingUndefined = ast.blockStatement([
              und as es.Statement,
              ...reduced.body
            ])
            return [
              ast.program([
                statementBodyAfterAddingUndefined,
                ...(otherStatements as es.Statement[])
              ]),
              cont,
              path,
              str
            ]
          } else {
            return [
              ast.program([reduced as es.Statement, ...(otherStatements as es.Statement[])]),
              cont,
              path,
              str
            ]
          }
        } else if (firstStatement.type === 'BlockStatement' && firstStatement.body.length === 0) {
          paths[0].push('body[0]')
          paths.push([])
          const stmt = ast.program(otherStatements as es.Statement[])
          return [stmt, context, paths, explain(firstStatement)]
        } else if (
          firstStatement.type === 'ExpressionStatement' &&
          isIrreducible(firstStatement.expression, context)
        ) {
          // Intentionally ignore the remaining statements
          const [secondStatement] = otherStatements

          if (
            secondStatement !== undefined &&
            secondStatement.type == 'ExpressionStatement' &&
            isIrreducible(secondStatement.expression, context)
          ) {
            paths[0].push('body[0]')
            paths.push([])
            const stmt = ast.program(otherStatements as es.Statement[])
            return [stmt, context, paths, explain(node)]
          } else {
            // Reduce the second statement and preserve the first statement
            // Pass in a new path to avoid modifying the original path
            const newPath = [[]]
            const [reduced, cont, path, str] = reducers['Program'](
              ast.program(otherStatements as es.Statement[]),
              context,
              newPath
            )

            // Fix path highlighting after preserving first statement
            path.forEach(pathStep => {
              pathStep.forEach((_, i) => {
                if (i == 0) {
                  pathStep[i] = pathStep[i].replace(/\d+/g, match => String(Number(match) + 1))
                }
              })
            })
            paths[0].push(...path[0])

            const stmt = ast.program([
              firstStatement,
              ...((reduced as es.Program).body as es.Statement[])
            ])
            return [stmt, cont, path, str]
          }
        } else if (firstStatement.type === 'FunctionDeclaration') {
          if (firstStatement.id === null) {
            throw new Error(
              'Encountered a FunctionDeclaration node without an identifier. This should have been caught when parsing.'
            )
          }
          let funDecExp = ast.functionDeclarationExpression(
            firstStatement.id,
            firstStatement.params,
            firstStatement.body
          ) as FunctionDeclarationExpression
          // substitute body
          funDecExp = substituteMain(funDecExp.id, funDecExp, funDecExp, [
            []
          ])[0] as FunctionDeclarationExpression
          // substitute the rest of the program
          const remainingProgram = ast.program(otherStatements as es.Statement[])
          // substitution within the same program, add " same" so that substituter can differentiate between
          // substitution within the program and substitution from outside the program
          const newId = ast.identifier(funDecExp.id.name + ' same', funDecExp.id.loc)
          const subst = substituteMain(newId, funDecExp, remainingProgram, paths)
          // concats paths such that:
          // paths[0] -> path to the program to be substituted, pre-redex
          // paths[1...] -> path(s) to the parts of the remaining program
          // that were substituted, post-redex
          paths[0].push('body[0]')
          const allPaths = paths.concat(subst[1])
          if (subst[1].length === 0) {
            allPaths.push([])
          }
          return [subst[0], context, allPaths, explain(node)]
        } else if (firstStatement.type === 'VariableDeclaration') {
          const { kind, declarations } = firstStatement
          if (kind !== 'const') {
            // TODO: cannot use let or var
            return [dummyProgram(), context, paths, 'cannot use let or var']
          } else if (
            declarations.length <= 0 ||
            declarations.length > 1 ||
            declarations[0].type !== 'VariableDeclarator' ||
            !declarations[0].init
          ) {
            // TODO: syntax error
            return [dummyProgram(), context, paths, 'syntax error']
          } else {
            const declarator = declarations[0] as es.VariableDeclarator
            const rhs = declarator.init!
            if (declarator.id.type !== 'Identifier') {
              // TODO: source does not allow destructuring
              return [dummyProgram(), context, paths, 'source does not allow destructuring']
            } else if (isIrreducible(rhs, context)) {
              const remainingProgram = ast.program(otherStatements as es.Statement[])
              // force casting for weird errors
              // substitution within the same program, add " same" so that substituter can differentiate between
              // substitution within the program and substitution from outside the program
              const newId = ast.identifier(declarator.id.name + ' same', declarator.id.loc)
              const subst = substituteMain(
                newId,
                rhs as es.ArrayExpression,
                remainingProgram,
                paths
              )
              // concats paths such that:
              // paths[0] -> path to the program to be substituted, pre-redex
              // paths[1...] -> path(s) to the parts of the remaining program
              // that were substituted, post-redex
              paths[0].push('body[0]')
              const allPaths = paths.concat(subst[1])
              if (subst[1].length === 0) {
                allPaths.push([])
              }
              return [subst[0], context, allPaths, explain(node)]
            } else if (
              rhs.type === 'ArrowFunctionExpression' ||
              rhs.type === 'FunctionExpression'
            ) {
              let funDecExp = ast.functionDeclarationExpression(
                declarator.id,
                rhs.params,
                rhs.body.type === 'BlockStatement'
                  ? rhs.body
                  : ast.blockStatement([ast.returnStatement(rhs.body)])
              ) as FunctionDeclarationExpression
              // substitute body
              funDecExp = substituteMain(funDecExp.id, funDecExp, funDecExp, [
                []
              ])[0] as FunctionDeclarationExpression
              // substitute the rest of the program
              const remainingProgram = ast.program(otherStatements as es.Statement[])
              // substitution within the same block, add " same" so that substituter can differentiate between
              // substitution within the block and substitution from outside the block
              const newId = ast.identifier(funDecExp.id.name + ' same', funDecExp.id.loc)
              const subst = substituteMain(newId, funDecExp, remainingProgram, paths)
              // concats paths such that:
              // paths[0] -> path to the program to be substituted, pre-redex
              // paths[1...] -> path(s) to the parts of the remaining program
              // that were substituted, post-redex
              paths[0].push('body[0]')
              const allPaths = paths.concat(subst[1])
              if (subst[1].length === 0) {
                allPaths.push([])
              }
              return [subst[0], context, allPaths, explain(node)]
            } else {
              paths[0].push('body[0]')
              paths[0].push('declarations[0]')
              paths[0].push('init')
              const [reducedRhs, cont, path, str] = reduce(rhs, context, paths)
              return [
                ast.program([
                  ast.declaration(
                    declarator.id.name,
                    'const',
                    reducedRhs as es.Expression
                  ) as es.Statement,
                  ...(otherStatements as es.Statement[])
                ]),
                cont,
                path,
                str
              ]
            }
          }
        }
        paths[0].push('body[0]')
        const [reduced, cont, path, str] = reduce(firstStatement, context, paths)
        return [
          ast.program([reduced as es.Statement, ...(otherStatements as es.Statement[])]),
          cont,
          path,
          str
        ]
      }
    },

    BlockStatement(
      node: es.BlockStatement,
      context: Context,
      paths: string[][]
    ): [substituterNodes, Context, string[][], string] {
      if (node.body.length === 0) {
        return [ast.expressionStatement(ast.identifier('undefined')), context, paths, explain(node)]
      } else {
        const [firstStatement, ...otherStatements] = node.body
        if (firstStatement.type === 'ReturnStatement') {
          return [firstStatement, context, paths, explain(node)]
        } else if (firstStatement.type === 'IfStatement') {
          paths[0].push('body[0]')
          const [reduced, cont, path, str] = reduce(firstStatement, context, paths)
          if (reduced.type === 'BlockStatement') {
            /**
             * Manually adding undefined within the block statement to make it value-producing.
             * We do not unpack the block statement to prevent possible confusion
             */
            const und = ast.expressionStatement(ast.identifier('undefined'))
            const statementBodyAfterAddingUndefined = ast.blockStatement([
              und as es.Statement,
              ...reduced.body
            ])
            return [
              ast.blockStatement([
                statementBodyAfterAddingUndefined,
                ...(otherStatements as es.Statement[])
              ]),
              cont,
              path,
              str
            ]
          } else {
            return [
              ast.blockStatement([reduced as es.Statement, ...(otherStatements as es.Statement[])]),
              cont,
              path,
              str
            ]
          }
        } else if (firstStatement.type === 'BlockStatement' && firstStatement.body.length === 0) {
          paths[0].push('body[0]')
          paths.push([])
          const stmt = ast.blockStatement(otherStatements as es.Statement[])
          return [stmt, context, paths, explain(firstStatement)]
        } else if (
          firstStatement.type === 'ExpressionStatement' &&
          isIrreducible(firstStatement.expression, context)
        ) {
          // Intentionally ignore the remaining statements
          const [secondStatement] = otherStatements

          if (secondStatement == undefined) {
            const stmt = ast.expressionStatement(firstStatement.expression)
            return [stmt, context, paths, explain(node)]
          } else if (
            secondStatement.type == 'ExpressionStatement' &&
            isIrreducible(secondStatement.expression, context)
          ) {
            paths[0].push('body[0]')
            paths.push([])
            const stmt = ast.blockStatement(otherStatements as es.Statement[])
            return [stmt, context, paths, explain(node)]
          } else {
            // Reduce the second statement and preserve the first statement
            // Pass in a new path to avoid modifying the original path
            const newPath = [[]]
            const [reduced, cont, path, str] = reducers['BlockStatement'](
              ast.blockStatement(otherStatements as es.Statement[]),
              context,
              newPath
            )

            // Fix path highlighting after preserving first statement
            path.forEach(pathStep => {
              pathStep.forEach((_, i) => {
                if (i == 0) {
                  pathStep[i] = pathStep[i].replace(/\d+/g, match => String(Number(match) + 1))
                }
              })
            })
            paths[0].push(...path[0])

            const stmt = ast.blockStatement([
              firstStatement,
              ...((reduced as es.BlockStatement).body as es.Statement[])
            ])
            return [stmt, cont, paths, str]
          }
        } else if (firstStatement.type === 'FunctionDeclaration') {
          let funDecExp = ast.functionDeclarationExpression(
            firstStatement.id!,
            firstStatement.params,
            firstStatement.body
          ) as FunctionDeclarationExpression
          // substitute body
          funDecExp = substituteMain(funDecExp.id, funDecExp, funDecExp, [
            []
          ])[0] as FunctionDeclarationExpression
          // substitute the rest of the blockStatement
          const remainingBlockStatement = ast.blockStatement(otherStatements as es.Statement[])
          // substitution within the same block, add " same" so that substituter can differentiate between
          // substitution within the block and substitution from outside the block
          const newId = ast.identifier(funDecExp.id.name + ' same', funDecExp.id.loc)
          const subst = substituteMain(newId, funDecExp, remainingBlockStatement, paths)
          // concats paths such that:
          // paths[0] -> path to the program to be substituted, pre-redex
          // paths[1...] -> path(s) to the parts of the remaining program
          // that were substituted, post-redex
          paths[0].push('body[0]')
          const allPaths = paths.concat(subst[1])
          if (subst[1].length === 0) {
            allPaths.push([])
          }
          return [subst[0], context, allPaths, explain(node)]
        } else if (firstStatement.type === 'VariableDeclaration') {
          const { kind, declarations } = firstStatement
          if (kind !== 'const') {
            // TODO: cannot use let or var
            return [dummyBlockStatement(), context, paths, 'cannot use let or var']
          } else if (
            declarations.length <= 0 ||
            declarations.length > 1 ||
            declarations[0].type !== 'VariableDeclarator' ||
            !declarations[0].init
          ) {
            // TODO: syntax error
            return [dummyBlockStatement(), context, paths, 'syntax error']
          } else {
            const declarator = declarations[0] as es.VariableDeclarator
            const rhs = declarator.init!
            if (declarator.id.type !== 'Identifier') {
              // TODO: source does not allow destructuring
              return [dummyBlockStatement(), context, paths, 'source does not allow destructuring']
            } else if (isIrreducible(rhs, context)) {
              const remainingBlockStatement = ast.blockStatement(otherStatements as es.Statement[])
              // force casting for weird errors
              // substitution within the same block, add " same" so that substituter can differentiate between
              // substitution within the block and substitution from outside the block
              const newId = ast.identifier(declarator.id.name + ' same', declarator.id.loc)
              const subst = substituteMain(
                newId,
                rhs as es.ArrayExpression,
                remainingBlockStatement,
                paths
              )
              // concats paths such that:
              // paths[0] -> path to the program to be substituted, pre-redex
              // paths[1...] -> path(s) to the parts of the remaining program
              // that were substituted, post-redex
              paths[0].push('body[0]')
              const allPaths = paths.concat(subst[1])
              if (subst[1].length === 0) {
                allPaths.push([])
              }
              return [subst[0], context, allPaths, explain(node)]
            } else if (
              rhs.type === 'ArrowFunctionExpression' ||
              rhs.type === 'FunctionExpression'
            ) {
              let funDecExp = ast.functionDeclarationExpression(
                declarator.id,
                rhs.params,
                rhs.body.type === 'BlockStatement'
                  ? rhs.body
                  : ast.blockStatement([ast.returnStatement(rhs.body)])
              ) as FunctionDeclarationExpression
              // substitute body
              funDecExp = substituteMain(funDecExp.id, funDecExp, funDecExp, [
                []
              ])[0] as FunctionDeclarationExpression
              // substitute the rest of the blockStatement
              const remainingBlockStatement = ast.blockStatement(otherStatements as es.Statement[])
              // substitution within the same block, add " same" so that substituter can differentiate between
              // substitution within the block and substitution from outside the block
              const newId = ast.identifier(funDecExp.id.name + ' same', funDecExp.id.loc)
              const subst = substituteMain(newId, funDecExp, remainingBlockStatement, paths)
              // concats paths such that:
              // paths[0] -> path to the program to be substituted, pre-redex
              // paths[1...] -> path(s) to the parts of the remaining program
              // that were substituted, post-redex
              paths[0].push('body[0]')
              const allPaths = paths.concat(subst[1])
              if (subst[1].length === 0) {
                allPaths.push([])
              }
              return [subst[0], context, allPaths, explain(node)]
            } else {
              paths[0].push('body[0]')
              paths[0].push('declarations[0]')
              paths[0].push('init')
              const [reducedRhs, cont, path, str] = reduce(rhs, context, paths)
              return [
                ast.blockStatement([
                  ast.declaration(
                    declarator.id.name,
                    'const',
                    reducedRhs as es.Expression
                  ) as es.Statement,
                  ...(otherStatements as es.Statement[])
                ]),
                cont,
                path,
                str
              ]
            }
          }
        }
        paths[0].push('body[0]')
        const [reduced, cont, path, str] = reduce(firstStatement, context, paths)
        return [
          ast.blockStatement([reduced as es.Statement, ...(otherStatements as es.Statement[])]),
          cont,
          path,
          str
        ]
      }
    },

    BlockExpression(
      node: BlockExpression,
      context: Context,
      paths: string[][]
    ): [substituterNodes, Context, string[][], string] {
      if (node.body.length === 0) {
        return [ast.identifier('undefined'), context, paths, explain(node)]
      } else {
        const [firstStatement, ...otherStatements] = node.body
        if (firstStatement.type === 'ReturnStatement') {
          const arg = firstStatement.argument as es.Expression
          return [arg, context, paths, explain(node)]
        } else if (firstStatement.type === 'IfStatement') {
          paths[0].push('body[0]')
          const [reduced, cont, path, str] = reduce(firstStatement, context, paths)
          if (reduced.type === 'BlockStatement') {
            const body = reduced.body as es.Statement[]
            if (body.length > 1) {
              path[1] = [...path[0].slice(0, path[0].length - 1)]
            }
            const wholeBlock = body.concat(...(otherStatements as es.Statement[]))
            return [ast.blockExpression(wholeBlock), cont, path, str]
          } else {
            return [
              ast.blockExpression([
                reduced as es.Statement,
                ...(otherStatements as es.Statement[])
              ]),
              cont,
              path,
              str
            ]
          }
        } else if (firstStatement.type === 'BlockStatement' && firstStatement.body.length === 0) {
          paths[0].push('body[0]')
          paths.push([])
          const stmt = ast.blockExpression(otherStatements as es.Statement[])
          return [stmt, context, paths, explain(firstStatement)]
        } else if (
          firstStatement.type === 'ExpressionStatement' &&
          isIrreducible(firstStatement.expression, context)
        ) {
          // Intentionally ignore the remaining statements
          const [secondStatement] = otherStatements

          if (secondStatement == undefined) {
            const stmt = ast.identifier('undefined')
            return [stmt, context, paths, explain(node)]
          } else if (
            (secondStatement.type == 'ExpressionStatement' &&
              isIrreducible(secondStatement.expression, context)) ||
            secondStatement.type === 'ReturnStatement'
          ) {
            paths[0].push('body[0]')
            paths.push([])
            const stmt = ast.blockExpression(otherStatements as es.Statement[])
            return [stmt, context, paths, explain(node)]
          } else {
            // Reduce the second statement and preserve the first statement
            // Pass in a new path to avoid modifying the original path
            const newPath = [[]]
            const [reduced, cont, path, str] = reducers['BlockExpression'](
              ast.blockExpression(otherStatements as es.Statement[]),
              context,
              newPath
            )

            // Fix path highlighting after preserving first statement
            path.forEach(pathStep => {
              pathStep.forEach((_, i) => {
                if (i == 0) {
                  pathStep[i] = pathStep[i].replace(/\d+/g, match => String(Number(match) + 1))
                }
              })
            })
            paths[0].push(...path[0])

            const stmt = ast.blockExpression([
              firstStatement,
              ...((reduced as es.BlockStatement).body as es.Statement[])
            ])
            return [stmt, cont, paths, str]
          }
        } else if (firstStatement.type === 'FunctionDeclaration') {
          let funDecExp = ast.functionDeclarationExpression(
            firstStatement.id!,
            firstStatement.params,
            firstStatement.body
          ) as FunctionDeclarationExpression
          // substitute body
          funDecExp = substituteMain(funDecExp.id, funDecExp, funDecExp, [
            []
          ])[0] as FunctionDeclarationExpression
          // substitute the rest of the blockExpression
          const remainingBlockExpression = ast.blockExpression(otherStatements as es.Statement[])
          // substitution within the same block, add " same" so that substituter can differentiate between
          // substitution within the block and substitution from outside the block
          const newId = ast.identifier(funDecExp.id.name + ' same', funDecExp.id.loc)
          const subst = substituteMain(newId, funDecExp, remainingBlockExpression, paths)
          // concats paths such that:
          // paths[0] -> path to the program to be substituted, pre-redex
          // paths[1...] -> path(s) to the parts of the remaining program
          // that were substituted, post-redex
          paths[0].push('body[0]')
          const allPaths = paths.concat(subst[1])
          if (subst[1].length === 0) {
            allPaths.push([])
          }
          return [subst[0], context, allPaths, explain(node)]
        } else if (firstStatement.type === 'VariableDeclaration') {
          const { kind, declarations } = firstStatement
          if (kind !== 'const') {
            // TODO: cannot use let or var
            return [dummyBlockExpression(), context, paths, 'cannot use let or var']
          } else if (
            declarations.length <= 0 ||
            declarations.length > 1 ||
            declarations[0].type !== 'VariableDeclarator' ||
            !declarations[0].init
          ) {
            // TODO: syntax error
            return [dummyBlockExpression(), context, paths, 'syntax error']
          } else {
            const declarator = declarations[0] as es.VariableDeclarator
            const rhs = declarator.init!
            if (declarator.id.type !== 'Identifier') {
              // TODO: source does not allow destructuring
              return [dummyBlockExpression(), context, paths, 'source does not allow destructuring']
            } else if (isIrreducible(rhs, context)) {
              const remainingBlockExpression = ast.blockExpression(
                otherStatements as es.Statement[]
              )
              // forced casting for some weird errors
              // substitution within the same block, add " same" so that substituter can differentiate between
              // substitution within the block and substitution from outside the block
              const newId = ast.identifier(declarator.id.name + ' same', declarator.id.loc)
              const subst = substituteMain(
                newId,
                rhs as es.ArrayExpression,
                remainingBlockExpression,
                paths
              )
              // concats paths such that:
              // paths[0] -> path to the program to be substituted, pre-redex
              // paths[1...] -> path(s) to the parts of the remaining program
              // that were substituted, post-redex
              paths[0].push('body[0]')
              const allPaths = paths.concat(subst[1])
              if (subst[1].length === 0) {
                allPaths.push([])
              }
              return [subst[0], context, allPaths, explain(node)]
            } else if (
              rhs.type === 'ArrowFunctionExpression' ||
              rhs.type === 'FunctionExpression'
            ) {
              let funDecExp = ast.functionDeclarationExpression(
                declarator.id,
                rhs.params,
                rhs.body.type === 'BlockStatement'
                  ? rhs.body
                  : ast.blockStatement([ast.returnStatement(rhs.body)])
              ) as FunctionDeclarationExpression
              // substitute body
              funDecExp = substituteMain(funDecExp.id, funDecExp, funDecExp, [
                []
              ])[0] as FunctionDeclarationExpression
              // substitute the rest of the blockExpression
              const remainingBlockExpression = ast.blockExpression(
                otherStatements as es.Statement[]
              )
              // substitution within the same block, add " same" so that substituter can differentiate between
              // substitution within the block and substitution from outside the block
              const newId = ast.identifier(funDecExp.id.name + ' same', funDecExp.id.loc)
              const subst = substituteMain(newId, funDecExp, remainingBlockExpression, paths)
              // concats paths such that:
              // paths[0] -> path to the program to be substituted, pre-redex
              // paths[1...] -> path(s) to the parts of the remaining program
              // that were substituted, post-redex
              paths[0].push('body[0]')
              const allPaths = paths.concat(subst[1])
              if (subst[1].length === 0) {
                allPaths.push([])
              }
              return [subst[0], context, allPaths, explain(node)]
            } else {
              paths[0].push('body[0]')
              paths[0].push('declarations[0]')
              paths[0].push('init')
              const [reducedRhs, cont, path, str] = reduce(rhs, context, paths)
              return [
                ast.blockExpression([
                  ast.declaration(
                    declarator.id.name,
                    'const',
                    reducedRhs as es.Expression
                  ) as es.Statement,
                  ...(otherStatements as es.Statement[])
                ]),
                cont,
                path,
                str
              ]
            }
          }
        }
        paths[0].push('body[0]')
        const [reduced, cont, path, str] = reduce(firstStatement, context, paths)
        return [
          ast.blockExpression([reduced as es.Statement, ...(otherStatements as es.Statement[])]),
          cont,
          path,
          str
        ]
      }
    },

    // source 1
    IfStatement(
      node: es.IfStatement,
      context: Context,
      paths: string[][]
    ): [substituterNodes, Context, string[][], string] {
      const { test, consequent, alternate } = node
      if (test.type === 'Literal') {
        const error = rttc.checkIfStatement(node, test.value, context.chapter)
        if (error === undefined) {
          return [
            (test.value ? consequent : alternate) as es.Statement,
            context,
            paths,
            explain(node)
          ]
        } else {
          throw error
        }
      } else {
        paths[0].push('test')
        const [reducedTest, cont, path, str] = reduce(test, context, paths)
        const reducedIfStatement = ast.ifStatement(
          reducedTest as es.Expression,
          consequent as es.BlockStatement,
          alternate as es.IfStatement | es.BlockStatement,
          node.loc
        )
        return [reducedIfStatement, cont, path, str]
      }
    }
  }

  /**
   * Reduces one step of the program and returns
   * 1. The reduced program
   * 2. The path(s) leading to the redex
   *    - If substitution not involved, returns array containing one path
   *    - If substitution is involved, returns array containing
   *      path to program to be substituted pre-redex, as well as
   *      path(s) to the parts of the program that were substituted post-redex
   * 3. String explaining the reduction
   */
  function reduce(
    node: substituterNodes,
    context: Context,
    paths: string[][]
  ): [substituterNodes, Context, string[][], string] {
    const reducer = reducers[node.type]
    if (reducer === undefined) {
      return [ast.program([]), context, [], 'error'] // exit early
    } else {
      return reducer(node, context, paths)
    }
  }
  return reduce(node, context, [[]])
}

// Main creates a scope for us to control the verbosity
function treeifyMain(target: substituterNodes): substituterNodes {
  // recurse down the program like substitute
  // if see a function at expression position,
  //   has an identifier: replace with the name
  //   else: replace with an identifer "=>"
  let verboseCount = 0
  const treeifiers = {
    // Identifier: return
    ExpressionStatement: (target: es.ExpressionStatement): es.ExpressionStatement => {
      return ast.expressionStatement(treeify(target.expression) as es.Expression)
    },

    BinaryExpression: (target: es.BinaryExpression) => {
      return ast.binaryExpression(
        target.operator,
        treeify(target.left) as es.Expression,
        treeify(target.right) as es.Expression
      )
    },

    UnaryExpression: (target: es.UnaryExpression): es.UnaryExpression => {
      return ast.unaryExpression(target.operator, treeify(target.argument) as es.Expression)
    },

    ConditionalExpression: (target: es.ConditionalExpression): es.ConditionalExpression => {
      return ast.conditionalExpression(
        treeify(target.test) as es.Expression,
        treeify(target.consequent) as es.Expression,
        treeify(target.alternate) as es.Expression
      )
    },

    LogicalExpression: (target: es.LogicalExpression) => {
      return ast.logicalExpression(
        target.operator,
        treeify(target.left) as es.Expression,
        treeify(target.right) as es.Expression
      )
    },

    CallExpression: (target: es.CallExpression): es.CallExpression => {
      return ast.callExpression(
        treeify(target.callee) as es.Expression,
        target.arguments.map(arg => treeify(arg) as es.Expression)
      )
    },

    FunctionDeclaration: (target: es.FunctionDeclaration): es.FunctionDeclaration => {
      return ast.functionDeclaration(
        target.id,
        target.params,
        treeify(target.body) as es.BlockStatement
      )
    },

    // CORE
    FunctionExpression: (
      target: es.FunctionExpression
    ): es.Identifier | es.ArrowFunctionExpression => {
      if (target.id) {
        return target.id
      } else if (verboseCount < 5) {
        // here onwards is guarding against arrow turned function expressions
        verboseCount++
        const redacted = ast.arrowFunctionExpression(
          target.params,
          treeify(target.body) as es.BlockStatement
        )
        verboseCount = 0
        return redacted
      } else {
        // shortens body after 5 iterations
        return ast.arrowFunctionExpression(target.params, ast.identifier('...'))
      }
    },

    Program: (target: es.Program): es.Program => {
      return ast.program(target.body.map(stmt => treeify(stmt) as es.Statement))
    },

    BlockStatement: (target: es.BlockStatement): es.BlockStatement => {
      return ast.blockStatement(target.body.map(stmt => treeify(stmt) as es.Statement))
    },

    BlockExpression: (target: BlockExpression): es.BlockStatement => {
      return ast.blockStatement(target.body.map(treeify) as es.Statement[])
    },

    ReturnStatement: (target: es.ReturnStatement): es.ReturnStatement => {
      return ast.returnStatement(treeify(target.argument!) as es.Expression)
    },

    // source 1
    // CORE
    ArrowFunctionExpression: (
      target: es.ArrowFunctionExpression
    ): es.Identifier | es.ArrowFunctionExpression => {
      if (verboseCount < 5) {
        // here onwards is guarding against arrow turned function expressions
        verboseCount++
        const redacted = ast.arrowFunctionExpression(
          target.params,
          treeify(target.body) as es.BlockStatement
        )
        verboseCount = 0
        return redacted
      } else {
        // shortens body after 5 iterations
        return ast.arrowFunctionExpression(target.params, ast.identifier('...'))
      }
    },

    VariableDeclaration: (target: es.VariableDeclaration): es.VariableDeclaration => {
      return ast.variableDeclaration(target.declarations.map(treeify) as es.VariableDeclarator[])
    },

    VariableDeclarator: (target: es.VariableDeclarator): es.VariableDeclarator => {
      return ast.variableDeclarator(target.id, treeify(target.init!) as es.Expression)
    },

    IfStatement: (target: es.IfStatement): es.IfStatement => {
      return ast.ifStatement(
        treeify(target.test) as es.Expression,
        treeify(target.consequent) as es.BlockStatement,
        treeify(target.alternate!) as es.BlockStatement | es.IfStatement
      )
    },

    // source 2
    ArrayExpression: (target: es.ArrayExpression): es.ArrayExpression => {
      return ast.arrayExpression(
        (target.elements as ContiguousArrayElements).map(treeify) as es.Expression[]
      )
    }
  }

  function treeify(target: substituterNodes): substituterNodes {
    const treeifier = treeifiers[target.type]
    if (treeifier === undefined) {
      return target
    } else {
      return treeifier(target)
    }
  }

  return treeify(target)
}

function jsTreeifyMain(
  target: substituterNodes,
  visited: Set<substituterNodes>,
  readOnly: boolean
): substituterNodes {
  // recurse down the program like substitute
  // if see a function at expression position,
  //   visited before recursing to this target: replace with the name
  //   else: replace with a FunctionExpression
  let verboseCount = 0
  const treeifiers = {
    Identifier: (target: es.Identifier): es.Identifier => {
      if (readOnly && target.name.startsWith('anonymous_')) {
        return ast.identifier('[Function]')
      }
      return target
    },

    Literal: (target: es.Literal): es.Literal => {
      if (typeof target.value === 'object' && target.value !== null) {
        target.raw = objectToString(target.value)
      }
      return target
    },

    ExpressionStatement: (target: es.ExpressionStatement): es.ExpressionStatement => {
      return ast.expressionStatement(treeify(target.expression) as es.Expression)
    },

    BinaryExpression: (target: es.BinaryExpression) => {
      return ast.binaryExpression(
        target.operator,
        treeify(target.left) as es.Expression,
        treeify(target.right) as es.Expression
      )
    },

    UnaryExpression: (target: es.UnaryExpression): es.UnaryExpression => {
      return ast.unaryExpression(target.operator, treeify(target.argument) as es.Expression)
    },

    ConditionalExpression: (target: es.ConditionalExpression): es.ConditionalExpression => {
      return ast.conditionalExpression(
        treeify(target.test) as es.Expression,
        treeify(target.consequent) as es.Expression,
        treeify(target.alternate) as es.Expression
      )
    },

    LogicalExpression: (target: es.LogicalExpression) => {
      return ast.logicalExpression(
        target.operator,
        treeify(target.left) as es.Expression,
        treeify(target.right) as es.Expression
      )
    },

    CallExpression: (target: es.CallExpression): es.CallExpression => {
      return ast.callExpression(
        treeify(target.callee) as es.Expression,
        target.arguments.map(arg => treeify(arg) as es.Expression)
      )
    },

    FunctionDeclaration: (target: es.FunctionDeclaration): es.FunctionDeclaration => {
      return ast.functionDeclaration(
        target.id,
        target.params,
        treeify(target.body) as es.BlockStatement
      )
    },

    // CORE
    FunctionExpression: (target: es.FunctionExpression): es.Identifier | es.FunctionExpression => {
      if (visited.has(target) && target.id) {
        return target.id
      }
      visited.add(target)
      if (readOnly && target.id) {
        return target.id
      } else if (target.id) {
        return ast.functionExpression(
          target.params,
          treeify(target.body) as es.BlockStatement,
          target.loc,
          target.id
        )
      } else {
        return ast.functionExpression(
          target.params,
          treeify(target.body) as es.BlockStatement,
          target.loc
        )
      }
    },

    Program: (target: es.Program): es.Program => {
      return ast.program(target.body.map(stmt => treeify(stmt) as es.Statement))
    },

    BlockStatement: (target: es.BlockStatement): es.BlockStatement => {
      return ast.blockStatement(target.body.map(stmt => treeify(stmt) as es.Statement))
    },

    BlockExpression: (target: BlockExpression): es.BlockStatement => {
      return ast.blockStatement(target.body.map(node => treeify(node)) as es.Statement[])
    },

    ReturnStatement: (target: es.ReturnStatement): es.ReturnStatement => {
      return ast.returnStatement(treeify(target.argument!) as es.Expression)
    },

    // source 1
    ArrowFunctionExpression: (
      target: es.ArrowFunctionExpression
    ): es.Identifier | es.ArrowFunctionExpression => {
      if (verboseCount < 5) {
        // here onwards is guarding against arrow turned function expressions
        verboseCount++
        const redacted = ast.arrowFunctionExpression(
          target.params,
          treeify(target.body) as es.BlockStatement
        )
        verboseCount = 0
        return redacted
      } else {
        // shortens body after 5 iterations
        return ast.arrowFunctionExpression(target.params, ast.identifier('...'))
      }
    },

    VariableDeclaration: (target: es.VariableDeclaration): es.VariableDeclaration => {
      return ast.variableDeclaration(target.declarations.map(treeify) as es.VariableDeclarator[])
    },

    VariableDeclarator: (target: es.VariableDeclarator): es.VariableDeclarator => {
      return ast.variableDeclarator(target.id, treeify(target.init!) as es.Expression)
    },

    IfStatement: (target: es.IfStatement): es.IfStatement => {
      return ast.ifStatement(
        treeify(target.test) as es.Expression,
        treeify(target.consequent) as es.BlockStatement,
        treeify(target.alternate!) as es.BlockStatement | es.IfStatement
      )
    },

    // source 2
    ArrayExpression: (target: es.ArrayExpression): es.ArrayExpression => {
      return ast.arrayExpression(
        (target.elements as ContiguousArrayElements).map(treeify) as es.Expression[]
      )
    }
  }

  function treeify(target: substituterNodes): substituterNodes {
    const treeifier = treeifiers[target.type]
    if (treeifier === undefined) {
      return target
    } else {
      return treeifier(target)
    }
  }

  return treeify(target)
}

// Mainly kept for testing
export const codify = (node: substituterNodes): string => generate(treeifyMain(node))

export const javascriptify = (node: substituterNodes): string =>
  '(' + generate(jsTreeifyMain(node, new Set(), false)) + ');'

/**
 * Recurses down the tree, tracing path to redex
 * and calling treeifyMain on all other children
 * Once redex is found, extract redex from tree
 * and put redexMarker in its place
 * Returns array containing modified tree and
 * extracted redex
 */
function pathifyMain(
  target: substituterNodes,
  paths: string[][],
  visited: Set<substituterNodes>
): [substituterNodes, substituterNodes] {
  let pathIndex = 0
  let path = paths[0]
  let redex = ast.program([]) as substituterNodes
  let endIndex = path === undefined ? 0 : path.length - 1
  const redexMarker = ast.identifier('@redex') as substituterNodes
  const withBrackets = ast.identifier('(@redex)') as substituterNodes
  const pathifiers = {
    ExpressionStatement: (target: es.ExpressionStatement): es.ExpressionStatement => {
      let exp = jsTreeifyMain(target.expression, visited, true) as es.Expression
      if (path[pathIndex] === 'expression') {
        if (pathIndex === endIndex) {
          redex = exp
          exp =
            target.expression.type === 'ArrowFunctionExpression'
              ? (withBrackets as es.Expression)
              : (redexMarker as es.Expression)
        } else {
          pathIndex++
          exp = pathify(target.expression) as es.Expression
        }
      }
      return ast.expressionStatement(exp)
    },

    BinaryExpression: (target: es.BinaryExpression) => {
      let left = jsTreeifyMain(target.left, visited, true) as es.Expression
      let right = jsTreeifyMain(target.right, visited, true) as es.Expression
      if (path[pathIndex] === 'left') {
        if (pathIndex === endIndex) {
          redex = left
          if (redex.type === 'ConditionalExpression') {
            left = withBrackets as es.Expression
          } else {
            left = redexMarker as es.Expression
          }
        } else {
          pathIndex++
          left = pathify(target.left) as es.Expression
        }
      } else if (path[pathIndex] === 'right') {
        if (pathIndex === endIndex) {
          redex = right
          if (redex.type === 'BinaryExpression' || redex.type === 'ConditionalExpression') {
            right = withBrackets as es.Expression
          } else {
            right = redexMarker as es.Expression
          }
        } else {
          pathIndex++
          right = pathify(target.right) as es.Expression
        }
      }
      return ast.binaryExpression(target.operator, left, right)
    },

    UnaryExpression: (target: es.UnaryExpression): es.UnaryExpression => {
      let arg = jsTreeifyMain(target.argument, visited, true) as es.Expression
      if (path[pathIndex] === 'argument') {
        if (pathIndex === endIndex) {
          redex = arg
          arg = redexMarker as es.Expression
        } else {
          pathIndex++
          arg = pathify(target.argument) as es.Expression
        }
      }
      return ast.unaryExpression(target.operator, arg)
    },

    ConditionalExpression: (target: es.ConditionalExpression): es.ConditionalExpression => {
      let test = jsTreeifyMain(target.test, visited, true) as es.Expression
      let cons = jsTreeifyMain(target.consequent, visited, true) as es.Expression
      let alt = jsTreeifyMain(target.alternate, visited, true) as es.Expression
      if (path[pathIndex] === 'test') {
        if (pathIndex === endIndex) {
          redex = test
          test = redexMarker as es.Expression
        } else {
          pathIndex++
          test = pathify(target.test) as es.Expression
        }
      } else if (path[pathIndex] === 'consequent') {
        if (pathIndex === endIndex) {
          redex = cons
          cons = redexMarker as es.Expression
        } else {
          pathIndex++
          cons = pathify(target.consequent) as es.Expression
        }
      } else if (path[pathIndex] === 'alternate') {
        if (pathIndex === endIndex) {
          redex = alt
          alt = redexMarker as es.Expression
        } else {
          pathIndex++
          alt = pathify(target.alternate) as es.Expression
        }
      }
      return ast.conditionalExpression(test, cons, alt)
    },

    LogicalExpression: (target: es.LogicalExpression) => {
      let left = jsTreeifyMain(target.left, visited, true) as es.Expression
      let right = jsTreeifyMain(target.right, visited, true) as es.Expression
      if (path[pathIndex] === 'left') {
        if (pathIndex === endIndex) {
          redex = left
          left = redexMarker as es.Expression
        } else {
          pathIndex++
          left = pathify(target.left) as es.Expression
        }
      } else if (path[pathIndex] === 'right') {
        if (pathIndex === endIndex) {
          redex = right
          right = redexMarker as es.Expression
        } else {
          pathIndex++
          right = pathify(target.right) as es.Expression
        }
      }
      return ast.logicalExpression(target.operator, left, right)
    },

    CallExpression: (target: es.CallExpression): es.CallExpression => {
      let callee = jsTreeifyMain(target.callee, visited, true) as es.Expression
      const args = target.arguments.map(arg => jsTreeifyMain(arg, visited, true) as es.Expression)
      if (path[pathIndex] === 'callee') {
        if (pathIndex === endIndex) {
          redex = callee
          callee =
            target.callee.type === 'ArrowFunctionExpression'
              ? (withBrackets as es.Expression)
              : (redexMarker as es.Expression)
        } else {
          pathIndex++
          callee = pathify(target.callee) as es.Expression
        }
      } else {
        let argIndex
        const isEnd = pathIndex === endIndex
        for (let i = 0; i < target.arguments.length; i++) {
          if (path[pathIndex] === 'arguments[' + i + ']') {
            argIndex = i
            break
          }
        }
        if (argIndex !== undefined) {
          pathIndex++
          if (isEnd) {
            redex = args[argIndex]
            args[argIndex] = redexMarker as es.Expression
          } else {
            args[argIndex] = pathify(target.arguments[argIndex]) as es.Expression
          }
        }
      }
      return ast.callExpression(callee, args)
    },

    FunctionDeclaration: (target: es.FunctionDeclaration): es.FunctionDeclaration => {
      let body = jsTreeifyMain(target.body, visited, true) as es.BlockStatement
      if (path[pathIndex] === 'body') {
        if (pathIndex === endIndex) {
          redex = body
          body = redexMarker as es.BlockStatement
        } else {
          pathIndex++
          body = pathify(target.body) as es.BlockStatement
        }
      }
      return ast.functionDeclaration(target.id, target.params, body)
    },

    FunctionExpression: (
      target: es.FunctionExpression
    ): es.Identifier | es.ArrowFunctionExpression => {
      if (target.id) {
        return target.id
      } else {
        let body = jsTreeifyMain(target.body, visited, true) as es.BlockStatement
        if (path[pathIndex] === 'body') {
          if (pathIndex === endIndex) {
            redex = body
            body = redexMarker as es.BlockStatement
          } else {
            pathIndex++
            body = pathify(target.body) as es.BlockStatement
          }
        }
        return ast.arrowFunctionExpression(target.params, body)
      }
    },

    Program: (target: es.Program): es.Program => {
      const body = target.body.map(node => jsTreeifyMain(node, visited, true)) as es.Statement[]
      let bodyIndex
      const isEnd = pathIndex === endIndex
      for (let i = 0; i < target.body.length; i++) {
        if (path[pathIndex] === 'body[' + i + ']') {
          bodyIndex = i
          break
        }
      }
      if (bodyIndex !== undefined) {
        if (isEnd) {
          redex = body[bodyIndex]
          body[bodyIndex] = redexMarker as es.Statement
        } else {
          pathIndex++
          body[bodyIndex] = pathify(target.body[bodyIndex]) as es.Statement
        }
      }
      return ast.program(body)
    },

    BlockStatement: (target: es.BlockStatement): es.BlockStatement => {
      const body = target.body.map(node => jsTreeifyMain(node, visited, true)) as es.Statement[]
      let bodyIndex
      const isEnd = pathIndex === endIndex
      for (let i = 0; i < target.body.length; i++) {
        if (path[pathIndex] === 'body[' + i + ']') {
          bodyIndex = i
          break
        }
      }
      if (bodyIndex !== undefined) {
        if (isEnd) {
          redex = body[bodyIndex]
          body[bodyIndex] = redexMarker as es.Statement
        } else {
          pathIndex++
          body[bodyIndex] = pathify(target.body[bodyIndex]) as es.Statement
        }
      }
      return ast.blockStatement(body)
    },

    BlockExpression: (target: BlockExpression): es.BlockStatement => {
      const body = target.body.map(node => jsTreeifyMain(node, visited, true)) as es.Statement[]
      let bodyIndex
      const isEnd = pathIndex === endIndex
      for (let i = 0; i < target.body.length; i++) {
        if (path[pathIndex] === 'body[' + i + ']') {
          bodyIndex = i
          break
        }
      }
      if (bodyIndex !== undefined) {
        if (isEnd) {
          redex = body[bodyIndex]
          body[bodyIndex] = redexMarker as es.Statement
        } else {
          pathIndex++
          body[bodyIndex] = pathify(target.body[bodyIndex]) as es.Statement
        }
      }
      return ast.blockStatement(body)
    },

    ReturnStatement: (target: es.ReturnStatement): es.ReturnStatement => {
      let arg = jsTreeifyMain(target.argument!, visited, true) as es.Expression
      if (path[pathIndex] === 'argument') {
        if (pathIndex === endIndex) {
          redex = arg
          arg = redexMarker as es.Expression
        } else {
          pathIndex++
          arg = pathify(target.argument!) as es.Expression
        }
      }
      return ast.returnStatement(arg)
    },

    // source 1
    ArrowFunctionExpression: (
      target: es.ArrowFunctionExpression
    ): es.Identifier | es.ArrowFunctionExpression | es.FunctionDeclaration => {
      let body = jsTreeifyMain(target.body, visited, true) as es.BlockStatement
      if (path[pathIndex] === 'body') {
        if (pathIndex === endIndex) {
          redex = body
          body = redexMarker as es.BlockStatement
        } else {
          pathIndex++
          body = pathify(target.body) as es.BlockStatement
        }
      }
      //localhost:8000
      return ast.arrowFunctionExpression(target.params, body)
    },

    VariableDeclaration: (target: es.VariableDeclaration): es.VariableDeclaration => {
      const decl = target.declarations.map(node =>
        jsTreeifyMain(node, visited, true)
      ) as es.VariableDeclarator[]
      let declIndex
      const isEnd = pathIndex === endIndex
      for (let i = 0; i < target.declarations.length; i++) {
        if (path[pathIndex] === 'declarations[' + i + ']') {
          declIndex = i
          break
        }
      }
      if (declIndex !== undefined) {
        if (isEnd) {
          redex = decl[declIndex]
          decl[declIndex] = redexMarker as es.VariableDeclarator
        } else {
          pathIndex++
          decl[declIndex] = pathify(target.declarations[declIndex]) as es.VariableDeclarator
        }
      }
      return ast.variableDeclaration(decl)
    },

    VariableDeclarator: (target: es.VariableDeclarator): es.VariableDeclarator => {
      let init = jsTreeifyMain(target.init!, visited, true) as es.Expression
      if (path[pathIndex] === 'init') {
        if (pathIndex === endIndex) {
          redex = init
          init = redexMarker as es.Expression
        } else {
          pathIndex++
          init = pathify(target.init!) as es.Expression
        }
      }
      return ast.variableDeclarator(target.id, init)
    },

    IfStatement: (target: es.IfStatement): es.IfStatement => {
      let test = jsTreeifyMain(target.test, visited, true) as es.Expression
      let cons = jsTreeifyMain(target.consequent, visited, true) as es.BlockStatement
      let alt = jsTreeifyMain(target.alternate!, visited, true) as
        | es.BlockStatement
        | es.IfStatement
      if (path[pathIndex] === 'test') {
        if (pathIndex === endIndex) {
          redex = test
          test = redexMarker as es.Expression
        } else {
          pathIndex++
          test = pathify(target.test) as es.Expression
        }
      } else if (path[pathIndex] === 'consequent') {
        if (pathIndex === endIndex) {
          redex = cons
          cons = redexMarker as es.BlockStatement
        } else {
          pathIndex++
          cons = pathify(target.consequent) as es.BlockStatement
        }
      } else if (path[pathIndex] === 'alternate') {
        if (pathIndex === endIndex) {
          redex = alt
          alt = redexMarker as es.BlockStatement | es.IfStatement
        } else {
          pathIndex++
          alt = pathify(target.alternate!) as es.BlockStatement | es.IfStatement
        }
      }
      return ast.ifStatement(test, cons, alt)
    },

    // source 2
    ArrayExpression: (target: es.ArrayExpression): es.ArrayExpression => {
      const eles = (target.elements as ContiguousArrayElements).map(node =>
        jsTreeifyMain(node, visited, true)
      ) as es.Expression[]
      let eleIndex
      const isEnd = pathIndex === endIndex
      for (let i = 0; i < target.elements.length; i++) {
        if (path[pathIndex] === 'elements[' + i + ']') {
          eleIndex = i
          break
        }
      }
      if (eleIndex !== undefined) {
        if (isEnd) {
          redex = eles[eleIndex]
          eles[eleIndex] = redexMarker as es.Expression
        } else {
          pathIndex++
          eles[eleIndex] = pathify(
            target.elements[eleIndex] as ContiguousArrayElementExpression
          ) as es.Expression
        }
      }
      return ast.arrayExpression(eles)
    }
  }

  function pathify(target: substituterNodes): substituterNodes {
    const pathifier = pathifiers[target.type]
    if (pathifier === undefined) {
      return jsTreeifyMain(target, visited, true)
    } else {
      return pathifier(target)
    }
  }

  if (path === undefined || path[0] === undefined) {
    return [jsTreeifyMain(target, visited, true), ast.program([])]
  } else {
    let pathified = pathify(target)
    // runs pathify more than once if more than one substitution path
    for (let i = 1; i < paths.length; i++) {
      pathIndex = 0
      path = paths[i]
      endIndex = path === undefined ? 0 : path.length - 1
      pathified = pathify(pathified)
    }
    return [pathified, redex]
  }
}

// Function to convert array from getEvaluationSteps into text
export const redexify = (node: substituterNodes, path: string[][]): [string, string] => [
  generate(pathifyMain(node, path, new Set())[0]),
  generate(pathifyMain(node, path, new Set())[1])
]

export const getRedex = (node: substituterNodes, path: string[][]): substituterNodes =>
  pathifyMain(node, path, new Set())[1]

// strategy: we remember how many statements are there originally in program.
// since listPrelude are just functions, they will be disposed of one by one
// we prepend the program with the program resulting from the definitions,
//   and reduce the combined program until the program body
//   has number of statement === original program
// then we return it to the getEvaluationSteps
function substPredefinedFns(program: es.Program, context: Context): [es.Program, Context] {
  if (context.prelude) {
    // replace all occurences of '$' with 'helper_' to
    // prevent collision with redex (temporary solution)
    // context.prelude = context.prelude.replace(/\$/gi, 'helper_')
    // evaluate the list prelude first
    const listPreludeProgram = parse(context.prelude, context)!
    const origBody = program.body as es.Statement[]
    program.body = listPreludeProgram.body
    program.body.push(ast.blockStatement(origBody))
    while (program.body.length > 1) {
      program = reduceMain(program, context)[0] as es.Program
    }
    program.body = (program.body[0] as es.BlockStatement).body
  }
  return [program, context]
}

function substPredefinedConstants(program: es.Program): es.Program {
  const constants = [['undefined', undefined]]
  const mathConstants = Object.getOwnPropertyNames(Math)
    .filter(name => typeof Math[name] !== 'function')
    .map(name => ['math_' + name, Math[name]])
  let substed = program
  for (const nameValuePair of constants.concat(mathConstants)) {
    substed = substituteMain(
      ast.identifier(nameValuePair[0] as string),
      ast.literal(nameValuePair[1] as string | number) as es.Literal,
      substed,
      [[]]
    )[0] as es.Program
  }
  return substed
}

function removeDebuggerStatements(program: es.Program): es.Program {
  // recursively detect and remove debugger statements
  function remove(removee: es.Program | es.Statement | es.Expression) {
    if (removee.type === 'BlockStatement' || removee.type === 'Program') {
      removee.body = removee.body.filter(s => s.type !== 'DebuggerStatement')
      removee.body.forEach(s => remove(s as es.Statement))
    } else if (removee.type === 'VariableDeclaration') {
      removee.declarations.forEach(s => remove(s.init as es.Expression))
    } else if (removee.type === 'FunctionDeclaration') {
      remove(removee.body)
    } else if (removee.type === 'IfStatement') {
      remove(removee.consequent)
      remove(removee.alternate as es.Statement)
    } else if (removee.type === 'ArrowFunctionExpression') {
      remove(removee.body)
    }
  }
  remove(program)
  return program
}

function evaluateImports(program: es.Program, context: Context) {
  const [importNodeMap, otherNodes] = filterImportDeclarations(program)

  try {
    const environment = currentEnvironment(context)
    for (const [moduleName, nodes] of Object.entries(importNodeMap)) {
      const functions = context.nativeStorage.loadedModules[moduleName]
      for (const node of nodes) {
        for (const spec of node.specifiers) {
          declareIdentifier(context, spec.local.name, node, environment)
          let obj: any

          switch (spec.type) {
            case 'ImportSpecifier': {
              obj = functions[spec.imported.name]
              break
            }
            case 'ImportDefaultSpecifier': {
              obj = functions.default
              break
            }
            case 'ImportNamespaceSpecifier': {
              obj = functions
              break
            }
          }

          defineVariable(context, spec.local.name, obj, true, node)
        }
      }
    }
  } catch (error) {
    // console.log(error)
    handleRuntimeError(context, error)
  }
  program.body = otherNodes
}

// the context here is for builtins
export function getEvaluationSteps(
  program: es.Program,
  context: Context,
  { stepLimit }: Pick<IOptions, 'stepLimit'>
): [es.Program, string[][], string][] {
  const steps: [es.Program, string[][], string][] = []
  try {
    checkProgramForUndefinedVariables(program, context)
    const limit = stepLimit === undefined ? 1000 : stepLimit % 2 === 0 ? stepLimit : stepLimit + 1
    evaluateImports(program, context)
    // starts with substituting predefined constants
    let start = substPredefinedConstants(program)
    // and predefined fns
    start = substPredefinedFns(start, context)[0]
    // and remove debugger statements.
    start = removeDebuggerStatements(start)

    // then add in path and explanation string and push it into steps
    let reducedWithPath: [substituterNodes, Context, string[][], string] = [
      start,
      context,
      [],
      'Start of evaluation'
    ]
    steps.push([
      reducedWithPath[0] as es.Program,
      reducedWithPath[2].length > 1 ? reducedWithPath[2].slice(1) : reducedWithPath[2],
      reducedWithPath[3]
    ])
    steps.push([reducedWithPath[0] as es.Program, [], ''])
    // reduces program until evaluation completes
    // even steps: program before reduction
    // odd steps: program after reduction
    let i = 1
    let limitExceeded = false
    while (isStatementsReducible(reducedWithPath[0] as es.Program, context)) {
      //Should work on isReducibleStatement instead of checking body.length
      if (steps.length === limit) {
        steps[steps.length - 1] = [ast.program([]), [], 'Maximum number of steps exceeded']
        limitExceeded = true
        break
      }
      reducedWithPath = reduceMain(reducedWithPath[0], context)
      steps.push([
        reducedWithPath[0] as es.Program,
        reducedWithPath[2].length > 1 ? reducedWithPath[2].slice(1) : reducedWithPath[2],
        reducedWithPath[3]
      ])
      steps.push([reducedWithPath[0] as es.Program, [], ''])
      if (i > 0) {
        steps[i][1] = reducedWithPath[2].length > 1 ? [reducedWithPath[2][0]] : reducedWithPath[2]
        steps[i][2] = reducedWithPath[3]
      }
      i += 2
    }
    if (!limitExceeded && steps.length > 0) {
      steps[steps.length - 1][2] = 'Evaluation complete'
      /**
       * this is an extra check
       * if the last step's program part is empty, we just manually add undefined to it
       * also works when program is epsilon(empty program)
       */
      if ((reducedWithPath[0] as es.Program).body.length == 0) {
        steps[steps.length - 1][0] = ast.program([
          ast.expressionStatement(ast.identifier('undefined'))
        ])
      }
    }
    if (steps.length === 0) {
      steps.push([reducedWithPath[0] as es.Program, [], 'Nothing to evaluate'])
    }
    return steps
  } catch (error) {
    if (error instanceof RuntimeSourceError) {
      // If steps not evaluated at all, add error message to the first step else add error to last step
      if (steps.length === 0) {
        steps.push([program, [], prettyPrintError(error)])
      } else {
        steps[steps.length - 1][2] = prettyPrintError(error)
      }
    } else {
      context.errors.push(error)
    }

    return steps
  }
}

export interface IStepperPropContents {
  code: string
  redex: string
  explanation: string
  function: es.Expression | undefined | es.Super
}

export function isStepperOutput(output: any): output is IStepperPropContents {
  return 'code' in output
}

export function callee(
  content: substituterNodes,
  context: Context
): es.Expression | undefined | es.Super {
  if (content.type === 'CallExpression') {
    let reducedArgs = true
    for (const arg of content.arguments) {
      if (!isIrreducible(arg, context)) {
        reducedArgs = false
      }
    }
    return reducedArgs ? content.callee : undefined
  } else {
    return undefined
  }
}<|MERGE_RESOLUTION|>--- conflicted
+++ resolved
@@ -3,11 +3,6 @@
 
 import type { IOptions } from '..'
 import * as errors from '../errors/errors'
-<<<<<<< HEAD
-=======
-import { RuntimeSourceError } from '../errors/runtimeSourceError'
-import { initModuleContextAsync, loadModuleBundleAsync } from '../modules/loader/moduleLoaderAsync'
->>>>>>> b18d94ee
 import { parse } from '../parser/parser'
 import type {
   BlockExpression,
@@ -30,6 +25,7 @@
 import { evaluateBinaryExpression, evaluateUnaryExpression } from '../utils/operators'
 import * as rttc from '../utils/rttc'
 import { checkProgramForUndefinedVariables } from '../validator/validator'
+import { RuntimeSourceError } from '../errors/runtimeSourceError'
 import { nodeToValue, objectToString, valueToExpression } from './converter'
 import * as builtin from './lib'
 import {
