import { generate } from 'astring'
import type es from 'estree'

import { type IOptions } from '..'
import * as errors from '../errors/errors'
import { RuntimeSourceError } from '../errors/runtimeSourceError'
import { initModuleContextAsync, loadModuleBundleAsync } from '../modules/loader/moduleLoaderAsync'
import { parse } from '../parser/parser'
import {
  BlockExpression,
  Context,
  ContiguousArrayElementExpression,
  ContiguousArrayElements,
  FunctionDeclarationExpression,
  substituterNodes
} from '../types'
import * as ast from '../utils/ast/astCreator'
import {
  dummyBlockExpression,
  dummyBlockStatement,
  dummyExpression,
  dummyProgram,
  dummyStatement,
  dummyVariableDeclarator
} from '../utils/ast/dummyAstCreator'
import { filterImportDeclarations } from '../utils/ast/helpers'
import { evaluateBinaryExpression, evaluateUnaryExpression } from '../utils/operators'
import * as rttc from '../utils/rttc'
import { checkProgramForUndefinedVariables } from '../validator/validator'
import { nodeToValue, objectToString, valueToExpression } from './converter'
import * as builtin from './lib'
import {
  currentEnvironment,
  declareIdentifier,
  defineVariable,
  getDeclaredNames,
  handleRuntimeError,
  isAllowedLiterals,
  isBuiltinFunction,
  isImportedFunction,
  isNegNumber,
  prettyPrintError
} from './util'

const irreducibleTypes = new Set<string>([
  'Literal',
  'FunctionExpression',
  'ArrowFunctionExpression',
  'ArrayExpression'
])

function isIrreducible(node: substituterNodes, context: Context) {
  return (
    isBuiltinFunction(node) ||
    isImportedFunction(node, context) ||
    isAllowedLiterals(node) ||
    isNegNumber(node) ||
    irreducibleTypes.has(node.type)
  )
}

function isStatementsReducible(progs: es.Program, context: Context): boolean {
  if (progs.body.length === 0) return false
  if (progs.body.length > 1) return true

  const [lastStatement] = progs.body

  if (lastStatement.type !== 'ExpressionStatement') {
    return true
  }
  return !isIrreducible(lastStatement.expression, context)
}

type irreducibleNodes =
  | es.FunctionExpression
  | es.ArrowFunctionExpression
  | es.Literal
  | es.ArrayExpression

function scanOutBoundNames(
  node: es.BlockStatement | BlockExpression | es.Expression
): es.Identifier[] {
  const declaredIds: es.Identifier[] = []
  if (node.type == 'ArrowFunctionExpression') {
    for (const param of node.params) {
      declaredIds.push(param as es.Identifier)
    }
  } else if (node.type == 'BlockExpression' || node.type == 'BlockStatement') {
    for (const stmt of node.body) {
      // if stmt is assignment or functionDeclaration
      // add stmt into a set of identifiers
      // return that set
      if (stmt.type === 'VariableDeclaration') {
        stmt.declarations
          .map(decn => (decn as es.VariableDeclarator).id as es.Identifier)
          .forEach(name => declaredIds.push(name))
        for (const decn of stmt.declarations) {
          if (
            decn.init !== null &&
            decn.init !== undefined &&
            decn.init.type == 'ArrowFunctionExpression'
          ) {
            for (const param of decn.init.params) {
              declaredIds.push(param as es.Identifier)
            }
          }
        }
      } else if (stmt.type === 'FunctionDeclaration' && stmt.id) {
        declaredIds.push(stmt.id)
        stmt.params.forEach(param => declaredIds.push(param as es.Identifier))
      }
    }
  }
  return declaredIds
}

function scanOutDeclarations(
  node: es.BlockStatement | BlockExpression | es.Expression | es.Program
): es.Identifier[] {
  const declaredIds: es.Identifier[] = []
  if (
    node.type === 'BlockExpression' ||
    node.type === 'BlockStatement' ||
    node.type === 'Program'
  ) {
    for (const stmt of node.body) {
      // if stmt is assignment or functionDeclaration
      // add stmt into a set of identifiers
      // return that set
      if (stmt.type === 'VariableDeclaration') {
        stmt.declarations
          .map(decn => (decn as es.VariableDeclarator).id as es.Identifier)
          .forEach(name => declaredIds.push(name))
      } else if (stmt.type === 'FunctionDeclaration' && stmt.id) {
        declaredIds.push(stmt.id)
      }
    }
  }
  return declaredIds
}

function getFreshName(
  paramName: string,
  counter: number,
  freeTarget: string[],
  freeReplacement: string[],
  boundTarget: es.Identifier[],
  boundUpperScope: string[],
  boundReplacement: es.Identifier[]
): string {
  let added = true
  while (added) {
    added = false
    for (const f of freeTarget) {
      if (paramName + '_' + counter === f) {
        counter++
        added = true
      }
    }
    for (const free of freeReplacement) {
      if (paramName + '_' + counter === free) {
        counter++
        added = true
      }
    }
    for (const notFree of boundTarget) {
      if (paramName + '_' + counter === notFree.name) {
        counter++
        added = true
      }
    }
    for (const boundName of boundUpperScope) {
      if (paramName + '_' + counter === boundName) {
        counter++
        added = true
      }
    }
    for (const identifier of boundReplacement) {
      if (paramName + '_' + counter === identifier.name) {
        counter++
        added = true
      }
    }
  }
  return paramName + '_' + counter
}

function findMain(
  target:
    | es.FunctionExpression
    | es.ArrowFunctionExpression
    | es.BlockStatement
    | BlockExpression
    | es.FunctionDeclaration
    | es.Program,
  seenBefore: Map<substituterNodes, substituterNodes>
): string[] {
  const params: string[] = []
  if (
    target.type == 'FunctionExpression' ||
    target.type == 'ArrowFunctionExpression' ||
    target.type === 'FunctionDeclaration'
  ) {
    if (target.type == 'FunctionExpression' || target.type === 'FunctionDeclaration') {
      params.push(target.id!.name)
    }
    for (let i = 0; i < target.params.length; i++) {
      params.push((target.params[i] as es.Identifier).name)
    }
  }

  const freeNames: any[] = []

  const finders = {
    Identifier(target: es.Identifier): void {
      seenBefore.set(target, target)
      let bound = false
      for (let i = 0; i < params.length; i++) {
        if (target.name == params[i]) {
          bound = true
          break
        }
      }
      if (!bound) {
        freeNames.push(target.name)
      }
    },

    ExpressionStatement(target: es.ExpressionStatement): void {
      seenBefore.set(target, target)
      find(target.expression)
    },

    BinaryExpression(target: es.BinaryExpression): void {
      seenBefore.set(target, target)
      find(target.left)
      find(target.right)
    },

    UnaryExpression(target: es.UnaryExpression): void {
      seenBefore.set(target, target)
      find(target.argument)
    },

    ConditionalExpression(target: es.ConditionalExpression): void {
      seenBefore.set(target, target)
      find(target.test)
      find(target.consequent)
      find(target.alternate)
    },

    LogicalExpression(target: es.LogicalExpression): void {
      seenBefore.set(target, target)
      find(target.left)
      find(target.right)
    },

    CallExpression(target: es.CallExpression): void {
      seenBefore.set(target, target)
      for (let i = 0; i < target.arguments.length; i++) {
        find(target.arguments[i])
      }
      find(target.callee)
    },

    FunctionDeclaration(target: es.FunctionDeclaration): void {
      seenBefore.set(target, target)
      const freeInNested = findMain(target, seenBefore)
      for (const free of freeInNested) {
        let bound = false
        for (const param of params) {
          if (free === param) {
            bound = true
          }
        }
        if (!bound) {
          freeNames.push(free)
        }
      }
    },

    ArrowFunctionExpression(target: es.ArrowFunctionExpression): void {
      seenBefore.set(target, target)
      const freeInNested = findMain(target, seenBefore)
      for (const free of freeInNested) {
        let bound = false
        for (const param of params) {
          if (free === param) {
            bound = true
          }
        }
        if (!bound) {
          freeNames.push(free)
        }
      }
    },

    Program(target: es.Program): void {
      seenBefore.set(target, target)
      target.body.forEach(stmt => {
        find(stmt)
      })
    },

    BlockStatement(target: es.BlockStatement): void {
      seenBefore.set(target, target)
      const declaredNames: Set<string> = getDeclaredNames(target)
      for (const item of declaredNames.values()) {
        params.push(item)
      }
      target.body.forEach(stmt => {
        find(stmt)
      })
    },

    BlockExpression(target: BlockExpression): void {
      seenBefore.set(target, target)
      const declaredNames: Set<string> = getDeclaredNames(target)
      for (const item of declaredNames.values()) {
        params.push(item)
      }
      target.body.forEach(stmt => {
        find(stmt)
      })
    },

    ReturnStatement(target: es.ReturnStatement): void {
      seenBefore.set(target, target)
      find(target.argument!)
    },

    VariableDeclaration(target: es.VariableDeclaration): void {
      seenBefore.set(target, target)
      target.declarations.forEach(dec => {
        find(dec)
      })
    },

    VariableDeclarator(target: es.VariableDeclarator): void {
      seenBefore.set(target, target)
      find(target.init!)
    },

    IfStatement(target: es.IfStatement): void {
      seenBefore.set(target, target)
      find(target.test)
      find(target.consequent)
      find(target.alternate)
    },

    ArrayExpression(target: es.ArrayExpression): void {
      seenBefore.set(target, target)
      target.elements.forEach(ele => {
        find(ele)
      })
    }
  }

  function find(target: any): void {
    const result = seenBefore.get(target)
    if (!result) {
      const finder = finders[target.type]
      if (finder === undefined) {
        seenBefore.set(target, target)
      } else {
        return finder(target)
      }
    }
  }
  find(target.body)
  return freeNames
}

/* tslint:disable:no-shadowed-variable */
// wrapper function, calls substitute immediately.
function substituteMain(
  name: es.Identifier,
  replacement: irreducibleNodes | es.Identifier,
  target: substituterNodes,
  paths: string[][]
): [substituterNodes, string[][]] {
  const seenBefore: Map<substituterNodes, substituterNodes> = new Map()

  // initialises array to keep track of all paths visited
  // without modifying input path array
  const allPaths: string[][] = []
  let allPathsIndex = 0
  const endMarker = '$'

  if (paths[0] === undefined) {
    allPaths.push([])
  } else {
    allPaths.push([...paths[0]])
  }

  // substituters will stop expanding the path if index === -1
  const pathNotEnded = (index: number) => index > -1

  // branches out path into two different paths,
  // returns array index of branched path
  function branch(index: number): number {
    allPathsIndex++
    allPaths[allPathsIndex] = [...allPaths[index]]
    return allPathsIndex
  }

  // keeps track of names in upper scope so that it doesnt rename to these names
  const boundUpperScope: string[] = []

  /**
   * Substituters are invoked only when the target is not seen before,
   *  therefore each function has the responsbility of registering the
   *  [target, replacement] pair in seenBefore.
   * How substituters work:
   * 1. Create dummy replacement and push [target, dummyReplacement]
   *    into the seenBefore array.
   * 2. [Recursive step] substitute the children;
   *    for each child, branch out the current path
   *    and push the appropriate access string into the path
   * 3. Return the dummyReplacement
   */
  const substituters = {
    // if name to be replaced is found,
    // push endMarker into path
    Identifier(
      target: es.Identifier,
      index: number
    ): es.Identifier | FunctionDeclarationExpression | es.Literal | es.Expression {
      const re = / rename$/
      if (replacement.type === 'Literal') {
        // only accept string, boolean and numbers for arguments
        if (target.name === name.name) {
          if (pathNotEnded(index)) {
            allPaths[index].push(endMarker)
          }
          return ast.primitive(replacement.value)
        } else {
          return target
        }
      } else if (replacement.type === 'Identifier' && re.test(replacement.name)) {
        if (target.name === name.name) {
          if (pathNotEnded(index)) {
            allPaths[index].push(endMarker)
          }
          return ast.identifier(replacement.name.split(' ')[0], replacement.loc)
        } else {
          return target
        }
      } else {
        if (target.name === name.name) {
          if (pathNotEnded(index)) {
            allPaths[index].push(endMarker)
          }
          return substitute(replacement, -1) as FunctionDeclarationExpression
        } else {
          return target
        }
      }
    },

    ExpressionStatement(target: es.ExpressionStatement, index: number): es.ExpressionStatement {
      const substedExpressionStatement = ast.expressionStatement(dummyExpression())
      seenBefore.set(target, substedExpressionStatement)
      if (pathNotEnded(index)) {
        allPaths[index].push('expression')
      }
      substedExpressionStatement.expression = substitute(target.expression, index) as es.Expression
      return substedExpressionStatement
    },

    BinaryExpression(target: es.BinaryExpression, index: number): es.BinaryExpression {
      const substedBinaryExpression = ast.binaryExpression(
        target.operator,
        dummyExpression(),
        dummyExpression(),
        target.loc
      )
      seenBefore.set(target, substedBinaryExpression)
      let nextIndex = index
      if (pathNotEnded(index)) {
        nextIndex = branch(index)
        allPaths[index].push('left')
        allPaths[nextIndex].push('right')
      }
      substedBinaryExpression.left = substitute(target.left, index) as es.Expression
      substedBinaryExpression.right = substitute(target.right, nextIndex) as es.Expression
      return substedBinaryExpression
    },

    UnaryExpression(target: es.UnaryExpression, index: number): es.UnaryExpression {
      const substedUnaryExpression = ast.unaryExpression(
        target.operator,
        dummyExpression(),
        target.loc
      )
      seenBefore.set(target, substedUnaryExpression)
      if (pathNotEnded(index)) {
        allPaths[index].push('argument')
      }
      substedUnaryExpression.argument = substitute(target.argument, index) as es.Expression
      return substedUnaryExpression
    },

    ConditionalExpression(
      target: es.ConditionalExpression,
      index: number
    ): es.ConditionalExpression {
      const substedConditionalExpression = ast.conditionalExpression(
        dummyExpression(),
        dummyExpression(),
        dummyExpression(),
        target.loc
      )
      seenBefore.set(target, substedConditionalExpression)
      let nextIndex = index
      let thirdIndex = index
      if (pathNotEnded(index)) {
        nextIndex = branch(index)
        thirdIndex = branch(index)
        allPaths[index].push('test')
        allPaths[nextIndex].push('consequent')
        allPaths[thirdIndex].push('alternate')
      }
      substedConditionalExpression.test = substitute(target.test, index) as es.Expression
      substedConditionalExpression.consequent = substitute(
        target.consequent,
        nextIndex
      ) as es.Expression
      substedConditionalExpression.alternate = substitute(
        target.alternate,
        thirdIndex
      ) as es.Expression
      return substedConditionalExpression
    },

    LogicalExpression(target: es.LogicalExpression, index: number): es.LogicalExpression {
      const substedLocialExpression = ast.logicalExpression(
        target.operator,
        target.left,
        target.right
      )
      seenBefore.set(target, substedLocialExpression)
      let nextIndex = index
      if (pathNotEnded(index)) {
        nextIndex = branch(index)
        allPaths[index].push('left')
        allPaths[nextIndex].push('right')
      }
      substedLocialExpression.left = substitute(target.left, index) as es.Expression
      substedLocialExpression.right = substitute(target.right, nextIndex) as es.Expression
      return substedLocialExpression
    },

    CallExpression(target: es.CallExpression, index: number): es.CallExpression {
      const dummyArgs = target.arguments.map(() => dummyExpression())
      const substedCallExpression = ast.callExpression(dummyExpression(), dummyArgs, target.loc)
      seenBefore.set(target, substedCallExpression)
      const arr: number[] = []
      let nextIndex = index
      for (let i = 0; i < target.arguments.length; i++) {
        if (pathNotEnded(index)) {
          nextIndex = branch(index)
          allPaths[nextIndex].push('arguments[' + i + ']')
        }
        arr[i] = nextIndex
        dummyArgs[i] = substitute(target.arguments[i], nextIndex) as es.Expression
      }
      if (pathNotEnded(index)) {
        allPaths[index].push('callee')
      }
      substedCallExpression.callee = substitute(target.callee, index) as es.Expression
      return substedCallExpression
    },

    FunctionDeclaration(target: es.FunctionDeclaration, index: number): es.FunctionDeclaration {
      const substedParams: es.Identifier[] = []
      // creates a copy of the params so that the renaming only happens during substitution.
      for (let i = 0; i < target.params.length; i++) {
        const param = target.params[i] as es.Identifier
        substedParams.push(ast.identifier(param.name, param.loc))
      }
      const re = / rename$/
      let newID: es.Identifier
      let newBody = target.body
      if (replacement.type === 'Identifier' && re.test(replacement.name)) {
        // renaming function name
        newID = ast.identifier(replacement.name.split(' ')[0], replacement.loc)
      } else {
        newID = ast.identifier((target.id as es.Identifier).name, target.loc)
      }
      const substedFunctionDeclaration = ast.functionDeclaration(
        newID,
        substedParams,
        dummyBlockStatement()
      )
      seenBefore.set(target, substedFunctionDeclaration)
      let freeReplacement: any[] = []
      let boundReplacement: es.Identifier[] = []
      if (
        replacement.type == 'FunctionExpression' ||
        replacement.type == 'ArrowFunctionExpression'
      ) {
        freeReplacement = findMain(replacement, new Map())
        boundReplacement = scanOutBoundNames(replacement.body)
      }
      const freeTarget = findMain(target, new Map())
      const boundTarget = scanOutBoundNames(target.body)
      for (let i = 0; i < target.params.length; i++) {
        const param = target.params[i]
        if (param.type === 'Identifier' && param.name === name.name) {
          substedFunctionDeclaration.body = target.body
          return substedFunctionDeclaration
        }
        if (param.type == 'Identifier') {
          if (freeReplacement.includes(param.name)) {
            // change param name
            const re = /_\d+$/
            let newNum
            if (re.test(param.name)) {
              const num = param.name.split('_')
              newNum = Number(num[1]) + 1
              const changedName: string = getFreshName(
                num[0],
                newNum,
                freeTarget,
                freeReplacement,
                boundTarget,
                boundUpperScope,
                boundReplacement
              )
              const changed = ast.identifier(changedName, param.loc)
              newBody = substituteMain(param, changed, target.body, [[]])[0] as es.BlockStatement
              ;(substedFunctionDeclaration.params[i] as es.Identifier).name = changedName
            } else {
              newNum = 1
              const changedName: string = getFreshName(
                param.name,
                newNum,
                freeTarget,
                freeReplacement,
                boundTarget,
                boundUpperScope,
                boundReplacement
              )
              const changed = ast.identifier(changedName, param.loc)
              newBody = substituteMain(param, changed, target.body, [[]])[0] as es.BlockStatement
              ;(substedFunctionDeclaration.params[i] as es.Identifier).name = changedName
            }
          }
        }
      }

      for (const param of substedParams) {
        boundUpperScope.push(param.name)
      }

      if (pathNotEnded(index)) {
        allPaths[index].push('body')
      }
      substedFunctionDeclaration.body = substitute(newBody, index) as es.BlockStatement
      return substedFunctionDeclaration
    },

    FunctionExpression(target: es.FunctionExpression, index: number): es.FunctionExpression {
      const substedParams: es.Identifier[] = []
      // creates a copy of the params so that the renaming only happens during substitution.
      for (let i = 0; i < target.params.length; i++) {
        const param = target.params[i] as es.Identifier
        substedParams.push(ast.identifier(param.name, param.loc))
      }
      const substedFunctionExpression = target.id
        ? ast.functionDeclarationExpression(target.id, substedParams, dummyBlockStatement())
        : ast.functionExpression(substedParams, dummyBlockStatement())
      seenBefore.set(target, substedFunctionExpression)
      // check for free/bounded variable in replacement
      let freeReplacement: any[] = []
      let boundReplacement: es.Identifier[] = []
      if (
        replacement.type == 'FunctionExpression' ||
        replacement.type == 'ArrowFunctionExpression'
      ) {
        freeReplacement = findMain(replacement, new Map())
        boundReplacement = scanOutBoundNames(replacement.body)
      }
      const freeTarget = findMain(target, new Map())
      const boundTarget = scanOutBoundNames(target.body)
      for (let i = 0; i < target.params.length; i++) {
        const param = target.params[i]
        if (param.type === 'Identifier' && param.name === name.name) {
          substedFunctionExpression.body = target.body
          return substedFunctionExpression
        }
        if (param.type == 'Identifier') {
          if (freeReplacement.includes(param.name)) {
            // change param name
            const re = /_\d+$/
            let newNum
            if (re.test(param.name)) {
              const num = param.name.split('_')
              newNum = Number(num[1]) + 1
              const changedName: string = getFreshName(
                num[0],
                newNum,
                freeTarget,
                freeReplacement,
                boundTarget,
                boundUpperScope,
                boundReplacement
              )
              const changed = ast.identifier(changedName, param.loc)
              target.body = substituteMain(param, changed, target.body, [
                []
              ])[0] as es.BlockStatement
              ;(substedFunctionExpression.params[i] as es.Identifier).name = changedName
            } else {
              newNum = 1
              const changedName: string = getFreshName(
                param.name,
                newNum,
                freeTarget,
                freeReplacement,
                boundTarget,
                boundUpperScope,
                boundReplacement
              )
              const changed = ast.identifier(changedName, param.loc)
              target.body = substituteMain(param, changed, target.body, [
                []
              ])[0] as es.BlockStatement
              ;(substedFunctionExpression.params[i] as es.Identifier).name = changedName
            }
          }
        }
      }

      for (const param of substedParams) {
        boundUpperScope.push(param.name)
      }

      if (pathNotEnded(index)) {
        allPaths[index].push('body')
      }
      substedFunctionExpression.body = substitute(target.body, index) as es.BlockStatement
      return substedFunctionExpression
    },

    Program(target: es.Program, index: number): es.Program {
      const substedBody = target.body.map(() => dummyStatement())
      const substedProgram = ast.program(substedBody)
      seenBefore.set(target, substedProgram)
      const declaredNames: Set<string> = getDeclaredNames(target)
      const re = / same/
      // checks if the replacement is a functionExpression or arrowFunctionExpression and not from within the same block
      if (
        (replacement.type == 'FunctionExpression' ||
          replacement.type == 'ArrowFunctionExpression') &&
        !re.test(name.name)
      ) {
        const freeTarget: string[] = findMain(target, new Map())
        const declaredIds: es.Identifier[] = scanOutDeclarations(target)
        const freeReplacement: string[] = findMain(replacement, new Map())
        const boundReplacement: es.Identifier[] = scanOutDeclarations(replacement.body)
        for (const declaredId of declaredIds) {
          if (freeReplacement.includes(declaredId.name)) {
            const re = /_\d+$/
            let newNum
            if (re.test(declaredId.name)) {
              const num = declaredId.name.split('_')
              newNum = Number(num[1]) + 1
              const changedName: string = getFreshName(
                num[0],
                newNum,
                freeTarget,
                freeReplacement,
                declaredIds,
                boundUpperScope,
                boundReplacement
              )
              const changed = ast.identifier(changedName + ' rename', declaredId.loc)
              const newName = ast.identifier(declaredId.name + ' rename', declaredId.loc)
              target = substituteMain(newName, changed, target, [[]])[0] as es.Program
            } else {
              newNum = 1
              const changedName: string = getFreshName(
                declaredId.name,
                newNum,
                freeTarget,
                freeReplacement,
                declaredIds,
                boundUpperScope,
                boundReplacement
              )
              const changed = ast.identifier(changedName + ' rename', declaredId.loc)
              const newName = ast.identifier(declaredId.name + ' rename', declaredId.loc)
              target = substituteMain(newName, changed, target, [[]])[0] as es.Program
            }
          }
        }
      }

      const re2 = / rename/
      if (declaredNames.has(name.name) && !re2.test(name.name)) {
        substedProgram.body = target.body
        return substedProgram
      }

      // if it is from the same block then the name would be name + " same", hence need to remove " same"
      // if not this statement does nothing as variable names should not have spaces
      name.name = name.name.split(' ')[0]

      const arr: number[] = []
      let nextIndex = index
      for (let i = 1; i < target.body.length; i++) {
        if (pathNotEnded(index)) {
          nextIndex = branch(index)
          allPaths[nextIndex].push('body[' + i + ']')
        }
        arr[i] = nextIndex
      }
      if (pathNotEnded(index)) {
        allPaths[index].push('body[0]')
      }
      arr[0] = index
      let arrIndex = -1
      substedProgram.body = target.body.map(stmt => {
        arrIndex++
        return substitute(stmt, arr[arrIndex]) as es.Statement
      })
      return substedProgram
    },

    BlockStatement(target: es.BlockStatement, index: number): es.BlockStatement {
      const substedBody = target.body.map(() => dummyStatement())
      const substedBlockStatement = ast.blockStatement(substedBody)
      seenBefore.set(target, substedBlockStatement)
      const declaredNames: Set<string> = getDeclaredNames(target)
      const re = / same/
      // checks if the replacement is a functionExpression or arrowFunctionExpression and not from within the same block
      if (
        (replacement.type == 'FunctionExpression' ||
          replacement.type == 'ArrowFunctionExpression') &&
        !re.test(name.name)
      ) {
        const freeTarget: string[] = findMain(target, new Map())
        const declaredIds: es.Identifier[] = scanOutDeclarations(target)
        const freeReplacement: string[] = findMain(replacement, new Map())
        const boundReplacement: es.Identifier[] = scanOutDeclarations(replacement.body)
        for (const declaredId of declaredIds) {
          if (freeReplacement.includes(declaredId.name)) {
            const re = /_\d+$/
            let newNum
            if (re.test(declaredId.name)) {
              const num = declaredId.name.split('_')
              newNum = Number(num[1]) + 1
              const changedName: string = getFreshName(
                num[0],
                newNum,
                freeTarget,
                freeReplacement,
                declaredIds,
                boundUpperScope,
                boundReplacement
              )
              const changed = ast.identifier(changedName + ' rename', declaredId.loc)
              const newName = ast.identifier(declaredId.name + ' rename', declaredId.loc)
              target = substituteMain(newName, changed, target, [[]])[0] as es.BlockStatement
            } else {
              newNum = 1
              const changedName: string = getFreshName(
                declaredId.name,
                newNum,
                freeTarget,
                freeReplacement,
                declaredIds,
                boundUpperScope,
                boundReplacement
              )
              const changed = ast.identifier(changedName + ' rename', declaredId.loc)
              const newName = ast.identifier(declaredId.name + ' rename', declaredId.loc)
              target = substituteMain(newName, changed, target, [[]])[0] as es.BlockStatement
            }
          }
        }
      }

      const re2 = / rename/
      if (declaredNames.has(name.name) && !re2.test(name.name)) {
        substedBlockStatement.body = target.body
        return substedBlockStatement
      }

      // if it is from the same block then the name would be name + " same", hence need to remove " same"
      // if not this statement does nothing as variable names should not have spaces
      name.name = name.name.split(' ')[0]

      const arr: number[] = []
      let nextIndex = index
      for (let i = 1; i < target.body.length; i++) {
        if (pathNotEnded(index)) {
          nextIndex = branch(index)
          allPaths[nextIndex].push('body[' + i + ']')
        }
        arr[i] = nextIndex
      }
      if (pathNotEnded(index)) {
        allPaths[index].push('body[0]')
      }
      arr[0] = index
      let arrIndex = -1
      substedBlockStatement.body = target.body.map(stmt => {
        arrIndex++
        return substitute(stmt, arr[arrIndex]) as es.Statement
      })
      return substedBlockStatement
    },

    BlockExpression(target: BlockExpression, index: number): BlockExpression {
      const substedBody = target.body.map(() => dummyStatement())
      const substedBlockExpression = ast.blockExpression(substedBody)
      seenBefore.set(target, substedBlockExpression)
      const declaredNames: Set<string> = getDeclaredNames(target)
      const re = / same/
      // checks if the replacement is a functionExpression or arrowFunctionExpression and not from within the same block
      if (
        (replacement.type == 'FunctionExpression' ||
          replacement.type == 'ArrowFunctionExpression') &&
        !re.test(name.name)
      ) {
        const freeTarget: string[] = findMain(target, new Map())
        const declaredIds: es.Identifier[] = scanOutDeclarations(target)
        const freeReplacement: string[] = findMain(replacement, new Map())
        const boundReplacement: es.Identifier[] = scanOutDeclarations(replacement.body)
        for (const declaredId of declaredIds) {
          if (freeReplacement.includes(declaredId.name)) {
            const re = /_\d+$/
            let newNum
            if (re.test(declaredId.name)) {
              const num = declaredId.name.split('_')
              newNum = Number(num[1]) + 1
              const changedName: string = getFreshName(
                num[0],
                newNum,
                freeTarget,
                freeReplacement,
                declaredIds,
                boundUpperScope,
                boundReplacement
              )
              const changed = ast.identifier(changedName + ' rename', declaredId.loc)
              const newName = ast.identifier(declaredId.name + ' rename', declaredId.loc)
              target = substituteMain(newName, changed, target, [[]])[0] as BlockExpression
            } else {
              newNum = 1
              const changedName: string = getFreshName(
                declaredId.name,
                newNum,
                freeTarget,
                freeReplacement,
                declaredIds,
                boundUpperScope,
                boundReplacement
              )
              const changed = ast.identifier(changedName + ' rename', declaredId.loc)
              const newName = ast.identifier(declaredId.name + ' rename', declaredId.loc)
              target = substituteMain(newName, changed, target, [[]])[0] as BlockExpression
            }
          }
        }
      }

      const re2 = / rename/
      if (declaredNames.has(name.name) && !re2.test(name.name)) {
        substedBlockExpression.body = target.body
        return substedBlockExpression
      }

      // if it is from the same block then the name would be name + " same", hence need to remove " same"
      // if not this statement does nothing as variable names should not have spaces
      name.name = name.name.split(' ')[0]

      const arr: number[] = []
      let nextIndex = index
      for (let i = 1; i < target.body.length; i++) {
        if (pathNotEnded(index)) {
          nextIndex = branch(index)
          allPaths[nextIndex].push('body[' + i + ']')
        }
        arr[i] = nextIndex
      }
      if (pathNotEnded(index)) {
        allPaths[index].push('body[0]')
      }
      arr[0] = index
      let arrIndex = -1
      substedBlockExpression.body = target.body.map(stmt => {
        arrIndex++
        return substitute(stmt, arr[arrIndex]) as es.Statement
      })
      return substedBlockExpression
    },

    ReturnStatement(target: es.ReturnStatement, index: number): es.ReturnStatement {
      const substedReturnStatement = ast.returnStatement(dummyExpression(), target.loc)
      seenBefore.set(target, substedReturnStatement)
      if (pathNotEnded(index)) {
        allPaths[index].push('argument')
      }
      substedReturnStatement.argument = substitute(target.argument!, index) as es.Expression
      return substedReturnStatement
    },

    // source 1
    ArrowFunctionExpression(
      target: es.ArrowFunctionExpression,
      index: number
    ): es.ArrowFunctionExpression {
      // creates a copy of the parameters so that renaming only happens during substitution
      const substedParams: es.Identifier[] = []
      for (let i = 0; i < target.params.length; i++) {
        const param = target.params[i] as es.Identifier
        substedParams.push(ast.identifier(param.name, param.loc))
      }
      let newBody = target.body
      const substedArrow = ast.arrowFunctionExpression(substedParams, dummyBlockStatement())
      seenBefore.set(target, substedArrow)
      // check for free/bounded variable
      let freeReplacement: string[] = []
      let boundReplacement: es.Identifier[] = []
      if (
        replacement.type == 'FunctionExpression' ||
        replacement.type == 'ArrowFunctionExpression'
      ) {
        freeReplacement = findMain(replacement, new Map())
        boundReplacement = scanOutBoundNames(replacement.body)
      }
      for (let i = 0; i < target.params.length; i++) {
        const param = target.params[i]
        if (param.type === 'Identifier' && param.name === name.name) {
          substedArrow.body = target.body
          substedArrow.expression = target.body.type !== 'BlockStatement'
          return substedArrow
        }
        const freeTarget = findMain(target, new Map())
        const boundTarget = scanOutBoundNames(target.body)
        if (param.type == 'Identifier') {
          if (freeReplacement.includes(param.name)) {
            // change param name
            const re = /_\d+$/
            let newNum
            if (re.test(param.name)) {
              const num = param.name.split('_')
              newNum = Number(num[1]) + 1
              const changedName: string = getFreshName(
                num[0],
                newNum,
                freeTarget,
                freeReplacement,
                boundTarget,
                boundUpperScope,
                boundReplacement
              )
              const changed = ast.identifier(changedName, param.loc)
              newBody = substituteMain(param, changed, target.body, [[]])[0] as es.BlockStatement
              ;(substedArrow.params[i] as es.Identifier).name = changedName // num[0] + '_' + newNum
            } else {
              newNum = 1
              const changedName: string = getFreshName(
                param.name,
                newNum,
                freeTarget,
                freeReplacement,
                boundTarget,
                boundUpperScope,
                boundReplacement
              )
              const changed = ast.identifier(changedName, param.loc)
              newBody = substituteMain(param, changed, target.body, [[]])[0] as es.BlockStatement
              ;(substedArrow.params[i] as es.Identifier).name = changedName
            }
          }
        }
      }

      for (const param of substedParams) {
        boundUpperScope.push(param.name)
      }

      for (const param of target.params) {
        if (param.type === 'Identifier' && param.name === name.name) {
          substedArrow.body = target.body
          substedArrow.expression = target.body.type !== 'BlockStatement'
          return substedArrow
        }
      }
      if (pathNotEnded(index)) {
        allPaths[index].push('body')
      }
      substedArrow.body = substitute(newBody, index) as es.BlockStatement | es.Expression
      substedArrow.expression = target.body.type !== 'BlockStatement'
      return substedArrow
    },

    VariableDeclaration(target: es.VariableDeclaration, index: number): es.VariableDeclaration {
      const substedVariableDeclaration = ast.variableDeclaration([dummyVariableDeclarator()])
      seenBefore.set(target, substedVariableDeclaration)
      const arr: number[] = []
      let nextIndex = index
      for (let i = 1; i < target.declarations.length; i++) {
        if (pathNotEnded(index)) {
          nextIndex = branch(index)
          allPaths[nextIndex].push('declarations[' + i + ']')
        }
        arr[i] = nextIndex
      }
      if (pathNotEnded(index)) {
        allPaths[index].push('declarations[0]')
      }
      arr[0] = index
      let arrIndex = -1
      substedVariableDeclaration.declarations = target.declarations.map(dec => {
        arrIndex++
        return substitute(dec, arr[arrIndex]) as es.VariableDeclarator
      })
      return substedVariableDeclaration
    },

    VariableDeclarator(target: es.VariableDeclarator, index: number): es.VariableDeclarator {
      const subbed = ast.identifier((target.id as es.Identifier).name)
      let substedVariableDeclarator = ast.variableDeclarator(subbed, dummyExpression())
      seenBefore.set(target, substedVariableDeclarator)
      const re = / rename$/
      if (target.id.type === 'Identifier' && name.name === target.id.name) {
        if (replacement.type == 'Identifier' && re.test(replacement.name)) {
          const newName = ast.identifier(replacement.name.split(' ')[0], replacement.loc)
          substedVariableDeclarator = ast.variableDeclarator(newName, dummyExpression())
        }
        substedVariableDeclarator.init = target.init
      } else {
        if (pathNotEnded(index)) {
          allPaths[index].push('init')
        }
        substedVariableDeclarator.init = substitute(target.init!, index) as es.Expression
      }
      return substedVariableDeclarator
    },

    IfStatement(target: es.IfStatement, index: number): es.IfStatement {
      const substedIfStatement = ast.ifStatement(
        dummyExpression(),
        dummyBlockStatement(),
        dummyBlockStatement(),
        target.loc
      )
      seenBefore.set(target, substedIfStatement)
      let nextIndex = index
      let thirdIndex = index
      if (pathNotEnded(index)) {
        nextIndex = branch(index)
        thirdIndex = branch(index)
        allPaths[index].push('test')
        allPaths[nextIndex].push('consequent')
        allPaths[thirdIndex].push('alternate')
      }
      substedIfStatement.test = substitute(target.test, index) as es.Expression
      substedIfStatement.consequent = substitute(target.consequent, nextIndex) as es.BlockStatement
      substedIfStatement.alternate = target.alternate
        ? (substitute(target.alternate, thirdIndex) as es.BlockStatement)
        : null
      return substedIfStatement
    },

    ArrayExpression(target: es.ArrayExpression, index: number): es.ArrayExpression {
      const substedArray = ast.arrayExpression([dummyExpression()])
      seenBefore.set(target, substedArray)
      const arr: number[] = []
      let nextIndex = index
      for (let i = 1; i < target.elements.length; i++) {
        if (pathNotEnded(index)) {
          nextIndex = branch(index)
          allPaths[nextIndex].push('elements[' + i + ']')
        }
        arr[i] = nextIndex
      }
      if (pathNotEnded(index)) {
        allPaths[index].push('elements[0]')
      }
      arr[0] = index
      let arrIndex = -1
      substedArray.elements = target.elements.map(ele => {
        arrIndex++
        return substitute(ele as ContiguousArrayElementExpression, arr[arrIndex]) as es.Expression
      })
      return substedArray
    }
  }

  /**
   * For mapper use, maps a [symbol, value] pair to the node supplied.
   * @param name the name to be replaced
   * @param replacement the expression to replace the name with
   * @param node a node holding the target symbols
   * @param seenBefore a list of nodes that are seen before in substitution
   */
  function substitute(target: substituterNodes, index: number): substituterNodes {
    const result = seenBefore.get(target)
    if (result) {
      return result as substituterNodes
    }
    const substituter = substituters[target.type]
    if (substituter === undefined) {
      seenBefore.set(target, target)
      return target // no need to subst, such as literals
    } else {
      // substituters are responsible of registering seenBefore
      return substituter(target, index)
    }
  }

  // after running substitute,
  // find paths that contain endMarker
  // and return only those paths
  const substituted = substitute(target, 0)
  const validPaths: string[][] = []
  for (const path of allPaths) {
    if (path[path.length - 1] === endMarker) {
      validPaths.push(path.slice(0, path.length - 1))
    }
  }
  return [substituted, validPaths]
}

/**
 * Substitutes a call expression with the body of the callee (funExp)
 * and the body will have all ocurrences of parameters substituted
 * with the arguments.
 * @param callee call expression with callee as functionExpression
 * @param args arguments supplied to the call expression
 */
function apply(
  callee: es.FunctionExpression | es.ArrowFunctionExpression,
  args: irreducibleNodes[]
): BlockExpression | es.Expression {
  let substedBody = callee.body
  let substedParams = callee.params
  for (let i = 0; i < args.length; i++) {
    // source discipline requires parameters to be identifiers.
    const arg = args[i]

    if (arg.type === 'ArrowFunctionExpression' || arg.type === 'FunctionExpression') {
      const freeTarget: string[] = findMain(
        ast.arrowFunctionExpression(substedParams, substedBody),
        new Map()
      )
      const declaredIds: es.Identifier[] = substedParams as es.Identifier[]
      const freeReplacement: string[] = findMain(arg, new Map())
      const boundReplacement: es.Identifier[] = scanOutDeclarations(arg.body)
      for (const declaredId of declaredIds) {
        if (freeReplacement.includes(declaredId.name)) {
          const re = /_\d+$/
          let newNum
          if (re.test(declaredId.name)) {
            const num = declaredId.name.split('_')
            newNum = Number(num[1]) + 1
            const changedName: string = getFreshName(
              num[0],
              newNum,
              freeTarget,
              freeReplacement,
              declaredIds,
              [],
              boundReplacement
            )
            const changed = ast.identifier(changedName + ' rename', declaredId.loc)
            const newName = ast.identifier(declaredId.name + ' rename', declaredId.loc)
            substedBody = substituteMain(newName, changed, substedBody, [
              []
            ])[0] as typeof substedBody
            substedParams = substedParams.map(param =>
              (param as es.Identifier).name === declaredId.name ? changed : param
            )
          } else {
            newNum = 1
            const changedName: string = getFreshName(
              declaredId.name,
              newNum,
              freeTarget,
              freeReplacement,
              declaredIds,
              [],
              boundReplacement
            )
            const changed = ast.identifier(changedName + ' rename', declaredId.loc)
            const newName = ast.identifier(declaredId.name + ' rename', declaredId.loc)
            substedBody = substituteMain(newName, changed, substedBody, [
              []
            ])[0] as typeof substedBody
            substedParams = substedParams.map(param =>
              (param as es.Identifier).name === declaredId.name ? changed : param
            )
          }
        }
      }
    }

    // source discipline requires parameters to be identifiers.
    const param = substedParams[i] as es.Identifier
    substedBody = substituteMain(param, arg, substedBody, [[]])[0] as typeof substedBody
  }
  if (callee.type === 'ArrowFunctionExpression' && callee.expression) {
    return substedBody as es.Expression
  }

  const firstStatement: es.Statement = (substedBody as es.BlockStatement).body[0]
  return firstStatement && firstStatement.type === 'ReturnStatement'
    ? (firstStatement.argument as es.Expression)
    : ast.blockExpression((substedBody as es.BlockStatement).body)
}

// Wrapper function to house reduce, explain and bodify
function reduceMain(
  node: substituterNodes,
  context: Context
): [substituterNodes, Context, string[][], string] {
  // variable to control verbosity of bodify
  let verbose = true

  // converts body of code to string
  function bodify(target: substituterNodes): string {
    const bodifiers = {
      Literal: (target: es.Literal): string =>
        target.raw !== undefined ? target.raw : String(target.value),

      Identifier: (target: es.Identifier): string =>
        target.name.startsWith('anonymous_') ? 'anonymous function' : target.name,

      ExpressionStatement: (target: es.ExpressionStatement): string =>
        bodify(target.expression) + ' finished evaluating',

      BinaryExpression: (target: es.BinaryExpression): string =>
        bodify(target.left) + ' ' + target.operator + ' ' + bodify(target.right),

      UnaryExpression: (target: es.UnaryExpression): string =>
        target.operator + bodify(target.argument),

      ConditionalExpression: (target: es.ConditionalExpression): string =>
        bodify(target.test) + ' ? ' + bodify(target.consequent) + ' : ' + bodify(target.alternate),

      LogicalExpression: (target: es.LogicalExpression): string =>
        bodify(target.left) + ' ' + target.operator + ' ' + bodify(target.right),

      CallExpression: (target: es.CallExpression): string => {
        if (target.callee.type === 'ArrowFunctionExpression') {
          return '(' + bodify(target.callee) + ')(' + target.arguments.map(bodify) + ')'
        } else {
          return bodify(target.callee) + '(' + target.arguments.map(bodify) + ')'
        }
      },

      FunctionDeclaration: (target: es.FunctionDeclaration): string => {
        const funcName = target.id !== null ? target.id.name : 'error'
        return (
          'Function ' +
          funcName +
          ' declared' +
          (target.params.length > 0
            ? ', parameter(s) ' + target.params.map(bodify) + ' required'
            : '')
        )
      },

      FunctionExpression: (target: es.FunctionExpression): string => {
        const id = target.id
        return id === null || id === undefined ? '...' : id.name
      },

      ReturnStatement: (target: es.ReturnStatement): string =>
        bodify(target.argument as es.Expression) + ' returned',

      // guards against infinite text generation
      ArrowFunctionExpression: (target: es.ArrowFunctionExpression): string => {
        if (verbose) {
          verbose = false
          const redacted =
            (target.params.length > 0 ? target.params.map(bodify) : '()') +
            ' => ' +
            bodify(target.body)
          verbose = true
          return redacted
        } else {
          return (target.params.length > 0 ? target.params.map(bodify) : '()') + ' => ...'
        }
      },

      VariableDeclaration: (target: es.VariableDeclaration): string =>
        'Constant ' +
        bodify(target.declarations[0].id) +
        ' declared and substituted into rest of block',

      ArrayExpression: (target: es.ArrayExpression): string =>
        '[' +
        bodify(target.elements[0] as ContiguousArrayElementExpression) +
        ', ' +
        bodify(target.elements[1] as ContiguousArrayElementExpression) +
        ']'
    }

    const bodifier = bodifiers[target.type]
    return bodifier === undefined ? '...' : bodifier(target)
  }

  // generates string to explain current step
  function explain(target: substituterNodes): string {
    const explainers = {
      BinaryExpression: (target: es.BinaryExpression): string =>
        'Binary expression ' + bodify(target) + ' evaluated',

      UnaryExpression: (target: es.UnaryExpression): string => {
        return (
          'Unary expression evaluated, ' +
          (target.operator === '!' ? 'boolean ' : 'value ') +
          bodify(target.argument) +
          ' negated'
        )
      },

      ConditionalExpression: (target: es.ConditionalExpression): string => {
        return (
          'Conditional expression evaluated, condition is ' +
          (bodify(target.test) === 'true'
            ? 'true, consequent evaluated'
            : 'false, alternate evaluated')
        )
      },

      LogicalExpression: (target: es.LogicalExpression): string => {
        return target.operator === '&&'
          ? 'AND operation evaluated, left of operator is ' +
              (bodify(target.left) === 'true'
                ? 'true, continue evaluating right of operator'
                : 'false, stop evaluation')
          : 'OR operation evaluated, left of operator is ' +
              (bodify(target.left) === 'true'
                ? 'true, stop evaluation'
                : 'false, continue evaluating right of operator')
      },

      CallExpression: (target: es.CallExpression): string => {
        if (target.callee.type === 'ArrowFunctionExpression') {
          if (target.callee.params.length === 0) {
            return bodify(target.callee) + ' runs'
          } else {
            return (
              target.arguments.map(bodify) +
              ' substituted into ' +
              target.callee.params.map(bodify) +
              ' of ' +
              bodify(target.callee)
            )
          }
        } else if (target.callee.type === 'FunctionExpression') {
          if (target.callee.params.length === 0) {
            return 'Function ' + bodify(target.callee) + ' runs'
          } else {
            return (
              'Function ' +
              bodify(target.callee) +
              ' takes in ' +
              target.arguments.map(bodify) +
              ' as input ' +
              target.callee.params.map(bodify)
            )
          }
        } else {
          return bodify(target.callee) + ' runs'
        }
      },

      Program: (target: es.Program): string => bodify(target.body[0]),

      BlockExpression: (target: BlockExpression): string =>
        target.body.length === 0 ? 'Empty block expression evaluated' : bodify(target.body[0]),

      BlockStatement: (target: es.BlockStatement): string =>
        target.body.length === 0 ? 'Empty block statement evaluated' : bodify(target.body[0]),

      IfStatement: (target: es.IfStatement): string => {
        return (
          'If statement evaluated, ' +
          (bodify(target.test) === 'true'
            ? 'condition true, proceed to if block'
            : 'condition false, proceed to else block')
        )
      }
    }

    const explainer = explainers[target.type]
    return explainer === undefined ? '...' : explainer(target)
  }

  const reducers = {
    // source 0
    Identifier(
      node: es.Identifier,
      context: Context,
      paths: string[][]
    ): [substituterNodes, Context, string[][], string] {
      // can only be built ins. the rest should have been declared
      if (
        !(isAllowedLiterals(node) || isBuiltinFunction(node) || isImportedFunction(node, context))
      ) {
        throw new errors.UnassignedVariable(node.name, node)
      } else {
        return [node, context, paths, 'identifier']
      }
    },

    ExpressionStatement(
      node: es.ExpressionStatement,
      context: Context,
      paths: string[][]
    ): [substituterNodes, Context, string[][], string] {
      paths[0].push('expression')
      const [reduced, cont, path, str] = reduce(node.expression, context, paths)
      return [ast.expressionStatement(reduced as es.Expression), cont, path, str]
    },

    BinaryExpression(
      node: es.BinaryExpression,
      context: Context,
      paths: string[][]
    ): [substituterNodes, Context, string[][], string] {
      const { operator, left, right } = node
      if (isIrreducible(left, context)) {
        if (isIrreducible(right, context)) {
          // if the ast are the same, then the values are the same
          if (
            builtin.is_function(left).value &&
            builtin.is_function(right).value &&
            operator === '==='
          ) {
            return [valueToExpression(left === right), context, paths, explain(node)]
          }
          const [leftValue, rightValue] = [left, right].map(nodeToValue)
          const error = rttc.checkBinaryExpression(
            node,
            operator,
            context.chapter,
            leftValue,
            rightValue
          )
          if (error === undefined) {
            const lit = evaluateBinaryExpression(operator, leftValue, rightValue)
            return [valueToExpression(lit, context), context, paths, explain(node)]
          } else {
            throw error
          }
        } else {
          paths[0].push('right')
          const [reducedRight, cont, path, str] = reduce(right, context, paths)
          const reducedExpression = ast.binaryExpression(
            operator,
            left,
            reducedRight as es.Expression,
            node.loc
          )
          return [reducedExpression, cont, path, str]
        }
      } else {
        paths[0].push('left')
        const [reducedLeft, cont, path, str] = reduce(left, context, paths)
        const reducedExpression = ast.binaryExpression(
          operator,
          reducedLeft as es.Expression,
          right,
          node.loc
        )
        return [reducedExpression, cont, path, str]
      }
    },

    UnaryExpression(
      node: es.UnaryExpression,
      context: Context,
      paths: string[][]
    ): [substituterNodes, Context, string[][], string] {
      const { operator, argument } = node
      if (isIrreducible(argument, context)) {
        // tslint:disable-next-line
        const argumentValue = nodeToValue(argument)
        const error = rttc.checkUnaryExpression(node, operator, argumentValue, context.chapter)
        if (error === undefined) {
          const result = evaluateUnaryExpression(operator, argumentValue)
          return [valueToExpression(result, context), context, paths, explain(node)]
        } else {
          throw error
        }
      } else {
        paths[0].push('argument')
        const [reducedArgument, cont, path, str] = reduce(argument, context, paths)
        const reducedExpression = ast.unaryExpression(
          operator,
          reducedArgument as es.Expression,
          node.loc
        )
        return [reducedExpression, cont, path, str]
      }
    },

    ConditionalExpression(
      node: es.ConditionalExpression,
      context: Context,
      paths: string[][]
    ): [substituterNodes, Context, string[][], string] {
      const { test, consequent, alternate } = node
      if (test.type === 'Literal') {
        const error = rttc.checkIfStatement(node, test.value, context.chapter)
        if (error === undefined) {
          return [
            (test.value ? consequent : alternate) as es.Expression,
            context,
            paths,
            explain(node)
          ]
        } else {
          throw error
        }
      } else {
        paths[0].push('test')
        const [reducedTest, cont, path, str] = reduce(test, context, paths)
        const reducedExpression = ast.conditionalExpression(
          reducedTest as es.Expression,
          consequent,
          alternate,
          node.loc
        )
        return [reducedExpression, cont, path, str]
      }
    },

    LogicalExpression(
      node: es.LogicalExpression,
      context: Context,
      paths: string[][]
    ): [substituterNodes, Context, string[][], string] {
      const { left, right } = node
      if (isIrreducible(left, context)) {
        if (!(left.type === 'Literal' && typeof left.value === 'boolean')) {
          throw new rttc.TypeError(left, ' on left hand side of operation', 'boolean', left.type)
        } else {
          const result =
            node.operator === '&&'
              ? left.value
                ? right
                : ast.literal(false, node.loc)
              : left.value
              ? ast.literal(true, node.loc)
              : right
          return [result as es.Expression, context, paths, explain(node)]
        }
      } else {
        paths[0].push('left')
        const [reducedLeft, cont, path, str] = reduce(left, context, paths)
        return [
          ast.logicalExpression(
            node.operator,
            reducedLeft as es.Expression,
            right,
            node.loc
          ) as substituterNodes,
          cont,
          path,
          str
        ]
      }
    },

    // core of the subst model
    CallExpression(
      node: es.CallExpression,
      context: Context,
      paths: string[][]
    ): [substituterNodes, Context, string[][], string] {
      const [callee, args] = [node.callee, node.arguments]
      // source 0: discipline: any expression can be transformed into either literal, ident(builtin) or funexp
      // if functor can reduce, reduce functor

      // Reduce all arguments until it is irreducible
      for (let i = 0; i < args.length; i++) {
        const currentArg = args[i]
        if (!isIrreducible(currentArg, context)) {
          paths[0].push('arguments[' + i + ']')
          const [reducedCurrentArg, cont, path, str] = reduce(currentArg, context, paths)
          const reducedArgs = [...args.slice(0, i), reducedCurrentArg, ...args.slice(i + 1)]
          return [
            ast.callExpression(callee as es.Expression, reducedArgs as es.Expression[], node.loc),
            cont,
            path,
            str
          ]
        } else if (
          currentArg.type === 'Identifier' &&
          !(currentArg.name in context.runtime.environments[0].head)
        ) {
          throw new errors.UndefinedVariable(currentArg.name, currentArg)
        }
      }

      //Reduce callee until it is irreducible
      if (!isIrreducible(callee, context)) {
        paths[0].push('callee')
        const [reducedCallee, cont, path, str] = reduce(callee, context, paths)
        return [
          ast.callExpression(reducedCallee as es.Expression, args as es.Expression[], node.loc),
          cont,
          path,
          str
        ]
<<<<<<< HEAD
      }

      // Error checking for illegal function calls
      if (callee.type === 'Literal') {
        throw new errors.CallingNonFunctionValue(callee, node)
=======
      } else if (callee.type === 'Literal') {
        throw new errors.CallingNonFunctionValue(callee.value, node)
>>>>>>> 8486835e
      } else if (
        callee.type === 'Identifier' &&
        !(callee.name in context.runtime.environments[0].head)
      ) {
        throw new errors.UndefinedVariable(callee.name, callee)
      } else if (
        (callee.type === 'FunctionExpression' || callee.type === 'ArrowFunctionExpression') &&
        args.length !== callee.params.length
      ) {
        throw new errors.InvalidNumberOfArguments(node, args.length, callee.params.length)
      }

      // if it reaches here, means all the arguments are legal.
      if (['FunctionExpression', 'ArrowFunctionExpression'].includes(callee.type)) {
        // User declared function
        return [
          apply(callee as FunctionDeclarationExpression, args as es.Literal[]),
          context,
          paths,
          explain(node)
        ]
      } else if ((callee as es.Identifier).name.includes('math')) {
        // Math function
        return [
          builtin.evaluateMath((callee as es.Identifier).name, ...args),
          context,
          paths,
          explain(node)
        ]
      } else if (typeof builtin[(callee as es.Identifier).name] === 'function') {
        // Source specific built-in function
        return [builtin[(callee as es.Identifier).name](...args), context, paths, explain(node)]
      } else {
<<<<<<< HEAD
        // Common built-in function
        return [
          builtin.evaluateModuleFunction((callee as es.Identifier).name, context, ...args),
          context,
          paths,
          explain(node)
        ]
=======
        // callee is builtin or funexp
        if (
          (callee.type === 'FunctionExpression' || callee.type === 'ArrowFunctionExpression') &&
          args.length !== callee.params.length
        ) {
          throw new errors.InvalidNumberOfArguments(node, callee.params.length, args.length)
        } else {
          for (let i = 0; i < args.length; i++) {
            const currentArg = args[i]
            if (!isIrreducible(currentArg, context)) {
              paths[0].push('arguments[' + i + ']')
              const [reducedCurrentArg, cont, path, str] = reduce(currentArg, context, paths)
              const reducedArgs = [...args.slice(0, i), reducedCurrentArg, ...args.slice(i + 1)]
              return [
                ast.callExpression(
                  callee as es.Expression,
                  reducedArgs as es.Expression[],
                  node.loc
                ),
                cont,
                path,
                str
              ]
            }
            if (
              currentArg.type === 'Identifier' &&
              !(currentArg.name in context.runtime.environments[0].head)
            ) {
              throw new errors.UndefinedVariable(currentArg.name, currentArg)
            }
          }
        }
        // if it reaches here, means all the arguments are legal.
        if (['FunctionExpression', 'ArrowFunctionExpression'].includes(callee.type)) {
          return [
            apply(callee as FunctionDeclarationExpression, args as es.Literal[]),
            context,
            paths,
            explain(node)
          ]
        } else {
          try {
            if ((callee as es.Identifier).name.includes('math')) {
              return [
                builtin.evaluateMath((callee as es.Identifier).name, ...args),
                context,
                paths,
                explain(node)
              ]
            } else if (typeof builtin[(callee as es.Identifier).name] === 'function') {
              return [
                builtin[(callee as es.Identifier).name](...args),
                context,
                paths,
                explain(node)
              ]
            }
            return [
              builtin.evaluateModuleFunction((callee as es.Identifier).name, context, ...args),
              context,
              paths,
              explain(node)
            ]
          } catch (error) {
            throw new errors.BuiltInFunctionError(callee, error.message)
          }
        }
>>>>>>> 8486835e
      }
    },

    Program(
      node: es.Program,
      context: Context,
      paths: string[][]
    ): [substituterNodes, Context, string[][], string] {
      if (node.body.length === 0) {
        return [ast.expressionStatement(ast.identifier('undefined')), context, paths, explain(node)]
      } else {
        const [firstStatement, ...otherStatements] = node.body
        if (firstStatement.type === 'ReturnStatement') {
          return [firstStatement, context, paths, explain(node)]
        } else if (firstStatement.type === 'IfStatement') {
          paths[0].push('body[0]')
          const [reduced, cont, path, str] = reduce(firstStatement, context, paths)
          if (reduced.type === 'BlockStatement') {
            /**
             * Manually adding undefined within the block statement to make it value-producing.
             * We do not unpack the block statement to prevent possible confusion
             */
            const und = ast.expressionStatement(ast.identifier('undefined'))
            const statementBodyAfterAddingUndefined = ast.blockStatement([
              und as es.Statement,
              ...reduced.body
            ])
            return [
              ast.program([
                statementBodyAfterAddingUndefined,
                ...(otherStatements as es.Statement[])
              ]),
              cont,
              path,
              str
            ]
          } else {
            return [
              ast.program([reduced as es.Statement, ...(otherStatements as es.Statement[])]),
              cont,
              path,
              str
            ]
          }
        } else if (firstStatement.type === 'BlockStatement' && firstStatement.body.length === 0) {
          paths[0].push('body[0]')
          paths.push([])
          const stmt = ast.program(otherStatements as es.Statement[])
          return [stmt, context, paths, explain(firstStatement)]
        } else if (
          firstStatement.type === 'ExpressionStatement' &&
          isIrreducible(firstStatement.expression, context)
        ) {
          // Intentionally ignore the remaining statements
          const [secondStatement] = otherStatements

          if (
            secondStatement !== undefined &&
            secondStatement.type == 'ExpressionStatement' &&
            isIrreducible(secondStatement.expression, context)
          ) {
            paths[0].push('body[0]')
            paths.push([])
            const stmt = ast.program(otherStatements as es.Statement[])
            return [stmt, context, paths, explain(node)]
          } else {
            // Reduce the second statement and preserve the first statement
            // Pass in a new path to avoid modifying the original path
            const newPath = [[]]
            const [reduced, cont, path, str] = reducers['Program'](
              ast.program(otherStatements as es.Statement[]),
              context,
              newPath
            )

            // Fix path highlighting after preserving first statement
            path.forEach(pathStep => {
              pathStep.forEach((_, i) => {
                if (i == 0) {
                  pathStep[i] = pathStep[i].replace(/\d+/g, match => String(Number(match) + 1))
                }
              })
            })
            paths[0].push(...path[0])

            const stmt = ast.program([
              firstStatement,
              ...((reduced as es.Program).body as es.Statement[])
            ])
            return [stmt, cont, path, str]
          }
        } else if (firstStatement.type === 'FunctionDeclaration') {
          if (firstStatement.id === null) {
            throw new Error(
              'Encountered a FunctionDeclaration node without an identifier. This should have been caught when parsing.'
            )
          }
          let funDecExp = ast.functionDeclarationExpression(
            firstStatement.id,
            firstStatement.params,
            firstStatement.body
          ) as FunctionDeclarationExpression
          // substitute body
          funDecExp = substituteMain(funDecExp.id, funDecExp, funDecExp, [
            []
          ])[0] as FunctionDeclarationExpression
          // substitute the rest of the program
          const remainingProgram = ast.program(otherStatements as es.Statement[])
          // substitution within the same program, add " same" so that substituter can differentiate between
          // substitution within the program and substitution from outside the program
          const newId = ast.identifier(funDecExp.id.name + ' same', funDecExp.id.loc)
          const subst = substituteMain(newId, funDecExp, remainingProgram, paths)
          // concats paths such that:
          // paths[0] -> path to the program to be substituted, pre-redex
          // paths[1...] -> path(s) to the parts of the remaining program
          // that were substituted, post-redex
          paths[0].push('body[0]')
          const allPaths = paths.concat(subst[1])
          if (subst[1].length === 0) {
            allPaths.push([])
          }
          return [subst[0], context, allPaths, explain(node)]
        } else if (firstStatement.type === 'VariableDeclaration') {
          const { kind, declarations } = firstStatement
          if (kind !== 'const') {
            // TODO: cannot use let or var
            return [dummyProgram(), context, paths, 'cannot use let or var']
          } else if (
            declarations.length <= 0 ||
            declarations.length > 1 ||
            declarations[0].type !== 'VariableDeclarator' ||
            !declarations[0].init
          ) {
            // TODO: syntax error
            return [dummyProgram(), context, paths, 'syntax error']
          } else {
            const declarator = declarations[0] as es.VariableDeclarator
            const rhs = declarator.init!
            if (declarator.id.type !== 'Identifier') {
              // TODO: source does not allow destructuring
              return [dummyProgram(), context, paths, 'source does not allow destructuring']
            } else if (isIrreducible(rhs, context)) {
              const remainingProgram = ast.program(otherStatements as es.Statement[])
              // force casting for weird errors
              // substitution within the same program, add " same" so that substituter can differentiate between
              // substitution within the program and substitution from outside the program
              const newId = ast.identifier(declarator.id.name + ' same', declarator.id.loc)
              const subst = substituteMain(
                newId,
                rhs as es.ArrayExpression,
                remainingProgram,
                paths
              )
              // concats paths such that:
              // paths[0] -> path to the program to be substituted, pre-redex
              // paths[1...] -> path(s) to the parts of the remaining program
              // that were substituted, post-redex
              paths[0].push('body[0]')
              const allPaths = paths.concat(subst[1])
              if (subst[1].length === 0) {
                allPaths.push([])
              }
              return [subst[0], context, allPaths, explain(node)]
            } else if (
              rhs.type === 'ArrowFunctionExpression' ||
              rhs.type === 'FunctionExpression'
            ) {
              let funDecExp = ast.functionDeclarationExpression(
                declarator.id,
                rhs.params,
                rhs.body.type === 'BlockStatement'
                  ? rhs.body
                  : ast.blockStatement([ast.returnStatement(rhs.body)])
              ) as FunctionDeclarationExpression
              // substitute body
              funDecExp = substituteMain(funDecExp.id, funDecExp, funDecExp, [
                []
              ])[0] as FunctionDeclarationExpression
              // substitute the rest of the program
              const remainingProgram = ast.program(otherStatements as es.Statement[])
              // substitution within the same block, add " same" so that substituter can differentiate between
              // substitution within the block and substitution from outside the block
              const newId = ast.identifier(funDecExp.id.name + ' same', funDecExp.id.loc)
              const subst = substituteMain(newId, funDecExp, remainingProgram, paths)
              // concats paths such that:
              // paths[0] -> path to the program to be substituted, pre-redex
              // paths[1...] -> path(s) to the parts of the remaining program
              // that were substituted, post-redex
              paths[0].push('body[0]')
              const allPaths = paths.concat(subst[1])
              if (subst[1].length === 0) {
                allPaths.push([])
              }
              return [subst[0], context, allPaths, explain(node)]
            } else {
              paths[0].push('body[0]')
              paths[0].push('declarations[0]')
              paths[0].push('init')
              const [reducedRhs, cont, path, str] = reduce(rhs, context, paths)
              return [
                ast.program([
                  ast.declaration(
                    declarator.id.name,
                    'const',
                    reducedRhs as es.Expression
                  ) as es.Statement,
                  ...(otherStatements as es.Statement[])
                ]),
                cont,
                path,
                str
              ]
            }
          }
        }
        paths[0].push('body[0]')
        const [reduced, cont, path, str] = reduce(firstStatement, context, paths)
        return [
          ast.program([reduced as es.Statement, ...(otherStatements as es.Statement[])]),
          cont,
          path,
          str
        ]
      }
    },

    BlockStatement(
      node: es.BlockStatement,
      context: Context,
      paths: string[][]
    ): [substituterNodes, Context, string[][], string] {
      if (node.body.length === 0) {
        return [ast.expressionStatement(ast.identifier('undefined')), context, paths, explain(node)]
      } else {
        const [firstStatement, ...otherStatements] = node.body
        if (firstStatement.type === 'ReturnStatement') {
          return [firstStatement, context, paths, explain(node)]
        } else if (firstStatement.type === 'IfStatement') {
          paths[0].push('body[0]')
          const [reduced, cont, path, str] = reduce(firstStatement, context, paths)
          if (reduced.type === 'BlockStatement') {
            /**
             * Manually adding undefined within the block statement to make it value-producing.
             * We do not unpack the block statement to prevent possible confusion
             */
            const und = ast.expressionStatement(ast.identifier('undefined'))
            const statementBodyAfterAddingUndefined = ast.blockStatement([
              und as es.Statement,
              ...reduced.body
            ])
            return [
              ast.blockStatement([
                statementBodyAfterAddingUndefined,
                ...(otherStatements as es.Statement[])
              ]),
              cont,
              path,
              str
            ]
          } else {
            return [
              ast.blockStatement([reduced as es.Statement, ...(otherStatements as es.Statement[])]),
              cont,
              path,
              str
            ]
          }
        } else if (firstStatement.type === 'BlockStatement' && firstStatement.body.length === 0) {
          paths[0].push('body[0]')
          paths.push([])
          const stmt = ast.blockStatement(otherStatements as es.Statement[])
          return [stmt, context, paths, explain(firstStatement)]
        } else if (
          firstStatement.type === 'ExpressionStatement' &&
          isIrreducible(firstStatement.expression, context)
        ) {
          // Intentionally ignore the remaining statements
          const [secondStatement] = otherStatements

          if (secondStatement == undefined) {
            const stmt = ast.expressionStatement(firstStatement.expression)
            return [stmt, context, paths, explain(node)]
          } else if (
            secondStatement.type == 'ExpressionStatement' &&
            isIrreducible(secondStatement.expression, context)
          ) {
            paths[0].push('body[0]')
            paths.push([])
            const stmt = ast.blockStatement(otherStatements as es.Statement[])
            return [stmt, context, paths, explain(node)]
          } else {
            // Reduce the second statement and preserve the first statement
            // Pass in a new path to avoid modifying the original path
            const newPath = [[]]
            const [reduced, cont, path, str] = reducers['BlockStatement'](
              ast.blockStatement(otherStatements as es.Statement[]),
              context,
              newPath
            )

            // Fix path highlighting after preserving first statement
            path.forEach(pathStep => {
              pathStep.forEach((_, i) => {
                if (i == 0) {
                  pathStep[i] = pathStep[i].replace(/\d+/g, match => String(Number(match) + 1))
                }
              })
            })
            paths[0].push(...path[0])

            const stmt = ast.blockStatement([
              firstStatement,
              ...((reduced as es.BlockStatement).body as es.Statement[])
            ])
            return [stmt, cont, paths, str]
          }
        } else if (firstStatement.type === 'FunctionDeclaration') {
          let funDecExp = ast.functionDeclarationExpression(
            firstStatement.id!,
            firstStatement.params,
            firstStatement.body
          ) as FunctionDeclarationExpression
          // substitute body
          funDecExp = substituteMain(funDecExp.id, funDecExp, funDecExp, [
            []
          ])[0] as FunctionDeclarationExpression
          // substitute the rest of the blockStatement
          const remainingBlockStatement = ast.blockStatement(otherStatements as es.Statement[])
          // substitution within the same block, add " same" so that substituter can differentiate between
          // substitution within the block and substitution from outside the block
          const newId = ast.identifier(funDecExp.id.name + ' same', funDecExp.id.loc)
          const subst = substituteMain(newId, funDecExp, remainingBlockStatement, paths)
          // concats paths such that:
          // paths[0] -> path to the program to be substituted, pre-redex
          // paths[1...] -> path(s) to the parts of the remaining program
          // that were substituted, post-redex
          paths[0].push('body[0]')
          const allPaths = paths.concat(subst[1])
          if (subst[1].length === 0) {
            allPaths.push([])
          }
          return [subst[0], context, allPaths, explain(node)]
        } else if (firstStatement.type === 'VariableDeclaration') {
          const { kind, declarations } = firstStatement
          if (kind !== 'const') {
            // TODO: cannot use let or var
            return [dummyBlockStatement(), context, paths, 'cannot use let or var']
          } else if (
            declarations.length <= 0 ||
            declarations.length > 1 ||
            declarations[0].type !== 'VariableDeclarator' ||
            !declarations[0].init
          ) {
            // TODO: syntax error
            return [dummyBlockStatement(), context, paths, 'syntax error']
          } else {
            const declarator = declarations[0] as es.VariableDeclarator
            const rhs = declarator.init!
            if (declarator.id.type !== 'Identifier') {
              // TODO: source does not allow destructuring
              return [dummyBlockStatement(), context, paths, 'source does not allow destructuring']
            } else if (isIrreducible(rhs, context)) {
              const remainingBlockStatement = ast.blockStatement(otherStatements as es.Statement[])
              // force casting for weird errors
              // substitution within the same block, add " same" so that substituter can differentiate between
              // substitution within the block and substitution from outside the block
              const newId = ast.identifier(declarator.id.name + ' same', declarator.id.loc)
              const subst = substituteMain(
                newId,
                rhs as es.ArrayExpression,
                remainingBlockStatement,
                paths
              )
              // concats paths such that:
              // paths[0] -> path to the program to be substituted, pre-redex
              // paths[1...] -> path(s) to the parts of the remaining program
              // that were substituted, post-redex
              paths[0].push('body[0]')
              const allPaths = paths.concat(subst[1])
              if (subst[1].length === 0) {
                allPaths.push([])
              }
              return [subst[0], context, allPaths, explain(node)]
            } else if (
              rhs.type === 'ArrowFunctionExpression' ||
              rhs.type === 'FunctionExpression'
            ) {
              let funDecExp = ast.functionDeclarationExpression(
                declarator.id,
                rhs.params,
                rhs.body.type === 'BlockStatement'
                  ? rhs.body
                  : ast.blockStatement([ast.returnStatement(rhs.body)])
              ) as FunctionDeclarationExpression
              // substitute body
              funDecExp = substituteMain(funDecExp.id, funDecExp, funDecExp, [
                []
              ])[0] as FunctionDeclarationExpression
              // substitute the rest of the blockStatement
              const remainingBlockStatement = ast.blockStatement(otherStatements as es.Statement[])
              // substitution within the same block, add " same" so that substituter can differentiate between
              // substitution within the block and substitution from outside the block
              const newId = ast.identifier(funDecExp.id.name + ' same', funDecExp.id.loc)
              const subst = substituteMain(newId, funDecExp, remainingBlockStatement, paths)
              // concats paths such that:
              // paths[0] -> path to the program to be substituted, pre-redex
              // paths[1...] -> path(s) to the parts of the remaining program
              // that were substituted, post-redex
              paths[0].push('body[0]')
              const allPaths = paths.concat(subst[1])
              if (subst[1].length === 0) {
                allPaths.push([])
              }
              return [subst[0], context, allPaths, explain(node)]
            } else {
              paths[0].push('body[0]')
              paths[0].push('declarations[0]')
              paths[0].push('init')
              const [reducedRhs, cont, path, str] = reduce(rhs, context, paths)
              return [
                ast.blockStatement([
                  ast.declaration(
                    declarator.id.name,
                    'const',
                    reducedRhs as es.Expression
                  ) as es.Statement,
                  ...(otherStatements as es.Statement[])
                ]),
                cont,
                path,
                str
              ]
            }
          }
        }
        paths[0].push('body[0]')
        const [reduced, cont, path, str] = reduce(firstStatement, context, paths)
        return [
          ast.blockStatement([reduced as es.Statement, ...(otherStatements as es.Statement[])]),
          cont,
          path,
          str
        ]
      }
    },

    BlockExpression(
      node: BlockExpression,
      context: Context,
      paths: string[][]
    ): [substituterNodes, Context, string[][], string] {
      if (node.body.length === 0) {
        return [ast.identifier('undefined'), context, paths, explain(node)]
      } else {
        const [firstStatement, ...otherStatements] = node.body
        if (firstStatement.type === 'ReturnStatement') {
          const arg = firstStatement.argument as es.Expression
          return [arg, context, paths, explain(node)]
        } else if (firstStatement.type === 'IfStatement') {
          paths[0].push('body[0]')
          const [reduced, cont, path, str] = reduce(firstStatement, context, paths)
          if (reduced.type === 'BlockStatement') {
            const body = reduced.body as es.Statement[]
            if (body.length > 1) {
              path[1] = [...path[0].slice(0, path[0].length - 1)]
            }
            const wholeBlock = body.concat(...(otherStatements as es.Statement[]))
            return [ast.blockExpression(wholeBlock), cont, path, str]
          } else {
            return [
              ast.blockExpression([
                reduced as es.Statement,
                ...(otherStatements as es.Statement[])
              ]),
              cont,
              path,
              str
            ]
          }
        } else if (firstStatement.type === 'BlockStatement' && firstStatement.body.length === 0) {
          paths[0].push('body[0]')
          paths.push([])
          const stmt = ast.blockExpression(otherStatements as es.Statement[])
          return [stmt, context, paths, explain(firstStatement)]
        } else if (
          firstStatement.type === 'ExpressionStatement' &&
          isIrreducible(firstStatement.expression, context)
        ) {
          // Intentionally ignore the remaining statements
          const [secondStatement] = otherStatements

          if (secondStatement == undefined) {
            const stmt = ast.identifier('undefined')
            return [stmt, context, paths, explain(node)]
          } else if (
            (secondStatement.type == 'ExpressionStatement' &&
              isIrreducible(secondStatement.expression, context)) ||
            secondStatement.type === 'ReturnStatement'
          ) {
            paths[0].push('body[0]')
            paths.push([])
            const stmt = ast.blockExpression(otherStatements as es.Statement[])
            return [stmt, context, paths, explain(node)]
          } else {
            // Reduce the second statement and preserve the first statement
            // Pass in a new path to avoid modifying the original path
            const newPath = [[]]
            const [reduced, cont, path, str] = reducers['BlockExpression'](
              ast.blockExpression(otherStatements as es.Statement[]),
              context,
              newPath
            )

            // Fix path highlighting after preserving first statement
            path.forEach(pathStep => {
              pathStep.forEach((_, i) => {
                if (i == 0) {
                  pathStep[i] = pathStep[i].replace(/\d+/g, match => String(Number(match) + 1))
                }
              })
            })
            paths[0].push(...path[0])

            const stmt = ast.blockExpression([
              firstStatement,
              ...((reduced as es.BlockStatement).body as es.Statement[])
            ])
            return [stmt, cont, paths, str]
          }
        } else if (firstStatement.type === 'FunctionDeclaration') {
          let funDecExp = ast.functionDeclarationExpression(
            firstStatement.id!,
            firstStatement.params,
            firstStatement.body
          ) as FunctionDeclarationExpression
          // substitute body
          funDecExp = substituteMain(funDecExp.id, funDecExp, funDecExp, [
            []
          ])[0] as FunctionDeclarationExpression
          // substitute the rest of the blockExpression
          const remainingBlockExpression = ast.blockExpression(otherStatements as es.Statement[])
          // substitution within the same block, add " same" so that substituter can differentiate between
          // substitution within the block and substitution from outside the block
          const newId = ast.identifier(funDecExp.id.name + ' same', funDecExp.id.loc)
          const subst = substituteMain(newId, funDecExp, remainingBlockExpression, paths)
          // concats paths such that:
          // paths[0] -> path to the program to be substituted, pre-redex
          // paths[1...] -> path(s) to the parts of the remaining program
          // that were substituted, post-redex
          paths[0].push('body[0]')
          const allPaths = paths.concat(subst[1])
          if (subst[1].length === 0) {
            allPaths.push([])
          }
          return [subst[0], context, allPaths, explain(node)]
        } else if (firstStatement.type === 'VariableDeclaration') {
          const { kind, declarations } = firstStatement
          if (kind !== 'const') {
            // TODO: cannot use let or var
            return [dummyBlockExpression(), context, paths, 'cannot use let or var']
          } else if (
            declarations.length <= 0 ||
            declarations.length > 1 ||
            declarations[0].type !== 'VariableDeclarator' ||
            !declarations[0].init
          ) {
            // TODO: syntax error
            return [dummyBlockExpression(), context, paths, 'syntax error']
          } else {
            const declarator = declarations[0] as es.VariableDeclarator
            const rhs = declarator.init!
            if (declarator.id.type !== 'Identifier') {
              // TODO: source does not allow destructuring
              return [dummyBlockExpression(), context, paths, 'source does not allow destructuring']
            } else if (isIrreducible(rhs, context)) {
              const remainingBlockExpression = ast.blockExpression(
                otherStatements as es.Statement[]
              )
              // forced casting for some weird errors
              // substitution within the same block, add " same" so that substituter can differentiate between
              // substitution within the block and substitution from outside the block
              const newId = ast.identifier(declarator.id.name + ' same', declarator.id.loc)
              const subst = substituteMain(
                newId,
                rhs as es.ArrayExpression,
                remainingBlockExpression,
                paths
              )
              // concats paths such that:
              // paths[0] -> path to the program to be substituted, pre-redex
              // paths[1...] -> path(s) to the parts of the remaining program
              // that were substituted, post-redex
              paths[0].push('body[0]')
              const allPaths = paths.concat(subst[1])
              if (subst[1].length === 0) {
                allPaths.push([])
              }
              return [subst[0], context, allPaths, explain(node)]
            } else if (
              rhs.type === 'ArrowFunctionExpression' ||
              rhs.type === 'FunctionExpression'
            ) {
              let funDecExp = ast.functionDeclarationExpression(
                declarator.id,
                rhs.params,
                rhs.body.type === 'BlockStatement'
                  ? rhs.body
                  : ast.blockStatement([ast.returnStatement(rhs.body)])
              ) as FunctionDeclarationExpression
              // substitute body
              funDecExp = substituteMain(funDecExp.id, funDecExp, funDecExp, [
                []
              ])[0] as FunctionDeclarationExpression
              // substitute the rest of the blockExpression
              const remainingBlockExpression = ast.blockExpression(
                otherStatements as es.Statement[]
              )
              // substitution within the same block, add " same" so that substituter can differentiate between
              // substitution within the block and substitution from outside the block
              const newId = ast.identifier(funDecExp.id.name + ' same', funDecExp.id.loc)
              const subst = substituteMain(newId, funDecExp, remainingBlockExpression, paths)
              // concats paths such that:
              // paths[0] -> path to the program to be substituted, pre-redex
              // paths[1...] -> path(s) to the parts of the remaining program
              // that were substituted, post-redex
              paths[0].push('body[0]')
              const allPaths = paths.concat(subst[1])
              if (subst[1].length === 0) {
                allPaths.push([])
              }
              return [subst[0], context, allPaths, explain(node)]
            } else {
              paths[0].push('body[0]')
              paths[0].push('declarations[0]')
              paths[0].push('init')
              const [reducedRhs, cont, path, str] = reduce(rhs, context, paths)
              return [
                ast.blockExpression([
                  ast.declaration(
                    declarator.id.name,
                    'const',
                    reducedRhs as es.Expression
                  ) as es.Statement,
                  ...(otherStatements as es.Statement[])
                ]),
                cont,
                path,
                str
              ]
            }
          }
        }
        paths[0].push('body[0]')
        const [reduced, cont, path, str] = reduce(firstStatement, context, paths)
        return [
          ast.blockExpression([reduced as es.Statement, ...(otherStatements as es.Statement[])]),
          cont,
          path,
          str
        ]
      }
    },

    // source 1
    IfStatement(
      node: es.IfStatement,
      context: Context,
      paths: string[][]
    ): [substituterNodes, Context, string[][], string] {
      const { test, consequent, alternate } = node
      if (test.type === 'Literal') {
        const error = rttc.checkIfStatement(node, test.value, context.chapter)
        if (error === undefined) {
          return [
            (test.value ? consequent : alternate) as es.Statement,
            context,
            paths,
            explain(node)
          ]
        } else {
          throw error
        }
      } else {
        paths[0].push('test')
        const [reducedTest, cont, path, str] = reduce(test, context, paths)
        const reducedIfStatement = ast.ifStatement(
          reducedTest as es.Expression,
          consequent as es.BlockStatement,
          alternate as es.IfStatement | es.BlockStatement,
          node.loc
        )
        return [reducedIfStatement, cont, path, str]
      }
    }
  }

  /**
   * Reduces one step of the program and returns
   * 1. The reduced program
   * 2. The path(s) leading to the redex
   *    - If substitution not involved, returns array containing one path
   *    - If substitution is involved, returns array containing
   *      path to program to be substituted pre-redex, as well as
   *      path(s) to the parts of the program that were substituted post-redex
   * 3. String explaining the reduction
   */
  function reduce(
    node: substituterNodes,
    context: Context,
    paths: string[][]
  ): [substituterNodes, Context, string[][], string] {
    const reducer = reducers[node.type]
    if (reducer === undefined) {
      return [ast.program([]), context, [], 'error'] // exit early
    } else {
      return reducer(node, context, paths)
    }
  }
  return reduce(node, context, [[]])
}

// Main creates a scope for us to control the verbosity
function treeifyMain(target: substituterNodes): substituterNodes {
  // recurse down the program like substitute
  // if see a function at expression position,
  //   has an identifier: replace with the name
  //   else: replace with an identifer "=>"
  let verboseCount = 0
  const treeifiers = {
    // Identifier: return
    ExpressionStatement: (target: es.ExpressionStatement): es.ExpressionStatement => {
      return ast.expressionStatement(treeify(target.expression) as es.Expression)
    },

    BinaryExpression: (target: es.BinaryExpression) => {
      return ast.binaryExpression(
        target.operator,
        treeify(target.left) as es.Expression,
        treeify(target.right) as es.Expression
      )
    },

    UnaryExpression: (target: es.UnaryExpression): es.UnaryExpression => {
      return ast.unaryExpression(target.operator, treeify(target.argument) as es.Expression)
    },

    ConditionalExpression: (target: es.ConditionalExpression): es.ConditionalExpression => {
      return ast.conditionalExpression(
        treeify(target.test) as es.Expression,
        treeify(target.consequent) as es.Expression,
        treeify(target.alternate) as es.Expression
      )
    },

    LogicalExpression: (target: es.LogicalExpression) => {
      return ast.logicalExpression(
        target.operator,
        treeify(target.left) as es.Expression,
        treeify(target.right) as es.Expression
      )
    },

    CallExpression: (target: es.CallExpression): es.CallExpression => {
      return ast.callExpression(
        treeify(target.callee) as es.Expression,
        target.arguments.map(arg => treeify(arg) as es.Expression)
      )
    },

    FunctionDeclaration: (target: es.FunctionDeclaration): es.FunctionDeclaration => {
      return ast.functionDeclaration(
        target.id,
        target.params,
        treeify(target.body) as es.BlockStatement
      )
    },

    // CORE
    FunctionExpression: (
      target: es.FunctionExpression
    ): es.Identifier | es.ArrowFunctionExpression => {
      if (target.id) {
        return target.id
      } else if (verboseCount < 5) {
        // here onwards is guarding against arrow turned function expressions
        verboseCount++
        const redacted = ast.arrowFunctionExpression(
          target.params,
          treeify(target.body) as es.BlockStatement
        )
        verboseCount = 0
        return redacted
      } else {
        // shortens body after 5 iterations
        return ast.arrowFunctionExpression(target.params, ast.identifier('...'))
      }
    },

    Program: (target: es.Program): es.Program => {
      return ast.program(target.body.map(stmt => treeify(stmt) as es.Statement))
    },

    BlockStatement: (target: es.BlockStatement): es.BlockStatement => {
      return ast.blockStatement(target.body.map(stmt => treeify(stmt) as es.Statement))
    },

    BlockExpression: (target: BlockExpression): es.BlockStatement => {
      return ast.blockStatement(target.body.map(treeify) as es.Statement[])
    },

    ReturnStatement: (target: es.ReturnStatement): es.ReturnStatement => {
      return ast.returnStatement(treeify(target.argument!) as es.Expression)
    },

    // source 1
    // CORE
    ArrowFunctionExpression: (
      target: es.ArrowFunctionExpression
    ): es.Identifier | es.ArrowFunctionExpression => {
      if (verboseCount < 5) {
        // here onwards is guarding against arrow turned function expressions
        verboseCount++
        const redacted = ast.arrowFunctionExpression(
          target.params,
          treeify(target.body) as es.BlockStatement
        )
        verboseCount = 0
        return redacted
      } else {
        // shortens body after 5 iterations
        return ast.arrowFunctionExpression(target.params, ast.identifier('...'))
      }
    },

    VariableDeclaration: (target: es.VariableDeclaration): es.VariableDeclaration => {
      return ast.variableDeclaration(target.declarations.map(treeify) as es.VariableDeclarator[])
    },

    VariableDeclarator: (target: es.VariableDeclarator): es.VariableDeclarator => {
      return ast.variableDeclarator(target.id, treeify(target.init!) as es.Expression)
    },

    IfStatement: (target: es.IfStatement): es.IfStatement => {
      return ast.ifStatement(
        treeify(target.test) as es.Expression,
        treeify(target.consequent) as es.BlockStatement,
        treeify(target.alternate!) as es.BlockStatement | es.IfStatement
      )
    },

    // source 2
    ArrayExpression: (target: es.ArrayExpression): es.ArrayExpression => {
      return ast.arrayExpression(
        (target.elements as ContiguousArrayElements).map(treeify) as es.Expression[]
      )
    }
  }

  function treeify(target: substituterNodes): substituterNodes {
    const treeifier = treeifiers[target.type]
    if (treeifier === undefined) {
      return target
    } else {
      return treeifier(target)
    }
  }

  return treeify(target)
}

function jsTreeifyMain(
  target: substituterNodes,
  visited: Set<substituterNodes>,
  readOnly: boolean
): substituterNodes {
  // recurse down the program like substitute
  // if see a function at expression position,
  //   visited before recursing to this target: replace with the name
  //   else: replace with a FunctionExpression
  let verboseCount = 0
  const treeifiers = {
    Identifier: (target: es.Identifier): es.Identifier => {
      if (readOnly && target.name.startsWith('anonymous_')) {
        return ast.identifier('[Function]')
      }
      return target
    },

    Literal: (target: es.Literal): es.Literal => {
      if (typeof target.value === 'object' && target.value !== null) {
        target.raw = objectToString(target.value)
      }
      return target
    },

    ExpressionStatement: (target: es.ExpressionStatement): es.ExpressionStatement => {
      return ast.expressionStatement(treeify(target.expression) as es.Expression)
    },

    BinaryExpression: (target: es.BinaryExpression) => {
      return ast.binaryExpression(
        target.operator,
        treeify(target.left) as es.Expression,
        treeify(target.right) as es.Expression
      )
    },

    UnaryExpression: (target: es.UnaryExpression): es.UnaryExpression => {
      return ast.unaryExpression(target.operator, treeify(target.argument) as es.Expression)
    },

    ConditionalExpression: (target: es.ConditionalExpression): es.ConditionalExpression => {
      return ast.conditionalExpression(
        treeify(target.test) as es.Expression,
        treeify(target.consequent) as es.Expression,
        treeify(target.alternate) as es.Expression
      )
    },

    LogicalExpression: (target: es.LogicalExpression) => {
      return ast.logicalExpression(
        target.operator,
        treeify(target.left) as es.Expression,
        treeify(target.right) as es.Expression
      )
    },

    CallExpression: (target: es.CallExpression): es.CallExpression => {
      return ast.callExpression(
        treeify(target.callee) as es.Expression,
        target.arguments.map(arg => treeify(arg) as es.Expression)
      )
    },

    FunctionDeclaration: (target: es.FunctionDeclaration): es.FunctionDeclaration => {
      return ast.functionDeclaration(
        target.id,
        target.params,
        treeify(target.body) as es.BlockStatement
      )
    },

    // CORE
    FunctionExpression: (target: es.FunctionExpression): es.Identifier | es.FunctionExpression => {
      if (visited.has(target) && target.id) {
        return target.id
      }
      visited.add(target)
      if (readOnly && target.id) {
        return target.id
      } else if (target.id) {
        return ast.functionExpression(
          target.params,
          treeify(target.body) as es.BlockStatement,
          target.loc,
          target.id
        )
      } else {
        return ast.functionExpression(
          target.params,
          treeify(target.body) as es.BlockStatement,
          target.loc
        )
      }
    },

    Program: (target: es.Program): es.Program => {
      return ast.program(target.body.map(stmt => treeify(stmt) as es.Statement))
    },

    BlockStatement: (target: es.BlockStatement): es.BlockStatement => {
      return ast.blockStatement(target.body.map(stmt => treeify(stmt) as es.Statement))
    },

    BlockExpression: (target: BlockExpression): es.BlockStatement => {
      return ast.blockStatement(target.body.map(node => treeify(node)) as es.Statement[])
    },

    ReturnStatement: (target: es.ReturnStatement): es.ReturnStatement => {
      return ast.returnStatement(treeify(target.argument!) as es.Expression)
    },

    // source 1
    ArrowFunctionExpression: (
      target: es.ArrowFunctionExpression
    ): es.Identifier | es.ArrowFunctionExpression => {
      if (verboseCount < 5) {
        // here onwards is guarding against arrow turned function expressions
        verboseCount++
        const redacted = ast.arrowFunctionExpression(
          target.params,
          treeify(target.body) as es.BlockStatement
        )
        verboseCount = 0
        return redacted
      } else {
        // shortens body after 5 iterations
        return ast.arrowFunctionExpression(target.params, ast.identifier('...'))
      }
    },

    VariableDeclaration: (target: es.VariableDeclaration): es.VariableDeclaration => {
      return ast.variableDeclaration(target.declarations.map(treeify) as es.VariableDeclarator[])
    },

    VariableDeclarator: (target: es.VariableDeclarator): es.VariableDeclarator => {
      return ast.variableDeclarator(target.id, treeify(target.init!) as es.Expression)
    },

    IfStatement: (target: es.IfStatement): es.IfStatement => {
      return ast.ifStatement(
        treeify(target.test) as es.Expression,
        treeify(target.consequent) as es.BlockStatement,
        treeify(target.alternate!) as es.BlockStatement | es.IfStatement
      )
    },

    // source 2
    ArrayExpression: (target: es.ArrayExpression): es.ArrayExpression => {
      return ast.arrayExpression(
        (target.elements as ContiguousArrayElements).map(treeify) as es.Expression[]
      )
    }
  }

  function treeify(target: substituterNodes): substituterNodes {
    const treeifier = treeifiers[target.type]
    if (treeifier === undefined) {
      return target
    } else {
      return treeifier(target)
    }
  }

  return treeify(target)
}

// Mainly kept for testing
export const codify = (node: substituterNodes): string => generate(treeifyMain(node))

export const javascriptify = (node: substituterNodes): string =>
  '(' + generate(jsTreeifyMain(node, new Set(), false)) + ');'

/**
 * Recurses down the tree, tracing path to redex
 * and calling treeifyMain on all other children
 * Once redex is found, extract redex from tree
 * and put redexMarker in its place
 * Returns array containing modified tree and
 * extracted redex
 */
function pathifyMain(
  target: substituterNodes,
  paths: string[][],
  visited: Set<substituterNodes>
): [substituterNodes, substituterNodes] {
  let pathIndex = 0
  let path = paths[0]
  let redex = ast.program([]) as substituterNodes
  let endIndex = path === undefined ? 0 : path.length - 1
  const redexMarker = ast.identifier('@redex') as substituterNodes
  const withBrackets = ast.identifier('(@redex)') as substituterNodes
  const pathifiers = {
    ExpressionStatement: (target: es.ExpressionStatement): es.ExpressionStatement => {
      let exp = jsTreeifyMain(target.expression, visited, true) as es.Expression
      if (path[pathIndex] === 'expression') {
        if (pathIndex === endIndex) {
          redex = exp
          exp =
            target.expression.type === 'ArrowFunctionExpression'
              ? (withBrackets as es.Expression)
              : (redexMarker as es.Expression)
        } else {
          pathIndex++
          exp = pathify(target.expression) as es.Expression
        }
      }
      return ast.expressionStatement(exp)
    },

    BinaryExpression: (target: es.BinaryExpression) => {
      let left = jsTreeifyMain(target.left, visited, true) as es.Expression
      let right = jsTreeifyMain(target.right, visited, true) as es.Expression
      if (path[pathIndex] === 'left') {
        if (pathIndex === endIndex) {
          redex = left
          if (redex.type === 'ConditionalExpression') {
            left = withBrackets as es.Expression
          } else {
            left = redexMarker as es.Expression
          }
        } else {
          pathIndex++
          left = pathify(target.left) as es.Expression
        }
      } else if (path[pathIndex] === 'right') {
        if (pathIndex === endIndex) {
          redex = right
          if (redex.type === 'BinaryExpression' || redex.type === 'ConditionalExpression') {
            right = withBrackets as es.Expression
          } else {
            right = redexMarker as es.Expression
          }
        } else {
          pathIndex++
          right = pathify(target.right) as es.Expression
        }
      }
      return ast.binaryExpression(target.operator, left, right)
    },

    UnaryExpression: (target: es.UnaryExpression): es.UnaryExpression => {
      let arg = jsTreeifyMain(target.argument, visited, true) as es.Expression
      if (path[pathIndex] === 'argument') {
        if (pathIndex === endIndex) {
          redex = arg
          arg = redexMarker as es.Expression
        } else {
          pathIndex++
          arg = pathify(target.argument) as es.Expression
        }
      }
      return ast.unaryExpression(target.operator, arg)
    },

    ConditionalExpression: (target: es.ConditionalExpression): es.ConditionalExpression => {
      let test = jsTreeifyMain(target.test, visited, true) as es.Expression
      let cons = jsTreeifyMain(target.consequent, visited, true) as es.Expression
      let alt = jsTreeifyMain(target.alternate, visited, true) as es.Expression
      if (path[pathIndex] === 'test') {
        if (pathIndex === endIndex) {
          redex = test
          test = redexMarker as es.Expression
        } else {
          pathIndex++
          test = pathify(target.test) as es.Expression
        }
      } else if (path[pathIndex] === 'consequent') {
        if (pathIndex === endIndex) {
          redex = cons
          cons = redexMarker as es.Expression
        } else {
          pathIndex++
          cons = pathify(target.consequent) as es.Expression
        }
      } else if (path[pathIndex] === 'alternate') {
        if (pathIndex === endIndex) {
          redex = alt
          alt = redexMarker as es.Expression
        } else {
          pathIndex++
          alt = pathify(target.alternate) as es.Expression
        }
      }
      return ast.conditionalExpression(test, cons, alt)
    },

    LogicalExpression: (target: es.LogicalExpression) => {
      let left = jsTreeifyMain(target.left, visited, true) as es.Expression
      let right = jsTreeifyMain(target.right, visited, true) as es.Expression
      if (path[pathIndex] === 'left') {
        if (pathIndex === endIndex) {
          redex = left
          left = redexMarker as es.Expression
        } else {
          pathIndex++
          left = pathify(target.left) as es.Expression
        }
      } else if (path[pathIndex] === 'right') {
        if (pathIndex === endIndex) {
          redex = right
          right = redexMarker as es.Expression
        } else {
          pathIndex++
          right = pathify(target.right) as es.Expression
        }
      }
      return ast.logicalExpression(target.operator, left, right)
    },

    CallExpression: (target: es.CallExpression): es.CallExpression => {
      let callee = jsTreeifyMain(target.callee, visited, true) as es.Expression
      const args = target.arguments.map(arg => jsTreeifyMain(arg, visited, true) as es.Expression)
      if (path[pathIndex] === 'callee') {
        if (pathIndex === endIndex) {
          redex = callee
          callee =
            target.callee.type === 'ArrowFunctionExpression'
              ? (withBrackets as es.Expression)
              : (redexMarker as es.Expression)
        } else {
          pathIndex++
          callee = pathify(target.callee) as es.Expression
        }
      } else {
        let argIndex
        const isEnd = pathIndex === endIndex
        for (let i = 0; i < target.arguments.length; i++) {
          if (path[pathIndex] === 'arguments[' + i + ']') {
            argIndex = i
            break
          }
        }
        if (argIndex !== undefined) {
          pathIndex++
          if (isEnd) {
            redex = args[argIndex]
            args[argIndex] = redexMarker as es.Expression
          } else {
            args[argIndex] = pathify(target.arguments[argIndex]) as es.Expression
          }
        }
      }
      return ast.callExpression(callee, args)
    },

    FunctionDeclaration: (target: es.FunctionDeclaration): es.FunctionDeclaration => {
      let body = jsTreeifyMain(target.body, visited, true) as es.BlockStatement
      if (path[pathIndex] === 'body') {
        if (pathIndex === endIndex) {
          redex = body
          body = redexMarker as es.BlockStatement
        } else {
          pathIndex++
          body = pathify(target.body) as es.BlockStatement
        }
      }
      return ast.functionDeclaration(target.id, target.params, body)
    },

    FunctionExpression: (
      target: es.FunctionExpression
    ): es.Identifier | es.ArrowFunctionExpression => {
      if (target.id) {
        return target.id
      } else {
        let body = jsTreeifyMain(target.body, visited, true) as es.BlockStatement
        if (path[pathIndex] === 'body') {
          if (pathIndex === endIndex) {
            redex = body
            body = redexMarker as es.BlockStatement
          } else {
            pathIndex++
            body = pathify(target.body) as es.BlockStatement
          }
        }
        return ast.arrowFunctionExpression(target.params, body)
      }
    },

    Program: (target: es.Program): es.Program => {
      const body = target.body.map(node => jsTreeifyMain(node, visited, true)) as es.Statement[]
      let bodyIndex
      const isEnd = pathIndex === endIndex
      for (let i = 0; i < target.body.length; i++) {
        if (path[pathIndex] === 'body[' + i + ']') {
          bodyIndex = i
          break
        }
      }
      if (bodyIndex !== undefined) {
        if (isEnd) {
          redex = body[bodyIndex]
          body[bodyIndex] = redexMarker as es.Statement
        } else {
          pathIndex++
          body[bodyIndex] = pathify(target.body[bodyIndex]) as es.Statement
        }
      }
      return ast.program(body)
    },

    BlockStatement: (target: es.BlockStatement): es.BlockStatement => {
      const body = target.body.map(node => jsTreeifyMain(node, visited, true)) as es.Statement[]
      let bodyIndex
      const isEnd = pathIndex === endIndex
      for (let i = 0; i < target.body.length; i++) {
        if (path[pathIndex] === 'body[' + i + ']') {
          bodyIndex = i
          break
        }
      }
      if (bodyIndex !== undefined) {
        if (isEnd) {
          redex = body[bodyIndex]
          body[bodyIndex] = redexMarker as es.Statement
        } else {
          pathIndex++
          body[bodyIndex] = pathify(target.body[bodyIndex]) as es.Statement
        }
      }
      return ast.blockStatement(body)
    },

    BlockExpression: (target: BlockExpression): es.BlockStatement => {
      const body = target.body.map(node => jsTreeifyMain(node, visited, true)) as es.Statement[]
      let bodyIndex
      const isEnd = pathIndex === endIndex
      for (let i = 0; i < target.body.length; i++) {
        if (path[pathIndex] === 'body[' + i + ']') {
          bodyIndex = i
          break
        }
      }
      if (bodyIndex !== undefined) {
        if (isEnd) {
          redex = body[bodyIndex]
          body[bodyIndex] = redexMarker as es.Statement
        } else {
          pathIndex++
          body[bodyIndex] = pathify(target.body[bodyIndex]) as es.Statement
        }
      }
      return ast.blockStatement(body)
    },

    ReturnStatement: (target: es.ReturnStatement): es.ReturnStatement => {
      let arg = jsTreeifyMain(target.argument!, visited, true) as es.Expression
      if (path[pathIndex] === 'argument') {
        if (pathIndex === endIndex) {
          redex = arg
          arg = redexMarker as es.Expression
        } else {
          pathIndex++
          arg = pathify(target.argument!) as es.Expression
        }
      }
      return ast.returnStatement(arg)
    },

    // source 1
    ArrowFunctionExpression: (
      target: es.ArrowFunctionExpression
    ): es.Identifier | es.ArrowFunctionExpression | es.FunctionDeclaration => {
      let body = jsTreeifyMain(target.body, visited, true) as es.BlockStatement
      if (path[pathIndex] === 'body') {
        if (pathIndex === endIndex) {
          redex = body
          body = redexMarker as es.BlockStatement
        } else {
          pathIndex++
          body = pathify(target.body) as es.BlockStatement
        }
      }
      //localhost:8000
      return ast.arrowFunctionExpression(target.params, body)
    },

    VariableDeclaration: (target: es.VariableDeclaration): es.VariableDeclaration => {
      const decl = target.declarations.map(node =>
        jsTreeifyMain(node, visited, true)
      ) as es.VariableDeclarator[]
      let declIndex
      const isEnd = pathIndex === endIndex
      for (let i = 0; i < target.declarations.length; i++) {
        if (path[pathIndex] === 'declarations[' + i + ']') {
          declIndex = i
          break
        }
      }
      if (declIndex !== undefined) {
        if (isEnd) {
          redex = decl[declIndex]
          decl[declIndex] = redexMarker as es.VariableDeclarator
        } else {
          pathIndex++
          decl[declIndex] = pathify(target.declarations[declIndex]) as es.VariableDeclarator
        }
      }
      return ast.variableDeclaration(decl)
    },

    VariableDeclarator: (target: es.VariableDeclarator): es.VariableDeclarator => {
      let init = jsTreeifyMain(target.init!, visited, true) as es.Expression
      if (path[pathIndex] === 'init') {
        if (pathIndex === endIndex) {
          redex = init
          init = redexMarker as es.Expression
        } else {
          pathIndex++
          init = pathify(target.init!) as es.Expression
        }
      }
      return ast.variableDeclarator(target.id, init)
    },

    IfStatement: (target: es.IfStatement): es.IfStatement => {
      let test = jsTreeifyMain(target.test, visited, true) as es.Expression
      let cons = jsTreeifyMain(target.consequent, visited, true) as es.BlockStatement
      let alt = jsTreeifyMain(target.alternate!, visited, true) as
        | es.BlockStatement
        | es.IfStatement
      if (path[pathIndex] === 'test') {
        if (pathIndex === endIndex) {
          redex = test
          test = redexMarker as es.Expression
        } else {
          pathIndex++
          test = pathify(target.test) as es.Expression
        }
      } else if (path[pathIndex] === 'consequent') {
        if (pathIndex === endIndex) {
          redex = cons
          cons = redexMarker as es.BlockStatement
        } else {
          pathIndex++
          cons = pathify(target.consequent) as es.BlockStatement
        }
      } else if (path[pathIndex] === 'alternate') {
        if (pathIndex === endIndex) {
          redex = alt
          alt = redexMarker as es.BlockStatement | es.IfStatement
        } else {
          pathIndex++
          alt = pathify(target.alternate!) as es.BlockStatement | es.IfStatement
        }
      }
      return ast.ifStatement(test, cons, alt)
    },

    // source 2
    ArrayExpression: (target: es.ArrayExpression): es.ArrayExpression => {
      const eles = (target.elements as ContiguousArrayElements).map(node =>
        jsTreeifyMain(node, visited, true)
      ) as es.Expression[]
      let eleIndex
      const isEnd = pathIndex === endIndex
      for (let i = 0; i < target.elements.length; i++) {
        if (path[pathIndex] === 'elements[' + i + ']') {
          eleIndex = i
          break
        }
      }
      if (eleIndex !== undefined) {
        if (isEnd) {
          redex = eles[eleIndex]
          eles[eleIndex] = redexMarker as es.Expression
        } else {
          pathIndex++
          eles[eleIndex] = pathify(
            target.elements[eleIndex] as ContiguousArrayElementExpression
          ) as es.Expression
        }
      }
      return ast.arrayExpression(eles)
    }
  }

  function pathify(target: substituterNodes): substituterNodes {
    const pathifier = pathifiers[target.type]
    if (pathifier === undefined) {
      return jsTreeifyMain(target, visited, true)
    } else {
      return pathifier(target)
    }
  }

  if (path === undefined || path[0] === undefined) {
    return [jsTreeifyMain(target, visited, true), ast.program([])]
  } else {
    let pathified = pathify(target)
    // runs pathify more than once if more than one substitution path
    for (let i = 1; i < paths.length; i++) {
      pathIndex = 0
      path = paths[i]
      endIndex = path === undefined ? 0 : path.length - 1
      pathified = pathify(pathified)
    }
    return [pathified, redex]
  }
}

// Function to convert array from getEvaluationSteps into text
export const redexify = (node: substituterNodes, path: string[][]): [string, string] => [
  generate(pathifyMain(node, path, new Set())[0]),
  generate(pathifyMain(node, path, new Set())[1])
]

export const getRedex = (node: substituterNodes, path: string[][]): substituterNodes =>
  pathifyMain(node, path, new Set())[1]

// strategy: we remember how many statements are there originally in program.
// since listPrelude are just functions, they will be disposed of one by one
// we prepend the program with the program resulting from the definitions,
//   and reduce the combined program until the program body
//   has number of statement === original program
// then we return it to the getEvaluationSteps
function substPredefinedFns(program: es.Program, context: Context): [es.Program, Context] {
  if (context.prelude) {
    // replace all occurences of '$' with 'helper_' to
    // prevent collision with redex (temporary solution)
    // context.prelude = context.prelude.replace(/\$/gi, 'helper_')
    // evaluate the list prelude first
    const listPreludeProgram = parse(context.prelude, context)!
    const origBody = program.body as es.Statement[]
    program.body = listPreludeProgram.body
    program.body.push(ast.blockStatement(origBody))
    while (program.body.length > 1) {
      program = reduceMain(program, context)[0] as es.Program
    }
    program.body = (program.body[0] as es.BlockStatement).body
  }
  return [program, context]
}

function substPredefinedConstants(program: es.Program): es.Program {
  const constants = [['undefined', undefined]]
  const mathConstants = Object.getOwnPropertyNames(Math)
    .filter(name => typeof Math[name] !== 'function')
    .map(name => ['math_' + name, Math[name]])
  let substed = program
  for (const nameValuePair of constants.concat(mathConstants)) {
    substed = substituteMain(
      ast.identifier(nameValuePair[0] as string),
      ast.literal(nameValuePair[1] as string | number) as es.Literal,
      substed,
      [[]]
    )[0] as es.Program
  }
  return substed
}

function removeDebuggerStatements(program: es.Program): es.Program {
  // recursively detect and remove debugger statements
  function remove(removee: es.Program | es.Statement | es.Expression) {
    if (removee.type === 'BlockStatement' || removee.type === 'Program') {
      removee.body = removee.body.filter(s => s.type !== 'DebuggerStatement')
      removee.body.forEach(s => remove(s as es.Statement))
    } else if (removee.type === 'VariableDeclaration') {
      removee.declarations.forEach(s => remove(s.init as es.Expression))
    } else if (removee.type === 'FunctionDeclaration') {
      remove(removee.body)
    } else if (removee.type === 'IfStatement') {
      remove(removee.consequent)
      remove(removee.alternate as es.Statement)
    } else if (removee.type === 'ArrowFunctionExpression') {
      remove(removee.body)
    }
  }
  remove(program)
  return program
}

async function evaluateImports(program: es.Program, context: Context, loadTabs: boolean) {
  const [importNodeMap, otherNodes] = filterImportDeclarations(program)

  try {
    const environment = currentEnvironment(context)
    await Promise.all(
      Object.entries(importNodeMap).map(async ([moduleName, nodes]) => {
        await initModuleContextAsync(moduleName, context, loadTabs)
        const functions = await loadModuleBundleAsync(moduleName, context, nodes[0])
        for (const node of nodes) {
          for (const spec of node.specifiers) {
            declareIdentifier(context, spec.local.name, node, environment)
            let obj: any

            switch (spec.type) {
              case 'ImportSpecifier': {
                obj = functions[spec.imported.name]
                break
              }
              case 'ImportDefaultSpecifier': {
                obj = functions.default
                break
              }
              case 'ImportNamespaceSpecifier': {
                obj = functions
                break
              }
            }

            defineVariable(context, spec.local.name, obj, true, node)
          }
        }
      })
    )
  } catch (error) {
    // console.log(error)
    handleRuntimeError(context, error)
  }
  program.body = otherNodes
}

// the context here is for builtins
export async function getEvaluationSteps(
  program: es.Program,
  context: Context,
  { importOptions, stepLimit }: Pick<IOptions, 'importOptions' | 'stepLimit'>
): Promise<[es.Program, string[][], string][]> {
  const steps: [es.Program, string[][], string][] = []
  try {
    checkProgramForUndefinedVariables(program, context)
    const limit = stepLimit === undefined ? 1000 : stepLimit % 2 === 0 ? stepLimit : stepLimit + 1
    await evaluateImports(program, context, importOptions.loadTabs)
    // starts with substituting predefined constants
    let start = substPredefinedConstants(program)
    // and predefined fns
    start = substPredefinedFns(start, context)[0]
    // and remove debugger statements.
    start = removeDebuggerStatements(start)

    // then add in path and explanation string and push it into steps
    let reducedWithPath: [substituterNodes, Context, string[][], string] = [
      start,
      context,
      [],
      'Start of evaluation'
    ]
    steps.push([
      reducedWithPath[0] as es.Program,
      reducedWithPath[2].length > 1 ? reducedWithPath[2].slice(1) : reducedWithPath[2],
      reducedWithPath[3]
    ])
    steps.push([reducedWithPath[0] as es.Program, [], ''])
    // reduces program until evaluation completes
    // even steps: program before reduction
    // odd steps: program after reduction
    let i = 1
    let limitExceeded = false
    while (isStatementsReducible(reducedWithPath[0] as es.Program, context)) {
      //Should work on isReducibleStatement instead of checking body.length
      if (steps.length === limit) {
        steps[steps.length - 1] = [ast.program([]), [], 'Maximum number of steps exceeded']
        limitExceeded = true
        break
      }
      reducedWithPath = reduceMain(reducedWithPath[0], context)
      steps.push([
        reducedWithPath[0] as es.Program,
        reducedWithPath[2].length > 1 ? reducedWithPath[2].slice(1) : reducedWithPath[2],
        reducedWithPath[3]
      ])
      steps.push([reducedWithPath[0] as es.Program, [], ''])
      if (i > 0) {
        steps[i][1] = reducedWithPath[2].length > 1 ? [reducedWithPath[2][0]] : reducedWithPath[2]
        steps[i][2] = reducedWithPath[3]
      }
      i += 2
    }
    if (!limitExceeded && steps.length > 0) {
      steps[steps.length - 1][2] = 'Evaluation complete'
      /**
       * this is an extra check
       * if the last step's program part is empty, we just manually add undefined to it
       * also works when program is epsilon(empty program)
       */
      if ((reducedWithPath[0] as es.Program).body.length == 0) {
        steps[steps.length - 1][0] = ast.program([
          ast.expressionStatement(ast.identifier('undefined'))
        ])
      }
    }
    if (steps.length === 0) {
      steps.push([reducedWithPath[0] as es.Program, [], 'Nothing to evaluate'])
    }
    return steps
  } catch (error) {
    if (error instanceof RuntimeSourceError) {
      // If steps not evaluated at all, add error message to the first step else add error to last step
      if (steps.length === 0) {
        steps.push([program, [], prettyPrintError(error)])
      } else {
        steps[steps.length - 1][2] = prettyPrintError(error)
      }
    } else {
      context.errors.push(error)
    }

    return steps
  }
}

export interface IStepperPropContents {
  code: string
  redex: string
  explanation: string
  function: es.Expression | undefined | es.Super
}

export function isStepperOutput(output: any): output is IStepperPropContents {
  return 'code' in output
}

export function callee(
  content: substituterNodes,
  context: Context
): es.Expression | undefined | es.Super {
  if (content.type === 'CallExpression') {
    let reducedArgs = true
    for (const arg of content.arguments) {
      if (!isIrreducible(arg, context)) {
        reducedArgs = false
      }
    }
    return reducedArgs ? content.callee : undefined
  } else {
    return undefined
  }
}<|MERGE_RESOLUTION|>--- conflicted
+++ resolved
@@ -1715,16 +1715,11 @@
           path,
           str
         ]
-<<<<<<< HEAD
       }
 
       // Error checking for illegal function calls
       if (callee.type === 'Literal') {
-        throw new errors.CallingNonFunctionValue(callee, node)
-=======
-      } else if (callee.type === 'Literal') {
         throw new errors.CallingNonFunctionValue(callee.value, node)
->>>>>>> 8486835e
       } else if (
         callee.type === 'Identifier' &&
         !(callee.name in context.runtime.environments[0].head)
@@ -1758,7 +1753,6 @@
         // Source specific built-in function
         return [builtin[(callee as es.Identifier).name](...args), context, paths, explain(node)]
       } else {
-<<<<<<< HEAD
         // Common built-in function
         return [
           builtin.evaluateModuleFunction((callee as es.Identifier).name, context, ...args),
@@ -1766,75 +1760,6 @@
           paths,
           explain(node)
         ]
-=======
-        // callee is builtin or funexp
-        if (
-          (callee.type === 'FunctionExpression' || callee.type === 'ArrowFunctionExpression') &&
-          args.length !== callee.params.length
-        ) {
-          throw new errors.InvalidNumberOfArguments(node, callee.params.length, args.length)
-        } else {
-          for (let i = 0; i < args.length; i++) {
-            const currentArg = args[i]
-            if (!isIrreducible(currentArg, context)) {
-              paths[0].push('arguments[' + i + ']')
-              const [reducedCurrentArg, cont, path, str] = reduce(currentArg, context, paths)
-              const reducedArgs = [...args.slice(0, i), reducedCurrentArg, ...args.slice(i + 1)]
-              return [
-                ast.callExpression(
-                  callee as es.Expression,
-                  reducedArgs as es.Expression[],
-                  node.loc
-                ),
-                cont,
-                path,
-                str
-              ]
-            }
-            if (
-              currentArg.type === 'Identifier' &&
-              !(currentArg.name in context.runtime.environments[0].head)
-            ) {
-              throw new errors.UndefinedVariable(currentArg.name, currentArg)
-            }
-          }
-        }
-        // if it reaches here, means all the arguments are legal.
-        if (['FunctionExpression', 'ArrowFunctionExpression'].includes(callee.type)) {
-          return [
-            apply(callee as FunctionDeclarationExpression, args as es.Literal[]),
-            context,
-            paths,
-            explain(node)
-          ]
-        } else {
-          try {
-            if ((callee as es.Identifier).name.includes('math')) {
-              return [
-                builtin.evaluateMath((callee as es.Identifier).name, ...args),
-                context,
-                paths,
-                explain(node)
-              ]
-            } else if (typeof builtin[(callee as es.Identifier).name] === 'function') {
-              return [
-                builtin[(callee as es.Identifier).name](...args),
-                context,
-                paths,
-                explain(node)
-              ]
-            }
-            return [
-              builtin.evaluateModuleFunction((callee as es.Identifier).name, context, ...args),
-              context,
-              paths,
-              explain(node)
-            ]
-          } catch (error) {
-            throw new errors.BuiltInFunctionError(callee, error.message)
-          }
-        }
->>>>>>> 8486835e
       }
     },
 
