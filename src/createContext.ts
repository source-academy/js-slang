// Variable determining chapter of Source is contained in this file.

import { GLOBAL, GLOBAL_KEY_TO_ACCESS_NATIVE_STORAGE } from './constants'
import { AsyncScheduler } from './schedulers'
import * as list from './stdlib/list'
import { list_to_vector } from './stdlib/list'
import { listPrelude } from './stdlib/list.prelude'
import { nonDetPrelude } from './stdlib/non-det.prelude'
import * as misc from './stdlib/misc'
import * as parser from './stdlib/parser'
import * as stream from './stdlib/stream'
import { streamPrelude } from './stdlib/stream.prelude'
<<<<<<< HEAD
import { Context, CustomBuiltIns, EvaluationMethod, Value } from './types'
=======
import { Context, CustomBuiltIns, Value, Variant } from './types'
>>>>>>> bffc40db
import * as operators from './utils/operators'
import { stringify } from './utils/stringify'
import { lazyListPrelude } from './stdlib/lazyList.prelude'
export class LazyBuiltIn {
  func: (...arg0: any) => any
  evaluateArgs: boolean
  constructor(func: (...arg0: any) => any, evaluateArgs: boolean) {
    this.func = func
    this.evaluateArgs = evaluateArgs
  }
}
const createEmptyRuntime = () => ({
  break: false,
  debuggerOn: true,
  isRunning: false,
  environments: [],
  value: undefined,
  nodes: []
})

const createEmptyDebugger = () => ({
  observers: { callbacks: Array<() => void>() },
  status: false,
  state: {
    it: (function*(): any {
      return
    })(),
    scheduler: new AsyncScheduler()
  }
})

const createGlobalEnvironment = () => ({
  tail: null,
  name: 'global',
  head: {}
})

export const createEmptyContext = <T>(
  chapter: number,
  variant: Variant = 'default',
  externalSymbols: string[],
  externalContext?: T,
  evalMethod: EvaluationMethod = 'strict'
): Context<T> => {
  if (!Array.isArray(GLOBAL[GLOBAL_KEY_TO_ACCESS_NATIVE_STORAGE])) {
    GLOBAL[GLOBAL_KEY_TO_ACCESS_NATIVE_STORAGE] = []
  }
  const length = GLOBAL[GLOBAL_KEY_TO_ACCESS_NATIVE_STORAGE].push({
    globals: { variables: new Map(), previousScope: null },
    operators: new Map(Object.entries(operators))
  })
  return {
    chapter,
    externalSymbols,
    errors: [],
    externalContext,
    runtime: createEmptyRuntime(),
    numberOfOuterEnvironments: 1,
    prelude: null,
    debugger: createEmptyDebugger(),
    contextId: length - 1,
    executionMethod: 'auto',
<<<<<<< HEAD
    evaluationMethod: evalMethod
=======
    variant
>>>>>>> bffc40db
  }
}

export const ensureGlobalEnvironmentExist = (context: Context) => {
  if (!context.runtime) {
    context.runtime = createEmptyRuntime()
  }
  if (!context.runtime.environments) {
    context.runtime.environments = []
  }
  if (context.runtime.environments.length === 0) {
    context.runtime.environments.push(createGlobalEnvironment())
  }
}

const defineSymbol = (context: Context, name: string, value: Value) => {
  const globalEnvironment = context.runtime.environments[0]
  Object.defineProperty(globalEnvironment.head, name, {
    value,
    writable: false,
    enumerable: true
  })
  GLOBAL[GLOBAL_KEY_TO_ACCESS_NATIVE_STORAGE][context.contextId].globals.variables.set(name, {
    kind: 'const',
    getValue: () => value
  })
}

// Defines a builtin in the given context
// If the builtin is a function, wrap it such that its toString hides the implementation
export const defineBuiltin = (context: Context, name: string, value: Value) => {
  if (typeof value === 'function') {
    const wrapped = (...args: any) => value(...args)
    const funName = name.split('(')[0].trim()
    const repr = `function ${name} {\n\t[implementation hidden]\n}`
    wrapped.toString = () => repr

    defineSymbol(context, funName, wrapped)
  } else if (value instanceof LazyBuiltIn) {
    const wrapped = (...args: any) => value.func(...args)
    const funName = name.split('(')[0].trim()
    const repr = `function ${name} {\n\t[implementation hidden]\n}`
    wrapped.toString = () => repr
    defineSymbol(context, funName, new LazyBuiltIn(wrapped, value.evaluateArgs))
  } else {
    defineSymbol(context, name, value)
  }
}

export const importExternalSymbols = (context: Context, externalSymbols: string[]) => {
  ensureGlobalEnvironmentExist(context)

  externalSymbols.forEach(symbol => {
    defineSymbol(context, symbol, GLOBAL[symbol])
  })
}

/**
 * Imports builtins from standard and external libraries.
 */
export const importBuiltins = (context: Context, externalBuiltIns: CustomBuiltIns) => {
  ensureGlobalEnvironmentExist(context)

  const rawDisplay = (v: Value, s: string) =>
    externalBuiltIns.rawDisplay(v, s, context.externalContext)
  const display = (v: Value, s: string) => (rawDisplay(stringify(v), s), v)
  const prompt = (v: Value) => externalBuiltIns.prompt(v, '', context.externalContext)
  const alert = (v: Value) => externalBuiltIns.alert(v, '', context.externalContext)
  const visualiseList = (v: Value) => externalBuiltIns.visualiseList(v, context.externalContext)

  if (context.chapter >= 1) {
    defineBuiltin(context, 'runtime()', misc.runtime)
    defineBuiltin(context, 'display(val)', display)
    defineBuiltin(context, 'raw_display(str)', rawDisplay)
    defineBuiltin(context, 'stringify(val)', stringify)
    defineBuiltin(context, 'error(str)', misc.error_message)
    defineBuiltin(context, 'prompt(str)', prompt)
    defineBuiltin(context, 'is_number(val)', misc.is_number)
    defineBuiltin(context, 'is_string(val)', misc.is_string)
    defineBuiltin(context, 'is_function(val)', misc.is_function)
    defineBuiltin(context, 'is_boolean(val)', misc.is_boolean)
    defineBuiltin(context, 'is_undefined(val)', misc.is_undefined)
    defineBuiltin(context, 'parse_int(str, radix)', misc.parse_int)
    defineBuiltin(context, 'undefined', undefined)
    defineBuiltin(context, 'NaN', NaN)
    defineBuiltin(context, 'Infinity', Infinity)
    // Define all Math libraries
    const props = Object.getOwnPropertyNames(Math)
    for (const prop of props) {
      defineBuiltin(context, 'math_' + prop, Math[prop])
    }
  }

  if (context.chapter >= 2) {
    // List library

    if (context.evaluationMethod === 'lazy') {
      defineBuiltin(context, 'pair(left, right)', new LazyBuiltIn(list.pair, false))
      defineBuiltin(context, 'list(...values)', new LazyBuiltIn(list.list, false))
      defineBuiltin(context, 'is_pair(val)', new LazyBuiltIn(list.is_pair, true))
      defineBuiltin(context, 'head(xs)', new LazyBuiltIn(list.head, true))
      defineBuiltin(context, 'tail(xs)', new LazyBuiltIn(list.tail, true))
      defineBuiltin(context, 'is_null(val)', new LazyBuiltIn(list.is_null, true))
      defineBuiltin(context, 'draw_data(xs)', new LazyBuiltIn(visualiseList, true))
    } else {
      defineBuiltin(context, 'pair(left, right)', list.pair)
      defineBuiltin(context, 'is_pair(val)', list.is_pair)
      defineBuiltin(context, 'head(xs)', list.head)
      defineBuiltin(context, 'tail(xs)', list.tail)
      defineBuiltin(context, 'is_null(val)', list.is_null)
      defineBuiltin(context, 'list(...values)', list.list)
      defineBuiltin(context, 'draw_data(xs)', visualiseList)
    }
  }

  if (context.chapter >= 3) {
    defineBuiltin(context, 'set_head(xs, val)', list.set_head)
    defineBuiltin(context, 'set_tail(xs, val)', list.set_tail)
    defineBuiltin(context, 'array_length(arr)', misc.array_length)
    defineBuiltin(context, 'is_array(val)', misc.is_array)

    // Stream library
    defineBuiltin(context, 'stream_tail(stream)', stream.stream_tail)
    defineBuiltin(context, 'stream(...values)', stream.stream)
    defineBuiltin(context, 'list_to_stream(xs)', stream.list_to_stream)
  }

  if (context.chapter >= 4) {
    defineBuiltin(context, 'parse(program_string)', (str: string) =>
      parser.parse(str, createContext(context.chapter))
    )
    defineBuiltin(
      context,
      'apply_in_underlying_javascript(fun, args)',
      // tslint:disable-next-line:ban-types
      (fun: Function, args: Value) => fun.apply(fun, list_to_vector(args))
    )
  }

  if (context.chapter >= 100) {
    defineBuiltin(context, 'is_object(val)', misc.is_object)
    defineBuiltin(context, 'is_NaN(val)', misc.is_NaN)
    defineBuiltin(context, 'has_own_property(obj, prop)', misc.has_own_property)
    defineBuiltin(context, 'alert(val)', alert)
    // tslint:disable-next-line:ban-types
    defineBuiltin(context, 'timed(fun)', (f: Function) =>
      misc.timed(context, f, context.externalContext, externalBuiltIns.rawDisplay)
    )
  }
}

function importPrelude(context: Context) {
  let prelude = ''
  if (context.chapter >= 2) {
    prelude += context.evaluationMethod === 'strict' ? listPrelude : lazyListPrelude
  }
  if (context.chapter >= 3) {
    prelude += streamPrelude
  }

  if (context.variant === 'non-det') {
    prelude += nonDetPrelude
  }

  if (prelude !== '') {
    context.prelude = prelude
  }
}

const defaultBuiltIns: CustomBuiltIns = {
  rawDisplay: misc.rawDisplay,
  // See issue #5
  prompt: misc.rawDisplay,
  // See issue #11
  alert: misc.rawDisplay,
  visualiseList: (v: Value) => {
    throw new Error('List visualizer is not enabled')
  }
}

const createContext = <T>(
  chapter = 1,
  variant: Variant = 'default',
  externalSymbols: string[] = [],
  externalContext?: T,
  externalBuiltIns: CustomBuiltIns = defaultBuiltIns,
  evaluationMethod: EvaluationMethod = 'strict'
) => {
<<<<<<< HEAD
  const context = createEmptyContext(chapter, externalSymbols, externalContext, evaluationMethod)
=======
  const context = createEmptyContext(chapter, variant, externalSymbols, externalContext)

>>>>>>> bffc40db
  importBuiltins(context, externalBuiltIns)
  importPrelude(context)
  importExternalSymbols(context, externalSymbols)

  return context
}

export default createContext<|MERGE_RESOLUTION|>--- conflicted
+++ resolved
@@ -10,11 +10,7 @@
 import * as parser from './stdlib/parser'
 import * as stream from './stdlib/stream'
 import { streamPrelude } from './stdlib/stream.prelude'
-<<<<<<< HEAD
-import { Context, CustomBuiltIns, EvaluationMethod, Value } from './types'
-=======
 import { Context, CustomBuiltIns, Value, Variant } from './types'
->>>>>>> bffc40db
 import * as operators from './utils/operators'
 import { stringify } from './utils/stringify'
 import { lazyListPrelude } from './stdlib/lazyList.prelude'
@@ -56,8 +52,7 @@
   chapter: number,
   variant: Variant = 'default',
   externalSymbols: string[],
-  externalContext?: T,
-  evalMethod: EvaluationMethod = 'strict'
+  externalContext?: T
 ): Context<T> => {
   if (!Array.isArray(GLOBAL[GLOBAL_KEY_TO_ACCESS_NATIVE_STORAGE])) {
     GLOBAL[GLOBAL_KEY_TO_ACCESS_NATIVE_STORAGE] = []
@@ -77,11 +72,7 @@
     debugger: createEmptyDebugger(),
     contextId: length - 1,
     executionMethod: 'auto',
-<<<<<<< HEAD
-    evaluationMethod: evalMethod
-=======
     variant
->>>>>>> bffc40db
   }
 }
 
@@ -178,7 +169,7 @@
   if (context.chapter >= 2) {
     // List library
 
-    if (context.evaluationMethod === 'lazy') {
+    if (context.variant === 'lazy') {
       defineBuiltin(context, 'pair(left, right)', new LazyBuiltIn(list.pair, false))
       defineBuiltin(context, 'list(...values)', new LazyBuiltIn(list.list, false))
       defineBuiltin(context, 'is_pair(val)', new LazyBuiltIn(list.is_pair, true))
@@ -236,7 +227,7 @@
 function importPrelude(context: Context) {
   let prelude = ''
   if (context.chapter >= 2) {
-    prelude += context.evaluationMethod === 'strict' ? listPrelude : lazyListPrelude
+    prelude += context.variant === 'lazy' ? lazyListPrelude : listPrelude
   }
   if (context.chapter >= 3) {
     prelude += streamPrelude
@@ -268,14 +259,9 @@
   externalSymbols: string[] = [],
   externalContext?: T,
   externalBuiltIns: CustomBuiltIns = defaultBuiltIns,
-  evaluationMethod: EvaluationMethod = 'strict'
 ) => {
-<<<<<<< HEAD
-  const context = createEmptyContext(chapter, externalSymbols, externalContext, evaluationMethod)
-=======
   const context = createEmptyContext(chapter, variant, externalSymbols, externalContext)
 
->>>>>>> bffc40db
   importBuiltins(context, externalBuiltIns)
   importPrelude(context)
   importExternalSymbols(context, externalSymbols)
