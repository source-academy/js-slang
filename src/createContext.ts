--- conflicted
+++ resolved
@@ -1,15 +1,9 @@
-import { toString } from './interop'
 import * as list from './stdlib/list'
-import { list_to_vector } from './stdlib/list'
 import * as misc from './stdlib/misc'
-<<<<<<< HEAD
 import { stringify } from './interop'
 import { Context, CustomBuiltIns, Value } from './types'
 import { list_to_vector } from './stdlib/list'
-=======
 import * as parser from './stdlib/parser'
-import { Context, CustomBuiltIns, Value } from './types'
->>>>>>> f6faa57a
 
 const GLOBAL = typeof window === 'undefined' ? global : window
 
@@ -86,22 +80,10 @@
 export const importBuiltins = (context: Context, externalBuiltIns: CustomBuiltIns) => {
   ensureGlobalEnvironmentExist(context)
 
-<<<<<<< HEAD
   let display = (v: Value) => externalBuiltIns.display(v, context.externalContext)
   let prompt = (v: Value) => externalBuiltIns.prompt(v, context.externalContext)
   let alert = (v: Value) => externalBuiltIns.alert(v, context.externalContext)
   let visualiseList = (list: any) => externalBuiltIns.visualiseList(list, context.externalContext)
-=======
-  /* Defining the __SOURCE__ property in the curried functions. */
-  const display = (v: Value) => externalBuiltIns.display(v, context.externalContext)
-  display.__SOURCE__ = externalBuiltIns.display.__SOURCE__
-  const prompt = (v: Value) => externalBuiltIns.prompt(v, context.externalContext)
-  prompt.__SOURCE__ = externalBuiltIns.prompt.__SOURCE__
-  const alert = (v: Value) => externalBuiltIns.alert(v, context.externalContext)
-  alert.__SOURCE__ = externalBuiltIns.alert.__SOURCE__
-  const visualiseList = (v: Value) => externalBuiltIns.visualiseList(v, context.externalContext)
-  visualiseList.__SOURCE__ = externalBuiltIns.visualiseList.__SOURCE__
->>>>>>> f6faa57a
 
   if (context.chapter >= 1) {
     defineBuiltin(context, 'runtime()', misc.runtime)
@@ -161,21 +143,11 @@
   }
 
   if (context.chapter >= 4) {
-<<<<<<< HEAD
     defineBuiltin(context, 'parse(program_string)', parser.parse)
     defineBuiltin(
       context,
       'apply_in_underlying_javascript(fun, args)',
       (fun: Function, args: Value) => fun.apply(fun, list_to_vector(args))
-=======
-    defineSymbol(context, 'stringify', JSON.stringify)
-    defineSymbol(context, 'parse', parser.parse)
-    defineSymbol(
-      context,
-      'apply_in_underlying_javascript',
-      // tslint:disable-next-line:ban-types
-      (fun: Function, args: Value): Value => fun.apply(fun, list_to_vector(args))
->>>>>>> f6faa57a
     )
   }
 
