--- conflicted
+++ resolved
@@ -12,11 +12,8 @@
 import { parse_and_compile, run_vm, stringify_compiled } from './stdlib/vm'
 import { Context, CustomBuiltIns, Value } from './types'
 import * as operators from './utils/operators'
-<<<<<<< HEAD
+import { stringify } from './utils/stringify'
 import { Program } from './vm/svml-compiler'
-=======
-import { stringify } from './utils/stringify'
->>>>>>> acaa7d07
 
 const createEmptyRuntime = () => ({
   break: false,
