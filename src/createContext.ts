--- conflicted
+++ resolved
@@ -516,11 +516,7 @@
   externalContext?: T,
   externalBuiltIns: CustomBuiltIns = defaultBuiltIns
 ): Context => {
-<<<<<<< HEAD
-  if (chapter === Chapter.FULL_JS || chapter === Chapter.PYTHON_1) {
-=======
-  if (chapter === Chapter.FULL_JS || chapter === Chapter.FULL_TS) {
->>>>>>> 36164e6d
+  if (chapter === Chapter.FULL_JS || chapter === Chapter.FULL_TS || chapter === Chapter.PYTHON_1) {
     // fullJS will include all builtins and preludes of source 4
     return {
       ...createContext(
@@ -530,12 +526,8 @@
         externalContext,
         externalBuiltIns
       ),
-<<<<<<< HEAD
       chapter: chapter,
       variant: variant
-=======
-      chapter
->>>>>>> 36164e6d
     } as Context
   } 
   const context = createEmptyContext(chapter, variant, externalSymbols, externalContext)
