<<<<<<< HEAD
import * as es from 'estree'
import type { AcornOptions } from './parser/types'
import { Chapter, type Language, Variant } from './types'
=======
import type { SourceLocation } from 'estree'

import type { AcornOptions } from './parser/types'
>>>>>>> f40371c9

export const DEFAULT_ECMA_VERSION = 6
export const ACORN_PARSE_OPTIONS: AcornOptions = { ecmaVersion: DEFAULT_ECMA_VERSION }

export const REQUIRE_PROVIDER_ID = 'requireProvider'
export const CUT = 'cut' // cut operator for Source 4.3
export const TRY_AGAIN = 'retry' // command for Source 4.3
export const GLOBAL = typeof window === 'undefined' ? global : window
export const NATIVE_STORAGE_ID = 'nativeStorage'
export const MAX_LIST_DISPLAY_LENGTH = 100
export const UNKNOWN_LOCATION: SourceLocation = {
  start: {
    line: -1,
    column: -1
  },
  end: {
    line: -1,
    column: -1
  }
}
export const JSSLANG_PROPERTIES = {
  maxExecTime: 1000,
  factorToIncreaseBy: 10
}<|MERGE_RESOLUTION|>--- conflicted
+++ resolved
@@ -1,12 +1,6 @@
-<<<<<<< HEAD
-import * as es from 'estree'
-import type { AcornOptions } from './parser/types'
-import { Chapter, type Language, Variant } from './types'
-=======
 import type { SourceLocation } from 'estree'
 
 import type { AcornOptions } from './parser/types'
->>>>>>> f40371c9
 
 export const DEFAULT_ECMA_VERSION = 6
 export const ACORN_PARSE_OPTIONS: AcornOptions = { ecmaVersion: DEFAULT_ECMA_VERSION }
