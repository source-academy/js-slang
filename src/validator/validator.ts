import * as es from 'estree'

import { ConstAssignment } from '../errors/errors'
import { UndefinedVariable } from '../errors/errors'
import { NoAssignmentToForVariable } from '../errors/validityErrors'
<<<<<<< HEAD
import { parse } from '../parser/parser'
import { Context, NodeWithInferredType } from '../types'
=======
import { Context, Node, NodeWithInferredType } from '../types'
>>>>>>> 650f30d1
import { getVariableDecarationName } from '../utils/astCreator'
import {
  getFunctionDeclarationNamesInProgram,
  getIdentifiersInNativeStorage,
  getIdentifiersInProgram,
  getNativeIds,
  NativeIds
} from '../utils/uniqueIds'
import { ancestor, base, FullWalkerCallback } from '../utils/walkers'

class Declaration {
  public accessedBeforeDeclaration: boolean = false
  constructor(public isConstant: boolean) {}
}

export function validateAndAnnotate(
  program: es.Program,
  context: Context
): NodeWithInferredType<es.Program> {
  const accessedBeforeDeclarationMap = new Map<Node, Map<string, Declaration>>()
  const scopeHasCallExpressionMap = new Map<Node, boolean>()
  function processBlock(node: es.Program | es.BlockStatement) {
    const initialisedIdentifiers = new Map<string, Declaration>()
    for (const statement of node.body) {
      if (statement.type === 'VariableDeclaration') {
        initialisedIdentifiers.set(
          getVariableDecarationName(statement),
          new Declaration(statement.kind === 'const')
        )
      } else if (statement.type === 'FunctionDeclaration') {
        if (statement.id === null) {
          throw new Error(
            'Encountered a FunctionDeclaration node without an identifier. This should have been caught when parsing.'
          )
        }
        initialisedIdentifiers.set(statement.id.name, new Declaration(true))
      }
    }
    scopeHasCallExpressionMap.set(node, false)
    accessedBeforeDeclarationMap.set(node, initialisedIdentifiers)
  }
  function processFunction(node: es.FunctionDeclaration | es.ArrowFunctionExpression) {
    accessedBeforeDeclarationMap.set(
      node,
      new Map((node.params as es.Identifier[]).map(id => [id.name, new Declaration(false)]))
    )
    scopeHasCallExpressionMap.set(node, false)
  }

  // initialise scope of variables
  ancestor(program as Node, {
    Program: processBlock,
    BlockStatement: processBlock,
    FunctionDeclaration: processFunction,
    ArrowFunctionExpression: processFunction,
    ForStatement(forStatement: es.ForStatement, _ancestors: Node[]) {
      const init = forStatement.init!
      if (init.type === 'VariableDeclaration') {
        accessedBeforeDeclarationMap.set(
          forStatement,
          new Map([[getVariableDecarationName(init), new Declaration(init.kind === 'const')]])
        )
        scopeHasCallExpressionMap.set(forStatement, false)
      }
    }
  })

  function validateIdentifier(id: es.Identifier, ancestors: Node[]) {
    const name = id.name
    const lastAncestor: Node = ancestors[ancestors.length - 2]
    for (let i = ancestors.length - 1; i >= 0; i--) {
      const a = ancestors[i]
      const map = accessedBeforeDeclarationMap.get(a)
      if (map?.has(name)) {
        map.get(name)!.accessedBeforeDeclaration = true
        if (lastAncestor.type === 'AssignmentExpression' && lastAncestor.left === id) {
          if (map.get(name)!.isConstant) {
            context.errors.push(new ConstAssignment(lastAncestor, name))
          }
          if (a.type === 'ForStatement' && a.init !== lastAncestor && a.update !== lastAncestor) {
            context.errors.push(new NoAssignmentToForVariable(lastAncestor))
          }
        }
        break
      }
    }
  }
  const customWalker = {
    ...base,
    VariableDeclarator(node: es.VariableDeclarator, st: never, c: FullWalkerCallback<never>) {
      // don't visit the id
      if (node.init) {
        c(node.init, st, 'Expression')
      }
    }
  }
  ancestor(
    program,
    {
      VariableDeclaration(node: NodeWithInferredType<es.VariableDeclaration>, ancestors: Node[]) {
        const lastAncestor = ancestors[ancestors.length - 2]
        const name = getVariableDecarationName(node)
        const accessedBeforeDeclaration = accessedBeforeDeclarationMap
          .get(lastAncestor)!
          .get(name)!.accessedBeforeDeclaration
        node.typability = accessedBeforeDeclaration ? 'Untypable' : 'NotYetTyped'
      },
      Identifier: validateIdentifier,
      FunctionDeclaration(node: NodeWithInferredType<es.FunctionDeclaration>, ancestors: Node[]) {
        // a function declaration can be typed if there are no function calls in the same scope before it
        const lastAncestor = ancestors[ancestors.length - 2]
        node.typability = scopeHasCallExpressionMap.get(lastAncestor) ? 'Untypable' : 'NotYetTyped'
      },
      Pattern(node: es.Pattern, ancestors: Node[]) {
        if (node.type === 'Identifier') {
          validateIdentifier(node, ancestors)
        } else if (node.type === 'MemberExpression') {
          if (node.object.type === 'Identifier') {
            validateIdentifier(node.object, ancestors)
          }
        }
      },
      CallExpression(call: es.CallExpression, ancestors: Node[]) {
        for (let i = ancestors.length - 1; i >= 0; i--) {
          const a = ancestors[i]
          if (scopeHasCallExpressionMap.has(a)) {
            scopeHasCallExpressionMap.set(a, true)
            break
          }
        }
      }
    },
    customWalker
  )

  /*
  simple(program, {
    VariableDeclaration(node: TypeAnnotatedNode<es.VariableDeclaration>) {
      console.log(getVariableDecarationName(node) + " " + node.typability);
    },
    FunctionDeclaration(node: TypeAnnotatedNode<es.FunctionDeclaration>) {
      console.log(node.id!.name + " " + node.typability);
    }
  })

   */
  return program
}

export function checkProgramForUndefinedVariables(program: es.Program, context: Context) {
  const usedIdentifiers = new Set<string>([
    ...getIdentifiersInProgram(program),
    ...getIdentifiersInNativeStorage(context.nativeStorage)
  ])
  const globalIds = getNativeIds(program, usedIdentifiers)
  return checkForUndefinedVariables(program, context, globalIds, false)
}

export function checkForUndefinedVariables(
  program: es.Program,
  context: Context,
  globalIds: NativeIds,
  skipUndefined: boolean
) {
  const preludes = context.prelude
    ? getFunctionDeclarationNamesInProgram(parse(context.prelude, context)!)
    : new Set<String>()

  const env = context.runtime.environments[0].head || {}

  const builtins = context.nativeStorage.builtins
  const identifiersIntroducedByNode = new Map<es.Node, Set<string>>()
  function processBlock(node: es.Program | es.BlockStatement) {
    const identifiers = new Set<string>()
    for (const statement of node.body) {
      if (statement.type === 'VariableDeclaration') {
        identifiers.add((statement.declarations[0].id as es.Identifier).name)
      } else if (statement.type === 'FunctionDeclaration') {
        if (statement.id === null) {
          throw new Error(
            'Encountered a FunctionDeclaration node without an identifier. This should have been caught when parsing.'
          )
        }
        identifiers.add(statement.id.name)
      } else if (statement.type === 'ImportDeclaration') {
        for (const specifier of statement.specifiers) {
          identifiers.add(specifier.local.name)
        }
      }
    }
    identifiersIntroducedByNode.set(node, identifiers)
  }
  function processFunction(
    node: es.FunctionDeclaration | es.ArrowFunctionExpression,
    _ancestors: es.Node[]
  ) {
    identifiersIntroducedByNode.set(
      node,
      new Set(
        node.params.map(id =>
          id.type === 'Identifier'
            ? id.name
            : ((id as es.RestElement).argument as es.Identifier).name
        )
      )
    )
  }
  const identifiersToAncestors = new Map<es.Identifier, es.Node[]>()
  ancestor(program, {
    Program: processBlock,
    BlockStatement: processBlock,
    FunctionDeclaration: processFunction,
    ArrowFunctionExpression: processFunction,
    ForStatement(forStatement: es.ForStatement, ancestors: es.Node[]) {
      const init = forStatement.init!
      if (init.type === 'VariableDeclaration') {
        identifiersIntroducedByNode.set(
          forStatement,
          new Set([(init.declarations[0].id as es.Identifier).name])
        )
      }
    },
    Identifier(identifier: es.Identifier, ancestors: es.Node[]) {
      identifiersToAncestors.set(identifier, [...ancestors])
    },
    Pattern(node: es.Pattern, ancestors: es.Node[]) {
      if (node.type === 'Identifier') {
        identifiersToAncestors.set(node, [...ancestors])
      } else if (node.type === 'MemberExpression') {
        if (node.object.type === 'Identifier') {
          identifiersToAncestors.set(node.object, [...ancestors])
        }
      }
    }
  })
  const nativeInternalNames = new Set(Object.values(globalIds).map(({ name }) => name))

  for (const [identifier, ancestors] of identifiersToAncestors) {
    const name = identifier.name
    const isCurrentlyDeclared = ancestors.some(a => identifiersIntroducedByNode.get(a)?.has(name))
    if (isCurrentlyDeclared) {
      continue
    }
    const isPreviouslyDeclared = context.nativeStorage.previousProgramsIdentifiers.has(name)
    if (isPreviouslyDeclared) {
      continue
    }
    const isBuiltin = builtins.has(name)
    if (isBuiltin) {
      continue
    }
    const isPrelude = preludes.has(name)
    if (isPrelude) {
      continue
    }
    const isInEnv = name in env
    if (isInEnv) {
      continue
    }
    const isNativeId = nativeInternalNames.has(name)
    if (!isNativeId && !skipUndefined) {
      throw new UndefinedVariable(name, identifier)
    }
  }
}<|MERGE_RESOLUTION|>--- conflicted
+++ resolved
@@ -3,12 +3,8 @@
 import { ConstAssignment } from '../errors/errors'
 import { UndefinedVariable } from '../errors/errors'
 import { NoAssignmentToForVariable } from '../errors/validityErrors'
-<<<<<<< HEAD
 import { parse } from '../parser/parser'
-import { Context, NodeWithInferredType } from '../types'
-=======
 import { Context, Node, NodeWithInferredType } from '../types'
->>>>>>> 650f30d1
 import { getVariableDecarationName } from '../utils/astCreator'
 import {
   getFunctionDeclarationNamesInProgram,
