--- conflicted
+++ resolved
@@ -5,10 +5,7 @@
 import { NoAssignmentToForVariable } from '../errors/validityErrors'
 import { parse } from '../parser/parser'
 import { Context, Node, NodeWithInferredType } from '../types'
-<<<<<<< HEAD
 import { getVariableDeclarationName } from '../utils/ast/astCreator'
-=======
-import { getVariableDecarationName } from '../utils/astCreator'
 import {
   getFunctionDeclarationNamesInProgram,
   getIdentifiersInNativeStorage,
@@ -16,7 +13,6 @@
   getNativeIds,
   NativeIds
 } from '../utils/uniqueIds'
->>>>>>> caf8c3ae
 import { ancestor, base, FullWalkerCallback } from '../utils/walkers'
 
 class Declaration {
