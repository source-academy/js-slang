--- conflicted
+++ resolved
@@ -2,13 +2,8 @@
 
 import { ConstAssignment } from '../errors/errors'
 import { NoAssignmentToForVariable } from '../errors/validityErrors'
-<<<<<<< HEAD
-import { Context, NodeWithInferredType } from '../types'
+import { Context, Node, NodeWithInferredType } from '../types'
 import { getVariableDeclarationName } from '../utils/ast/astCreator'
-=======
-import { Context, Node, NodeWithInferredType } from '../types'
-import { getVariableDecarationName } from '../utils/astCreator'
->>>>>>> 89b726c2
 import { ancestor, base, FullWalkerCallback } from '../utils/walkers'
 
 class Declaration {
