--- conflicted
+++ resolved
@@ -1,11 +1,8 @@
 import { runInContext } from '../..'
 import { mockContext } from '../../mocks/context'
-<<<<<<< HEAD
 import * as moduleLoader from '../../modules/moduleLoader'
+import { Chapter } from '../../types'
 import { stripIndent } from '../../utils/formatters'
-=======
-import { Chapter } from '../../types'
->>>>>>> 377a3f7c
 import { getInfiniteLoopData, InfiniteLoopError, InfiniteLoopErrorType } from '../errors'
 import { testForInfiniteLoop } from '../runtime'
 
