--- conflicted
+++ resolved
@@ -254,7 +254,6 @@
   expect(result?.streamMode).toBe(true)
 })
 
-<<<<<<< HEAD
 test('math functions are disabled in smt solver', () => {
   const code = `
   function f(x) {
@@ -288,12 +287,12 @@
   f(1);`
   const result = testForInfiniteLoop(code, [])
   expect(result).toBeUndefined()
-=======
+})
+
 test('handle imports properly', () => {
   const code = `import {thrice} from "repeat";
   function f(x) { return is_number(x) ? f(x) : 42; }
   display(f(thrice(x=>x+1)(0)));`
   const result = testForInfiniteLoop(code, [])
   expect(result?.infiniteLoopType).toBe(InfiniteLoopErrorType.Cycle)
->>>>>>> 3bad31bf
 })