--- conflicted
+++ resolved
@@ -4,13 +4,9 @@
 import { transformImportDeclarations } from '../transpiler/transpiler'
 import type { Node } from '../types'
 import * as create from '../utils/ast/astCreator'
+import { getIdsFromDeclaration } from '../utils/ast/helpers'
+import { objectValues } from '../utils/misc'
 import { recursive, simple, WalkerCallback } from '../utils/walkers'
-import { getIdsFromDeclaration } from '../utils/ast/helpers'
-<<<<<<< HEAD
-import assert from '../utils/assert'
-import { objectValues } from '../utils/misc'
-=======
->>>>>>> f74c38fe
 // transforms AST of program
 
 const globalIds = {
@@ -645,7 +641,7 @@
 }
 
 export {
-  instrument,
   FunctionNames as InfiniteLoopRuntimeFunctions,
-  globalIds as InfiniteLoopRuntimeObjectNames
+  globalIds as InfiniteLoopRuntimeObjectNames,
+  instrument
 }