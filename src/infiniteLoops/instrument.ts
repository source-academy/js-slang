import { generate } from 'astring'
import * as es from 'estree'

import { transformImportDeclarations } from '../transpiler/transpiler'
<<<<<<< HEAD
import * as create from '../utils/ast/astCreator'
=======
import { Node } from '../types'
import * as create from '../utils/astCreator'
>>>>>>> 89b726c2
import { recursive, simple, WalkerCallback } from '../utils/walkers'
// transforms AST of program

const globalIds = {
  builtinsId: 'builtins',
  functionsId: '__InfLoopFns',
  stateId: '__InfLoopState'
}

enum FunctionNames {
  nothingFunction,
  concretize,
  hybridize,
  wrapArg,
  dummify,
  saveBool,
  saveVar,
  preFunction,
  returnFunction,
  postLoop,
  enterLoop,
  exitLoop,
  trackLoc,
  evalB,
  evalU
}

/**
 * Renames all variables in the program to differentiate shadowed variables and
 * variables declared with the same name but in different scopes.
 *
 * E.g. "function f(f)..." -> "function f_0(f_1)..."
 * @param predefined A table of [key: string, value:string], where variables named 'key' will be renamed to 'value'
 */
function unshadowVariables(program: Node, predefined = {}) {
  for (const name of Object.values(globalIds)) {
    predefined[name] = name
  }
  const seenIds = new Set()
  const env = [predefined]
  const genId = (name: string) => {
    let count = 0
    while (seenIds.has(`${name}_${count}`)) count++
    const newName = `${name}_${count}`
    seenIds.add(newName)
    env[0][name] = newName
    return newName
  }
  const unshadowFunctionInner = (
    node: es.FunctionDeclaration | es.ArrowFunctionExpression | es.FunctionExpression,
    s: undefined,
    callback: WalkerCallback<undefined>
  ) => {
    env.unshift({ ...env[0] })
    for (const id of node.params as es.Identifier[]) {
      id.name = genId(id.name)
    }
    callback(node.body, undefined)
    env.shift()
  }
  const doStatements = (stmts: es.Statement[], callback: WalkerCallback<undefined>) => {
    for (const stmt of stmts) {
      if (stmt.type === 'FunctionDeclaration') {
        // do hoisting first
        if (stmt.id === null) {
          throw new Error(
            'Encountered a FunctionDeclaration node without an identifier. This should have been caught when parsing.'
          )
        }
        stmt.id.name = genId(stmt.id.name)
      } else if (stmt.type === 'VariableDeclaration') {
        for (const decl of stmt.declarations) {
          decl.id = decl.id as es.Identifier
          const newName = genId(decl.id.name)
          decl.id.name = newName
        }
      }
    }
    for (const stmt of stmts) {
      callback(stmt, undefined)
    }
  }
  recursive(program, [{}], {
    BlockStatement(node: es.BlockStatement, s: undefined, callback: WalkerCallback<undefined>) {
      env.unshift({ ...env[0] })
      doStatements(node.body, callback)
      env.shift()
    },
    VariableDeclarator(
      node: es.VariableDeclarator,
      s: undefined,
      callback: WalkerCallback<undefined>
    ) {
      node.id = node.id as es.Identifier
      if (node.init) {
        callback(node.init, s)
      }
    },
    FunctionDeclaration(
      node: es.FunctionDeclaration,
      s: undefined,
      callback: WalkerCallback<undefined>
    ) {
      // note: params can shadow function name
      env.unshift({ ...env[0] })
      for (const id of node.params as es.Identifier[]) {
        id.name = genId(id.name)
      }
      callback(node.body, undefined)
      env.shift()
    },
    ForStatement(node: es.ForStatement, s: undefined, callback: WalkerCallback<undefined>) {
      env.unshift({ ...env[0] })
      if (node.init?.type === 'VariableDeclaration') doStatements([node.init], callback)
      if (node.test) callback(node.test, s)
      if (node.update) callback(node.update, s)
      callback(node.body, s)
      env.shift()
    },
    ArrowFunctionExpression: unshadowFunctionInner,
    FunctionExpression: unshadowFunctionInner,
    Identifier(node: es.Identifier, _s: undefined, _callback: WalkerCallback<undefined>) {
      if (env[0][node.name]) {
        node.name = env[0][node.name]
      } else {
        create.mutateToMemberExpression(
          node,
          create.identifier(globalIds.functionsId),
          create.literal(FunctionNames.nothingFunction)
        )
        ;(node as any).computed = true
      }
    },
    AssignmentExpression(
      node: es.AssignmentExpression,
      s: undefined,
      callback: WalkerCallback<undefined>
    ) {
      callback(node.left, s)
      callback(node.right, s)
    },
    TryStatement(node: es.TryStatement, s: undefined, callback: WalkerCallback<undefined>) {
      if (!node.finalizer) return // should not happen
      env.unshift({ ...env[0] })
      doStatements(node.block.body, callback)
      doStatements(node.finalizer.body, callback)
      env.shift()
    }
  })
}

/**
 * Returns the original name of the variable before
 * it was changed during the code instrumentation process.
 */
export function getOriginalName(name: string) {
  if (/^anon[0-9]+$/.exec(name)) {
    return '(anonymous)'
  }
  let cutAt = name.length - 1
  while (name.charAt(cutAt) !== '_') {
    cutAt--
    if (cutAt < 0) return '(error)'
  }
  return name.slice(0, cutAt)
}

function callFunction(fun: FunctionNames) {
  return create.memberExpression(create.identifier(globalIds.functionsId), fun)
}

/**
 * Wrap each argument in every call expression.
 *
 * E.g. "f(x,y)" -> "f(wrap(x), wrap(y))".
 * Ensures we do not test functions passed as arguments
 * for infinite loops.
 */
function wrapCallArguments(program: es.Program) {
  simple(program, {
    CallExpression(node: es.CallExpression) {
      if (node.callee.type === 'MemberExpression') return
      for (const arg of node.arguments) {
        create.mutateToCallExpression(arg, callFunction(FunctionNames.wrapArg), [
          { ...(arg as es.Expression) },
          create.identifier(globalIds.stateId)
        ])
      }
    }
  })
}

/**
 * Turn all "is_null(x)" calls to "is_null(x, stateId)" to
 * facilitate checking of infinite streams in stream mode.
 */
function addStateToIsNull(program: es.Program) {
  simple(program, {
    CallExpression(node: es.CallExpression) {
      if (node.callee.type === 'Identifier' && node.callee.name === 'is_null_0') {
        node.arguments.push(create.identifier(globalIds.stateId))
      }
    }
  })
}

/**
 * Changes logical expressions to the corresponding conditional.
 * Reduces the number of types of expressions we have to consider
 * for the rest of the code transformations.
 *
 * E.g. "x && y" -> "x ? y : false"
 */
function transformLogicalExpressions(program: es.Program) {
  simple(program, {
    LogicalExpression(node: es.LogicalExpression) {
      if (node.operator === '&&') {
        create.mutateToConditionalExpression(node, node.left, node.right, create.literal(false))
      } else {
        create.mutateToConditionalExpression(node, node.left, create.literal(true), node.right)
      }
    }
  })
}

/**
 * Changes -ary operations to functions that accept hybrid values as arguments.
 * E.g. "1+1" -> "functions.evalB('+',1,1)"
 */
function hybridizeBinaryUnaryOperations(program: Node) {
  simple(program, {
    BinaryExpression(node: es.BinaryExpression) {
      const { operator, left, right } = node
      create.mutateToCallExpression(node, callFunction(FunctionNames.evalB), [
        create.literal(operator),
        left,
        right
      ])
    },
    UnaryExpression(node: es.UnaryExpression) {
      const { operator, argument } = node as es.UnaryExpression
      create.mutateToCallExpression(node, callFunction(FunctionNames.evalU), [
        create.literal(operator),
        argument
      ])
    }
  })
}

function hybridizeVariablesAndLiterals(program: Node) {
  recursive(program, true, {
    Identifier(node: es.Identifier, state: boolean, _callback: WalkerCallback<boolean>) {
      if (state) {
        create.mutateToCallExpression(node, callFunction(FunctionNames.hybridize), [
          create.identifier(node.name),
          create.literal(node.name),
          create.identifier(globalIds.stateId)
        ])
      }
    },
    Literal(node: es.Literal, state: boolean, _callback: WalkerCallback<boolean>) {
      if (state && (typeof node.value === 'boolean' || typeof node.value === 'number')) {
        create.mutateToCallExpression(node, callFunction(FunctionNames.dummify), [
          create.literal(node.value)
        ])
      }
    },
    CallExpression(node: es.CallExpression, state: boolean, callback: WalkerCallback<boolean>) {
      // ignore callee
      for (const arg of node.arguments) {
        callback(arg, state)
      }
    },
    MemberExpression(node: es.MemberExpression, state: boolean, callback: WalkerCallback<boolean>) {
      if (!node.computed) return
      callback(node.object, false)
      callback(node.property, false)
      create.mutateToCallExpression(node.object, callFunction(FunctionNames.concretize), [
        { ...node.object } as es.Expression
      ])
      create.mutateToCallExpression(node.property, callFunction(FunctionNames.concretize), [
        { ...node.property } as es.Expression
      ])
    }
  })
}

/**
 * Wraps the RHS of variable assignment with a function to track it.
 * E.g. "x = x + 1;" -> "x = saveVar(x + 1, 'x', state)".
 * saveVar should return the result of "x + 1".
 *
 * For assignments to elements of arrays we concretize the RHS.
 * E.g. "a[1] = y;" -> "a[1] = concretize(y);"
 */
function trackVariableAssignment(program: Node) {
  simple(program, {
    AssignmentExpression(node: es.AssignmentExpression) {
      if (node.left.type === 'Identifier') {
        node.right = create.callExpression(callFunction(FunctionNames.saveVar), [
          node.right,
          create.literal(node.left.name),
          create.identifier(globalIds.stateId)
        ])
      } else if (node.left.type === 'MemberExpression') {
        node.right = create.callExpression(callFunction(FunctionNames.concretize), [
          { ...node.right }
        ])
      }
    }
  })
}

/**
 * Replaces the test of the node with a function to track the result in the state.
 *
 * E.g. "x===0 ? 1 : 0;" -> "saveBool(x === 0, state) ? 1 : 0;".
 * saveBool should return the result of "x === 0"
 */
function saveTheTest(
  node: es.IfStatement | es.ConditionalExpression | es.WhileStatement | es.ForStatement
) {
  if (node.test === null || node.test === undefined) {
    return
  }
  const newTest = create.callExpression(callFunction(FunctionNames.saveBool), [
    node.test,
    create.identifier(globalIds.stateId)
  ])
  node.test = newTest
}

/**
 * Mutates a node in-place, turning it into a block statement.
 * @param node Node to mutate.
 * @param prepend Optional statement to prepend in the result.
 * @param append Optional statement to append in the result.
 */
function inPlaceEnclose(node: es.Statement, prepend?: es.Statement, append?: es.Statement) {
  const shallowCopy = { ...node }
  node.type = 'BlockStatement'
  node = node as es.BlockStatement
  node.body = [shallowCopy]
  if (prepend !== undefined) {
    node.body.unshift(prepend)
  }
  if (append !== undefined) {
    node.body.push(append)
  }
}

/**
 * Add tracking to if statements and conditional expressions in the state using saveTheTest.
 */
function trackIfStatements(program: Node) {
  const theFunction = (node: es.IfStatement | es.ConditionalExpression) => saveTheTest(node)
  simple(program, { IfStatement: theFunction, ConditionalExpression: theFunction })
}

/**
 * Tracks loop iterations by adding saveTheTest, postLoop functions.
 * postLoop will be executed after the body (and the update if it is a for loop).
 * Also adds enter/exitLoop before/after the loop.
 *
 * E.g. "for(let i=0;i<10;i=i+1) {display(i);}"
 *      -> "enterLoop(state);
 *          for(let i=0;i<10; postLoop(state, i=i+1)) {display(i);};
 *          exitLoop(state);"
 * Where postLoop should return the value of its (optional) second argument.
 */
function trackLoops(program: Node) {
  const makeCallStatement = (name: FunctionNames, args: es.Expression[]) =>
    create.expressionStatement(create.callExpression(callFunction(name), args))
  const stateExpr = create.identifier(globalIds.stateId)
  simple(program, {
    WhileStatement: (node: es.WhileStatement) => {
      saveTheTest(node)
      inPlaceEnclose(node.body, undefined, makeCallStatement(FunctionNames.postLoop, [stateExpr]))
      inPlaceEnclose(
        node,
        makeCallStatement(FunctionNames.enterLoop, [stateExpr]),
        makeCallStatement(FunctionNames.exitLoop, [stateExpr])
      )
    },
    ForStatement: (node: es.ForStatement) => {
      saveTheTest(node)
      const theUpdate = node.update ? node.update : create.identifier('undefined')
      node.update = create.callExpression(callFunction(FunctionNames.postLoop), [
        stateExpr,
        theUpdate
      ])
      inPlaceEnclose(
        node,
        makeCallStatement(FunctionNames.enterLoop, [stateExpr]),
        makeCallStatement(FunctionNames.exitLoop, [stateExpr])
      )
    }
  })
}

/**
 * Tracks function iterations by adding preFunction and returnFunction functions.
 * preFunction is prepended to every function body, and returnFunction is used to
 * wrap the argument of return statements.
 *
 * E.g. "function f(x) {return x;}"
 *      -> "function f(x) {
 *            preFunction('f',[x], state);
 *            return returnFunction(x, state);
 *         }"
 * where returnFunction should return its first argument 'x'.
 */
function trackFunctions(program: Node) {
  const preFunction = (name: string, params: es.Pattern[]) => {
    const args = params
      .filter(x => x.type === 'Identifier')
      .map(x => (x as es.Identifier).name)
      .map(x => create.arrayExpression([create.literal(x), create.identifier(x)]))

    return create.expressionStatement(
      create.callExpression(callFunction(FunctionNames.preFunction), [
        create.literal(name),
        create.arrayExpression(args),
        create.identifier(globalIds.stateId)
      ])
    )
  }

  let counter = 0
  const anonFunction = (node: es.ArrowFunctionExpression | es.FunctionExpression) => {
    if (node.body.type !== 'BlockStatement') {
      create.mutateToReturnStatement(node.body, { ...node.body })
    }
    inPlaceEnclose(node.body as es.Statement, preFunction(`anon${counter++}`, node.params))
  }
  simple(program, {
    ArrowFunctionExpression: anonFunction,
    FunctionExpression: anonFunction,
    FunctionDeclaration(node: es.FunctionDeclaration) {
      if (node.id === null) {
        throw new Error(
          'Encountered a FunctionDeclaration node without an identifier. This should have been caught when parsing.'
        )
      }
      const name = node.id.name
      inPlaceEnclose(node.body, preFunction(name, node.params))
    }
  })
  simple(program, {
    ReturnStatement(node: es.ReturnStatement) {
      const hasNoArgs = node.argument === null || node.argument === undefined
      const arg = hasNoArgs ? create.identifier('undefined') : (node.argument as es.Expression)
      const argsForCall = [arg, create.identifier(globalIds.stateId)]
      node.argument = create.callExpression(callFunction(FunctionNames.returnFunction), argsForCall)
    }
  })
}

function builtinsToStmts(builtins: Iterable<string>) {
  const makeDecl = (name: string) =>
    create.declaration(
      name,
      'const',
      create.callExpression(
        create.memberExpression(create.identifier(globalIds.builtinsId), 'get'),
        [create.literal(name)]
      )
    )
  return [...builtins].map(makeDecl)
}

/**
 * Make all variables in the 'try' block function-scoped so they
 * can be accessed in the 'finally' block
 */
function toVarDeclaration(stmt: es.Statement) {
  simple(stmt, {
    VariableDeclaration(node: es.VariableDeclaration) {
      node.kind = 'var'
    }
  })
}

/**
 * There may have been other programs run in the REPL. This hack
 * 'combines' the other programs and the current program into a single
 * large program by enclosing the past programs in 'try' blocks, and the
 * current program in a 'finally' block. Any errors (including detected
 * infinite loops) in the past code will be ignored in the empty 'catch'
 * block.
 */
function wrapOldCode(current: es.Program, toWrap: es.Statement[]) {
  for (const stmt of toWrap) {
    toVarDeclaration(stmt)
  }
  const tryStmt: es.TryStatement = {
    type: 'TryStatement',
    block: create.blockStatement([...toWrap]),
    handler: {
      type: 'CatchClause',
      param: create.identifier('e'),
      body: create.blockStatement([])
    },
    finalizer: create.blockStatement([...(current.body as es.Statement[])])
  }
  current.body = [tryStmt]
}

function makePositions(position: es.Position) {
  return create.objectExpression([
    create.property('line', create.literal(position.line)),
    create.property('column', create.literal(position.column))
  ])
}

function savePositionAsExpression(loc: es.SourceLocation | undefined | null) {
  if (loc !== undefined && loc !== null) {
    return create.objectExpression([
      create.property('start', makePositions(loc.start)),
      create.property('end', makePositions(loc.end))
    ])
  } else {
    return create.identifier('undefined')
  }
}

/**
 * Wraps every callExpression and prepends every loop body
 * with a function that saves the callExpression/loop's SourceLocation
 * (line number etc) in the state. This location will be used in the
 * error given to the user.
 *
 * E.g. "f(x);" -> "trackLoc({position object}, state, ()=>f(x))".
 * where trackLoc should return the result of "(()=>f(x))();".
 */
function trackLocations(program: es.Program) {
  // Note: only add locations for most recently entered code
  const trackerFn = callFunction(FunctionNames.trackLoc)
  const stateExpr = create.identifier(globalIds.stateId)
  const doLoops = (
    node: es.ForStatement | es.WhileStatement,
    _state: undefined,
    _callback: WalkerCallback<undefined>
  ) => {
    inPlaceEnclose(
      node.body,
      create.expressionStatement(
        create.callExpression(trackerFn, [savePositionAsExpression(node.loc), stateExpr])
      )
    )
  }
  recursive(program, undefined, {
    CallExpression(
      node: es.CallExpression,
      _state: undefined,
      _callback: WalkerCallback<undefined>
    ) {
      if (node.callee.type === 'MemberExpression') return
      const copy: es.CallExpression = { ...node }
      const lazyCall = create.arrowFunctionExpression([], copy)
      create.mutateToCallExpression(node, trackerFn, [
        savePositionAsExpression(node.loc),
        stateExpr,
        lazyCall
      ])
    },
    ForStatement: doLoops,
    WhileStatement: doLoops
  })
}

async function handleImports(programs: es.Program[]): Promise<[string, string[]]> {
  const transformed = await Promise.all(
    programs.map(async program => {
      const [prefixToAdd, importsToAdd, otherNodes] = await transformImportDeclarations(
        program,
        new Set<string>(),
        false,
        false
      )
      program.body = (importsToAdd as es.Program['body']).concat(otherNodes)
      const importedNames = importsToAdd.flatMap(node =>
        node.declarations.map(
          decl => ((decl.init as es.MemberExpression).object as es.Identifier).name
        )
      )
      return [prefixToAdd, importedNames] as [string, string[]]
    })
  )

  const [prefixes, imports] = transformed.reduce(
    ([prefixes, moduleNames], [prefix, importedNames]) => [
      [...prefixes, prefix],
      [...moduleNames, ...importedNames]
    ],
    [[], []] as [string[], string[]]
  )

  return [prefixes.join('\n'), [...new Set<string>(imports)]]
}

/**
 * Instruments the given code with functions that track the state of the program.
 *
 * @param previous programs that were previously executed in the REPL, most recent first (at ix 0).
 * @param program most recent program executed.
 * @param builtins Names of builtin functions.
 * @returns code with instrumentations.
 */
async function instrument(
  previous: es.Program[],
  program: es.Program,
  builtins: Iterable<string>
): Promise<string> {
  const { builtinsId, functionsId, stateId } = globalIds
  const predefined = {}
  predefined[builtinsId] = builtinsId
  predefined[functionsId] = functionsId
  predefined[stateId] = stateId
  const innerProgram = { ...program }

  const [prefix, moduleNames] = await handleImports([program].concat(previous))
  for (const name of moduleNames) {
    predefined[name] = name
  }
  for (const toWrap of previous) {
    wrapOldCode(program, toWrap.body as es.Statement[])
  }
  wrapOldCode(program, builtinsToStmts(builtins))
  unshadowVariables(program, predefined)
  transformLogicalExpressions(program)
  hybridizeBinaryUnaryOperations(program)
  hybridizeVariablesAndLiterals(program)
  // tracking functions: add functions to record runtime data.

  trackVariableAssignment(program)
  trackIfStatements(program)
  trackLoops(program)
  trackFunctions(program)
  trackLocations(innerProgram)
  addStateToIsNull(program)
  wrapCallArguments(program)
  const code = generate(program)
  return prefix + code
}

export {
  instrument,
  FunctionNames as InfiniteLoopRuntimeFunctions,
  globalIds as InfiniteLoopRuntimeObjectNames
}<|MERGE_RESOLUTION|>--- conflicted
+++ resolved
@@ -1,13 +1,9 @@
 import { generate } from 'astring'
-import * as es from 'estree'
+import type es from 'estree'
 
 import { transformImportDeclarations } from '../transpiler/transpiler'
-<<<<<<< HEAD
+import type { Node } from '../types'
 import * as create from '../utils/ast/astCreator'
-=======
-import { Node } from '../types'
-import * as create from '../utils/astCreator'
->>>>>>> 89b726c2
 import { recursive, simple, WalkerCallback } from '../utils/walkers'
 // transforms AST of program
 
