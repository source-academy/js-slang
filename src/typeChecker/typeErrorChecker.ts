import { parse as babelParse } from '@babel/parser'
import type es from 'estree'
import { cloneDeep, isEqual } from 'lodash'
import {
  ConstNotAssignableTypeError,
  DuplicateTypeAliasError,
  FunctionShouldHaveReturnValueError,
  InvalidArrayAccessTypeError,
  InvalidIndexTypeError,
  InvalidNumberOfArgumentsTypeError,
  InvalidNumberOfTypeArgumentsForGenericTypeError,
  TypeAliasNameNotAllowedError,
  TypecastError,
  TypeMismatchError,
  TypeNotAllowedError,
  TypeNotCallableError,
  TypeNotFoundError,
  TypeNotGenericError,
  TypeParameterNameNotAllowedError,
  UndefinedVariableTypeError
} from '../errors/typeErrors'
import {
  type BindableType,
<<<<<<< HEAD
  Chapter,
=======
>>>>>>> f40371c9
  type Context,
  disallowedTypes,
  type Pair,
  type PrimitiveType,
  type SArray,
  type TSAllowedTypes,
  type TSBasicType,
  type TSDisallowedTypes,
  type Type,
  type TypeEnvironment,
  type Variable
} from '../types'
import { Chapter } from '../langs'
import { TypecheckError } from './internalTypeErrors'
import { parseTreeTypesPrelude } from './parseTreeTypes.prelude'
import type * as tsEs from './tsESTree'
import {
  formatTypeString,
  getTypeOverrides,
  lookupDeclKind,
  lookupType,
  lookupTypeAlias,
  pushEnv,
  RETURN_TYPE_IDENTIFIER,
  setDeclKind,
  setType,
  setTypeAlias,
  tAny,
  tArray,
  tBool,
  tForAll,
  tFunc,
  tList,
  tLiteral,
  tNull,
  tNumber,
  tPair,
  tPrimitive,
  tStream,
  tString,
  tUndef,
  tUnion,
  tVar,
  tVoid,
  typeAnnotationKeywordToBasicTypeMap
} from './utils'
// import { ModuleNotFoundError } from '../modules/errors'

// Context and type environment are saved as global variables so that they are not passed between functions excessively
let context: Context = {} as Context
let env: TypeEnvironment = []

/**
 * Entry function for type error checker.
 * Checks program for type errors, and returns the program with all TS-related nodes removed.
 */
export function checkForTypeErrors(program: tsEs.Program, inputContext: Context): es.Program {
  // Set context as global variable
  context = inputContext
  // Deep copy type environment to avoid modifying type environment in the context,
  // which might affect the type inference checker
  env = cloneDeep(context.typeEnvironment)
  // Override predeclared function types
  for (const [name, type] of getTypeOverrides(context.chapter)) {
    setType(name, type, env)
  }
  if (context.chapter >= 4) {
    // Add parse tree types to type environment
    const source4Types = babelParse(parseTreeTypesPrelude, {
      sourceType: 'module',
      plugins: ['typescript', 'estree']
    }).program as unknown as tsEs.Program
    typeCheckAndReturnType(source4Types)
  }
  try {
    typeCheckAndReturnType(program)
  } catch (error) {
    // Catch-all for thrown errors
    // (either errors that cause early termination or errors that should not be reached logically)
    // console.error(error)
    context.errors.push(
      error instanceof TypecheckError
        ? error
        : new TypecheckError(
            program,
            'Uncaught error during typechecking, report this to the administrators!\n' +
              error.message
          )
    )
  }
  // Reset global variables
  context = {} as Context
  env = []
  return removeTSNodes(program)
}

/**
 * Recurses through the given node to check for any type errors,
 * then returns the node's inferred/declared type.
 * Any errors found are added to the context.
 */
function typeCheckAndReturnType(node: tsEs.Node): Type {
  switch (node.type) {
    case 'Literal': {
      // Infers type
      if (node.value === undefined) {
        return tUndef
      }
      if (node.value === null) {
        // For Source 1, skip typecheck as null literals will be handled by the noNull rule,
        // which is run after typechecking
        return context.chapter === Chapter.SOURCE_1 ? tAny : tNull
      }
      if (
        typeof node.value !== 'string' &&
        typeof node.value !== 'number' &&
        typeof node.value !== 'boolean'
      ) {
        // Skip typecheck as unspecified literals will be handled by the noUnspecifiedLiteral rule,
        // which is run after typechecking
        return tAny
      }
      // Casting is safe here as above check already narrows type to string, number or boolean
      return tPrimitive(typeof node.value as PrimitiveType, node.value)
    }
    case 'TemplateLiteral': {
      // Quasis array should only have one element as
      // string interpolation is not allowed in Source
      return tPrimitive('string', node.quasis[0].value.raw)
    }
    case 'Identifier': {
      const varName = node.name
      const varType = lookupTypeAndRemoveForAllAndPredicateTypes(varName)
      if (varType) {
        return varType
      } else {
        context.errors.push(new UndefinedVariableTypeError(node, varName))
        return tAny
      }
    }
    case 'RestElement':
    case 'SpreadElement':
      // TODO: Add support for rest and spread element
      return tAny
    case 'Program':
    case 'BlockStatement': {
      let returnType: Type = tVoid
      pushEnv(env)

      if (node.type === 'Program') {
        // Import statements should only exist in program body
        handleImportDeclarations(node)
      }

      // Add all declarations in the current scope to the environment first
      addTypeDeclarationsToEnvironment(node)

      // Check all statements in program/block body
      for (const stmt of node.body) {
        if (stmt.type === 'IfStatement' || stmt.type === 'ReturnStatement') {
          returnType = typeCheckAndReturnType(stmt)
          if (stmt.type === 'ReturnStatement') {
            // If multiple return statements are present, only take the first type
            break
          }
        } else {
          typeCheckAndReturnType(stmt)
        }
      }
      if (node.type === 'BlockStatement') {
        // Types are saved for programs, but not for blocks
        env.pop()
      }

      return returnType
    }
    case 'ExpressionStatement': {
      // Check expression
      return typeCheckAndReturnType(node.expression)
    }
    case 'ConditionalExpression':
    case 'IfStatement': {
      // Typecheck predicate against boolean
      const predicateType = typeCheckAndReturnType(node.test)
      checkForTypeMismatch(node, predicateType, tBool)

      // Return type is union of consequent and alternate type
      const consType = typeCheckAndReturnType(node.consequent)
      const altType = node.alternate ? typeCheckAndReturnType(node.alternate) : tUndef
      return mergeTypes(node, consType, altType)
    }
    case 'UnaryExpression': {
      const argType = typeCheckAndReturnType(node.argument)
      const operator = node.operator
      switch (operator) {
        case '-':
          // Typecheck against number
          checkForTypeMismatch(node, argType, tNumber)
          return tNumber
        case '!':
          // Typecheck against boolean
          checkForTypeMismatch(node, argType, tBool)
          return tBool
        case 'typeof':
          // No checking needed, typeof operation can be used on any type
          return tString
        default:
          throw new TypecheckError(node, 'Unknown operator')
      }
    }
    case 'BinaryExpression': {
      return typeCheckAndReturnBinaryExpressionType(node)
    }
    case 'LogicalExpression': {
      // Typecheck left type against boolean
      const leftType = typeCheckAndReturnType(node.left)
      checkForTypeMismatch(node, leftType, tBool)

      // Return type is union of boolean and right type
      const rightType = typeCheckAndReturnType(node.right)
      return mergeTypes(node, tBool, rightType)
    }
    case 'ArrowFunctionExpression': {
      return typeCheckAndReturnArrowFunctionType(node)
    }
    case 'FunctionDeclaration':
      if (node.id === null) {
        // Block should not be reached since node.id is only null when function declaration
        // is part of `export default function`, which is not used in Source
        throw new TypecheckError(node, 'Function declaration should always have an identifier')
      }

      // Only identifiers/rest elements are used as function params in Source
      const params = node.params.filter(
        (param): param is tsEs.Identifier | tsEs.RestElement =>
          param.type === 'Identifier' || param.type === 'RestElement'
      )
      if (params.length !== node.params.length) {
        throw new TypecheckError(node, 'Unknown function parameter type')
      }
      const fnName = node.id.name
      const expectedReturnType = getTypeAnnotationType(node.returnType)

      // If the function has variable number of arguments, set function type as any
      // TODO: Add support for variable number of function arguments
      const hasVarArgs = params.reduce((prev, curr) => prev || curr.type === 'RestElement', false)
      if (hasVarArgs) {
        setType(fnName, tAny, env)
        return tUndef
      }

      const types = getParamTypes(params)
      // Return type will always be last item in types array
      types.push(expectedReturnType)
      const fnType = tFunc(...types)

      // Typecheck function body, creating new environment to store arg types, return type and function type
      pushEnv(env)
      params.forEach((param: tsEs.Identifier) => {
        setType(param.name, getTypeAnnotationType(param.typeAnnotation), env)
      })
      // Set unique identifier so that typechecking can be carried out for return statements
      setType(RETURN_TYPE_IDENTIFIER, expectedReturnType, env)
      setType(fnName, fnType, env)
      const actualReturnType = typeCheckAndReturnType(node.body)
      env.pop()

      if (
        isEqual(actualReturnType, tVoid) &&
        !isEqual(expectedReturnType, tAny) &&
        !isEqual(expectedReturnType, tVoid)
      ) {
        // Type error where function does not return anything when it should
        context.errors.push(new FunctionShouldHaveReturnValueError(node))
      } else {
        checkForTypeMismatch(node, actualReturnType, expectedReturnType)
      }

      // Save function type in type env
      setType(fnName, fnType, env)
      return tUndef
    case 'VariableDeclaration': {
      if (node.kind === 'var') {
        throw new TypecheckError(node, 'Variable declaration using "var" is not allowed')
      }
      if (node.declarations.length !== 1) {
        throw new TypecheckError(
          node,
          'Variable declaration should have one and only one declaration'
        )
      }
      if (node.declarations[0].id.type !== 'Identifier') {
        throw new TypecheckError(node, 'Variable declaration ID should be an identifier')
      }
      const id = node.declarations[0].id
      if (!node.declarations[0].init) {
        throw new TypecheckError(node, 'Variable declaration must have value')
      }
      const init = node.declarations[0].init
      // Look up declared type if current environment contains name
      const expectedType = env[env.length - 1].typeMap.has(id.name)
        ? (lookupTypeAndRemoveForAllAndPredicateTypes(id.name) ??
          getTypeAnnotationType(id.typeAnnotation))
        : getTypeAnnotationType(id.typeAnnotation)
      const initType = typeCheckAndReturnType(init)
      checkForTypeMismatch(node, initType, expectedType)

      // Save variable type and decl kind in type env
      setType(id.name, expectedType, env)
      setDeclKind(id.name, node.kind, env)
      return tUndef
    }
    case 'ClassDeclaration': {
      return tAny
    }
    case 'CallExpression': {
      const callee = node.callee
      const args = node.arguments
      if (context.chapter >= 2 && callee.type === 'Identifier') {
        // Special functions for Source 2+: list, head, tail, stream
        // The typical way of getting the return type of call expressions is insufficient to type lists,
        // as we need to save the pair representation of the list as well (lists are pairs).
        // head and tail should preserve the pair representation of lists whenever possible.
        // Hence, these 3 functions are handled separately.
        // Streams are treated similarly to lists, except only for Source 3+ and we do not need to store the pair representation.
        const fnName = callee.name
        if (fnName === 'list') {
          if (args.length === 0) {
            return tNull
          }
          // Element type is union of all types of arguments in list
          let elementType = typeCheckAndReturnType(args[0])
          for (let i = 1; i < args.length; i++) {
            elementType = mergeTypes(node, elementType, typeCheckAndReturnType(args[i]))
          }
          // Type the list as a pair, for use when checking for type mismatches against pairs
          let pairType = tPair(typeCheckAndReturnType(args[args.length - 1]), tNull)
          for (let i = args.length - 2; i >= 0; i--) {
            pairType = tPair(typeCheckAndReturnType(args[i]), pairType)
          }
          return tList(elementType, pairType)
        }
        if (fnName === 'head' || fnName === 'tail') {
          if (args.length !== 1) {
            context.errors.push(new InvalidNumberOfArgumentsTypeError(node, 1, args.length))
            return tAny
          }
          const actualType = typeCheckAndReturnType(args[0])
          // Argument should be either a pair or a list
          const expectedType = tUnion(tPair(tAny, tAny), tList(tAny))
          const numErrors = context.errors.length
          checkForTypeMismatch(node, actualType, expectedType)
          if (context.errors.length > numErrors) {
            // If errors were found, return "any" type
            return tAny
          }
          return fnName === 'head' ? getHeadType(node, actualType) : getTailType(node, actualType)
        }
        if (fnName === 'stream' && context.chapter >= 3) {
          if (args.length === 0) {
            return tNull
          }
          // Element type is union of all types of arguments in stream
          let elementType = typeCheckAndReturnType(args[0])
          for (let i = 1; i < args.length; i++) {
            elementType = mergeTypes(node, elementType, typeCheckAndReturnType(args[i]))
          }
          return tStream(elementType)
        }

        // Due to the use of generics, pair, list and stream functions are handled separately
        const pairFunctions = ['pair', 'is_pair', 'head', 'tail', 'is_null', 'set_head', 'set_tail']
        const listFunctions = [
          'list',
          'equal',
          'length',
          'map',
          'build_list',
          'for_each',
          'list_to_string',
          'append',
          'member',
          'remove',
          'remove_all',
          'filter',
          'enum_list',
          'list_ref',
          'accumulate',
          'reverse'
        ]
        const streamFunctions = [
          'stream_tail',
          'is_stream',
          'list_to_stream',
          'stream_to_list',
          'stream_length',
          'stream_map',
          'build_stream',
          'stream_for_each',
          'stream_reverse',
          'stream_append',
          'stream_member',
          'stream_remove',
          'stream_remove_all',
          'stream_filter',
          'enum_stream',
          'integers_from',
          'eval_stream',
          'stream_ref'
        ]
        if (
          pairFunctions.includes(fnName) ||
          listFunctions.includes(fnName) ||
          streamFunctions.includes(fnName)
        ) {
          const calleeType = cloneDeep(typeCheckAndReturnType(callee))
          if (calleeType.kind !== 'function') {
            if (calleeType.kind !== 'primitive' || calleeType.name !== 'any') {
              context.errors.push(new TypeNotCallableError(node, formatTypeString(calleeType)))
            }
            return tAny
          }

          const expectedTypes = calleeType.parameterTypes
          let returnType = calleeType.returnType

          // Check argument types before returning declared return type
          if (args.length !== expectedTypes.length) {
            context.errors.push(
              new InvalidNumberOfArgumentsTypeError(node, expectedTypes.length, args.length)
            )
            return returnType
          }

          for (let i = 0; i < expectedTypes.length; i++) {
            const node = args[i]
            const actualType = typeCheckAndReturnType(node)
            // Get all valid type variable mappings for current argument
            const mappings = getTypeVariableMappings(node, actualType, expectedTypes[i])
            // Apply type variable mappings to subsequent argument types and return type
            for (const mapping of mappings) {
              const typeVar = tVar(mapping[0])
              const typeToSub = mapping[1]
              for (let j = i; j < expectedTypes.length; j++) {
                expectedTypes[j] = substituteVariableTypes(expectedTypes[j], typeVar, typeToSub)
              }
              returnType = substituteVariableTypes(returnType, typeVar, typeToSub)
            }
            // Typecheck current argument
            checkForTypeMismatch(node, actualType, expectedTypes[i])
          }
          return returnType
        }
      }
      const calleeType = cloneDeep(typeCheckAndReturnType(callee))
      if (calleeType.kind !== 'function') {
        if (calleeType.kind !== 'primitive' || calleeType.name !== 'any') {
          context.errors.push(new TypeNotCallableError(node, formatTypeString(calleeType)))
        }
        return tAny
      }

      const expectedTypes = calleeType.parameterTypes
      let returnType = calleeType.returnType

      // If any of the arguments is a spread element, skip type checking of arguments
      // TODO: Add support for type checking of call expressions with spread elements
      const hasVarArgs = args.reduce((prev, curr) => prev || curr.type === 'SpreadElement', false)
      if (hasVarArgs) {
        return returnType
      }

      // Check argument types before returning declared return type
      if (args.length !== expectedTypes.length) {
        context.errors.push(
          new InvalidNumberOfArgumentsTypeError(node, expectedTypes.length, args.length)
        )
        return returnType
      }

      for (let i = 0; i < expectedTypes.length; i++) {
        const node = args[i]
        const actualType = typeCheckAndReturnType(node)
        // Typecheck current argument
        checkForTypeMismatch(node, actualType, expectedTypes[i])
      }
      return returnType
    }
    case 'AssignmentExpression':
      const expectedType = typeCheckAndReturnType(node.left)
      const actualType = typeCheckAndReturnType(node.right)

      if (node.left.type === 'Identifier' && lookupDeclKind(node.left.name, env) === 'const') {
        context.errors.push(new ConstNotAssignableTypeError(node, node.left.name))
      }
      checkForTypeMismatch(node, actualType, expectedType)
      return actualType
    case 'ArrayExpression':
      // Casting is safe here as Source disallows use of spread elements and holes in arrays
      const elements = node.elements.filter(
        (elem): elem is Exclude<tsEs.ArrayExpression['elements'][0], tsEs.SpreadElement | null> =>
          elem !== null && elem.type !== 'SpreadElement'
      )
      if (elements.length !== node.elements.length) {
        throw new TypecheckError(node, 'Disallowed array element type')
      }
      if (elements.length === 0) {
        return tArray(tAny)
      }
      const elementTypes = elements.map(elem => typeCheckAndReturnType(elem))
      return tArray(mergeTypes(node, ...elementTypes))
    case 'MemberExpression':
      const indexType = typeCheckAndReturnType(node.property)
      const objectType = typeCheckAndReturnType(node.object)
      // Typecheck index against number
      if (hasTypeMismatchErrors(node, indexType, tNumber)) {
        context.errors.push(new InvalidIndexTypeError(node, formatTypeString(indexType, true)))
      }
      // Expression being accessed must be array
      if (objectType.kind !== 'array') {
        context.errors.push(new InvalidArrayAccessTypeError(node, formatTypeString(objectType)))
        return tAny
      }
      return objectType.elementType
    case 'ReturnStatement': {
      if (!node.argument) {
        // Skip typecheck as unspecified literals will be handled by the noImplicitReturnUndefined rule,
        // which is run after typechecking
        return tUndef
      } else {
        // Check type only if return type is specified
        const expectedType = lookupTypeAndRemoveForAllAndPredicateTypes(RETURN_TYPE_IDENTIFIER)
        if (expectedType) {
          const argumentType = typeCheckAndReturnType(node.argument)
          checkForTypeMismatch(node, argumentType, expectedType)
          return expectedType
        } else {
          return typeCheckAndReturnType(node.argument)
        }
      }
    }
    case 'WhileStatement': {
      // Typecheck predicate against boolean
      const testType = typeCheckAndReturnType(node.test)
      checkForTypeMismatch(node, testType, tBool)
      return typeCheckAndReturnType(node.body)
    }
    case 'ForStatement': {
      // Add new environment so that new variable declared in init node can be isolated to within for statement only
      pushEnv(env)
      if (node.init) {
        typeCheckAndReturnType(node.init)
      }
      if (node.test) {
        // Typecheck predicate against boolean
        const testType = typeCheckAndReturnType(node.test)
        checkForTypeMismatch(node, testType, tBool)
      }
      if (node.update) {
        typeCheckAndReturnType(node.update)
      }
      const bodyType = typeCheckAndReturnType(node.body)
      env.pop()
      return bodyType
    }
    case 'ImportDeclaration':
      // No typechecking needed, import declarations have already been handled separately
      return tUndef
    case 'TSTypeAliasDeclaration':
      // No typechecking needed, type has already been added to environment
      return tUndef
    case 'TSAsExpression':
      const originalType = typeCheckAndReturnType(node.expression)
      const typeToCastTo = getTypeAnnotationType(node)
      const formatAsLiteral =
        typeContainsLiteralType(originalType) || typeContainsLiteralType(typeToCastTo)
      // Type to cast to must have some overlap with original type
      if (hasTypeMismatchErrors(node, typeToCastTo, originalType)) {
        context.errors.push(
          new TypecastError(
            node,
            formatTypeString(originalType, formatAsLiteral),
            formatTypeString(typeToCastTo, formatAsLiteral)
          )
        )
      }
      return typeToCastTo
    case 'TSInterfaceDeclaration':
      throw new TypecheckError(node, 'Interface declarations are not allowed')
    case 'ExportNamedDeclaration':
      return typeCheckAndReturnType(node.declaration!)
    default:
      throw new TypecheckError(node, 'Unknown node type')
  }
}

/**
 * Adds types for imported functions to the type environment.
 * All imports have their types set to the "any" primitive type.
 */
function handleImportDeclarations(node: tsEs.Program) {
  const importStmts: tsEs.ImportDeclaration[] = node.body.filter(
    (stmt): stmt is tsEs.ImportDeclaration => stmt.type === 'ImportDeclaration'
  )
  if (importStmts.length === 0) {
    return
  }

  const importedModuleTypesTextMap: Record<string, string> = {}

  importStmts.forEach(stmt => {
    // Source only uses strings for import source value
    const moduleName = stmt.source.value as string

    // Precondition: loadedModulesTypes are fetched from the modules repo
    const moduleTypesTextMap = context.nativeStorage.loadedModuleTypes

    // Module has no types
    if (!moduleTypesTextMap[moduleName]) {
      // Set all imported names to be of type any
      // TODO: Consider switching to 'Module not supported' error after more modules have been typed
      stmt.specifiers.map(spec => {
        if (spec.type !== 'ImportSpecifier') {
          throw new TypecheckError(stmt, 'Unknown specifier type')
        }
        setType(spec.local.name, tAny, env)
      })
      return
    }

    // Add prelude for module, which contains types that are shared by
    // multiple variables and functions in the module
    if (!importedModuleTypesTextMap[moduleName]) {
      importedModuleTypesTextMap[moduleName] = moduleTypesTextMap[moduleName]['prelude']
    } else {
      importedModuleTypesTextMap[moduleName] =
        importedModuleTypesTextMap[moduleName] + '\n' + moduleTypesTextMap[moduleName]['prelude']
    }

    stmt.specifiers.forEach(spec => {
      if (spec.type !== 'ImportSpecifier') {
        throw new TypecheckError(stmt, 'Unknown specifier type')
      }

      const importedName = spec.local.name
      const importedType = moduleTypesTextMap[moduleName][importedName]
      if (!importedType) {
        // Set imported name to be of type any to prevent further typecheck errors
        setType(importedName, tAny, env)
        return
      }

      importedModuleTypesTextMap[moduleName] =
        importedModuleTypesTextMap[moduleName] + '\n' + importedType
    })
  })

  Object.values(importedModuleTypesTextMap).forEach(typesText => {
    const parsedModuleTypes = babelParse(typesText, {
      sourceType: 'module',
      plugins: ['typescript', 'estree']
    }).program as unknown as tsEs.Program
    typeCheckAndReturnType(parsedModuleTypes)
  })
}

/**
 * Adds all types for variable/function/type declarations to the current environment.
 * This is so that the types can be referenced before the declarations are initialized.
 * Type checking is not carried out as this function is only responsible for hoisting declarations.
 */
function addTypeDeclarationsToEnvironment(node: tsEs.Program | tsEs.BlockStatement) {
  node.body.forEach(bodyNode => {
    switch (bodyNode.type) {
      case 'FunctionDeclaration':
        if (bodyNode.id === null) {
          throw new Error(
            'Encountered a FunctionDeclaration node without an identifier. This should have been caught when parsing.'
          )
        }
        // Only identifiers/rest elements are used as function params in Source
        const params = bodyNode.params.filter(
          (param): param is tsEs.Identifier | tsEs.RestElement =>
            param.type === 'Identifier' || param.type === 'RestElement'
        )
        if (params.length !== bodyNode.params.length) {
          throw new TypecheckError(bodyNode, 'Unknown function parameter type')
        }
        const fnName = bodyNode.id.name
        const returnType = getTypeAnnotationType(bodyNode.returnType)

        // If the function has variable number of arguments, set function type as any
        // TODO: Add support for variable number of function arguments
        const hasVarArgs = params.reduce((prev, curr) => prev || curr.type === 'RestElement', false)
        if (hasVarArgs) {
          setType(fnName, tAny, env)
          break
        }

        const types = getParamTypes(params)
        // Return type will always be last item in types array
        types.push(returnType)
        const fnType = tFunc(...types)

        // Save function type in type env
        setType(fnName, fnType, env)
        break
      case 'VariableDeclaration':
        if (bodyNode.kind === 'var') {
          throw new TypecheckError(bodyNode, 'Variable declaration using "var" is not allowed')
        }
        if (bodyNode.declarations.length !== 1) {
          throw new TypecheckError(
            bodyNode,
            'Variable declaration should have one and only one declaration'
          )
        }
        if (bodyNode.declarations[0].id.type !== 'Identifier') {
          throw new TypecheckError(bodyNode, 'Variable declaration ID should be an identifier')
        }
        const id = bodyNode.declarations[0].id
        const expectedType = getTypeAnnotationType(id.typeAnnotation)

        // Save variable type and decl kind in type env
        setType(id.name, expectedType, env)
        setDeclKind(id.name, bodyNode.kind, env)
        break
      case 'ClassDeclaration':
        const className: string = bodyNode.id.name
        const classType: Variable = {
          kind: 'variable',
          name: className,
          constraint: 'none'
        }
        setType(className, classType, env)
        setTypeAlias(className, classType, env)
        break
      case 'TSTypeAliasDeclaration':
        if (node.type === 'BlockStatement') {
          throw new TypecheckError(
            bodyNode,
            'Type alias declarations may only appear at the top level'
          )
        }
        const alias = bodyNode.id.name
        if (Object.values(typeAnnotationKeywordToBasicTypeMap).includes(alias as TSBasicType)) {
          context.errors.push(new TypeAliasNameNotAllowedError(bodyNode, alias))
          break
        }
        if (lookupTypeAlias(alias, env) !== undefined) {
          // Only happens when attempting to declare type aliases that share names with predeclared types (e.g. Pair, List)
          // Declaration of two type aliases with the same name will be caught as syntax error by parser
          context.errors.push(new DuplicateTypeAliasError(bodyNode, alias))
          break
        }

        let type: BindableType = tAny
        if (bodyNode.typeParameters && bodyNode.typeParameters.params.length > 0) {
          const typeParams: Variable[] = []
          // Check validity of type parameters
          pushEnv(env)
          bodyNode.typeParameters.params.forEach(param => {
            if (param.type !== 'TSTypeParameter') {
              throw new TypecheckError(bodyNode, 'Invalid type parameter type')
            }
            const name = param.name
            if (Object.values(typeAnnotationKeywordToBasicTypeMap).includes(name as TSBasicType)) {
              context.errors.push(new TypeParameterNameNotAllowedError(param, name))
              return
            }
            typeParams.push(tVar(name))
          })
          type = tForAll(getTypeAnnotationType(bodyNode), typeParams)
          env.pop()
        } else {
          type = getTypeAnnotationType(bodyNode)
        }
        setTypeAlias(alias, type, env)
        break
      default:
        break
    }
  })
}

/**
 * Typechecks the body of a binary expression, adding any type errors to context if necessary.
 * Then, returns the type of the binary expression, inferred based on the operator.
 */
function typeCheckAndReturnBinaryExpressionType(node: tsEs.BinaryExpression): Type {
  const leftType = typeCheckAndReturnType(node.left)
  const rightType = typeCheckAndReturnType(node.right)
  const leftTypeString = formatTypeString(leftType)
  const rightTypeString = formatTypeString(rightType)
  const operator = node.operator
  switch (operator) {
    case '-':
    case '*':
    case '/':
    case '%':
      // Typecheck both sides against number
      checkForTypeMismatch(node, leftType, tNumber)
      checkForTypeMismatch(node, rightType, tNumber)
      // Return type number
      return tNumber
    case '+':
      // Typecheck both sides against number or string
      // However, the case where one side is string and other side is number is not allowed
      if (leftTypeString === 'number' || leftTypeString === 'string') {
        checkForTypeMismatch(node, rightType, leftType)
        // If left type is number or string, return left type
        return leftType
      }
      if (rightTypeString === 'number' || rightTypeString === 'string') {
        checkForTypeMismatch(node, leftType, rightType)
        // If left type is not number or string but right type is number or string, return right type
        return rightType
      }

      checkForTypeMismatch(node, leftType, tUnion(tNumber, tString))
      checkForTypeMismatch(node, rightType, tUnion(tNumber, tString))
      // Return type is number | string if both left and right are neither number nor string
      return tUnion(tNumber, tString)
    case '<':
    case '<=':
    case '>':
    case '>=':
    case '!==':
    case '===':
      // In Source 3 and above, skip type checking as equality can be applied between two items of any type
      if (context.chapter > 2 && (operator === '===' || operator === '!==')) {
        return tBool
      }
      // Typecheck both sides against number or string
      // However, case where one side is string and other side is number is not allowed
      if (leftTypeString === 'number' || leftTypeString === 'string') {
        checkForTypeMismatch(node, rightType, leftType)
        return tBool
      }
      if (rightTypeString === 'number' || rightTypeString === 'string') {
        checkForTypeMismatch(node, leftType, rightType)
        return tBool
      }

      checkForTypeMismatch(node, leftType, tUnion(tNumber, tString))
      checkForTypeMismatch(node, rightType, tUnion(tNumber, tString))
      // Return type boolean
      return tBool
    default:
      throw new TypecheckError(node, 'Unknown operator')
  }
}

/**
 * Typechecks the body of an arrow function, adding any type errors to context if necessary.
 * Then, returns the inferred/declared type of the function.
 */
function typeCheckAndReturnArrowFunctionType(node: tsEs.ArrowFunctionExpression): Type {
  // Only identifiers/rest elements are used as function params in Source
  const params = node.params.filter(
    (param): param is tsEs.Identifier | tsEs.RestElement =>
      param.type === 'Identifier' || param.type === 'RestElement'
  )
  if (params.length !== node.params.length) {
    throw new TypecheckError(node, 'Unknown function parameter type')
  }
  const expectedReturnType = getTypeAnnotationType(node.returnType)

  // If the function has variable number of arguments, set function type as any
  // TODO: Add support for variable number of function arguments
  const hasVarArgs = params.reduce((prev, curr) => prev || curr.type === 'RestElement', false)
  if (hasVarArgs) {
    return tAny
  }

  // Typecheck function body, creating new environment to store arg types and return type
  pushEnv(env)
  params.forEach((param: tsEs.Identifier) => {
    setType(param.name, getTypeAnnotationType(param.typeAnnotation), env)
  })
  // Set unique identifier so that typechecking can be carried out for return statements
  setType(RETURN_TYPE_IDENTIFIER, expectedReturnType, env)
  const actualReturnType = typeCheckAndReturnType(node.body)
  env.pop()

  if (
    isEqual(actualReturnType, tVoid) &&
    !isEqual(expectedReturnType, tAny) &&
    !isEqual(expectedReturnType, tVoid)
  ) {
    // Type error where function does not return anything when it should
    context.errors.push(new FunctionShouldHaveReturnValueError(node))
  } else {
    checkForTypeMismatch(node, actualReturnType, expectedReturnType)
  }

  const types = getParamTypes(params)
  // Return type will always be last item in types array
  types.push(node.returnType ? expectedReturnType : actualReturnType)
  return tFunc(...types)
}

/**
 * Recurses through the two given types and returns an array of tuples
 * that map type variable names to the type to substitute.
 */
function getTypeVariableMappings(
  node: tsEs.Node,
  actualType: Type,
  expectedType: Type
): [string, Type][] {
  // If type variable mapping is found, terminate early
  if (expectedType.kind === 'variable') {
    return [[expectedType.name, actualType]]
  }
  // If actual type is a type reference, expand type first
  if (actualType.kind === 'variable') {
    actualType = lookupTypeAliasAndRemoveForAllTypes(node, actualType)
  }
  const mappings: [string, Type][] = []
  switch (expectedType.kind) {
    case 'pair':
      if (actualType.kind === 'list') {
        if (actualType.typeAsPair !== undefined) {
          mappings.push(
            ...getTypeVariableMappings(node, actualType.typeAsPair.headType, expectedType.headType)
          )
          mappings.push(
            ...getTypeVariableMappings(node, actualType.typeAsPair.tailType, expectedType.tailType)
          )
        } else {
          mappings.push(
            ...getTypeVariableMappings(node, actualType.elementType, expectedType.headType)
          )
          mappings.push(
            ...getTypeVariableMappings(node, actualType.elementType, expectedType.tailType)
          )
        }
      }
      if (actualType.kind === 'pair') {
        mappings.push(...getTypeVariableMappings(node, actualType.headType, expectedType.headType))
        mappings.push(...getTypeVariableMappings(node, actualType.tailType, expectedType.tailType))
      }
      break
    case 'list':
      if (actualType.kind === 'list') {
        mappings.push(
          ...getTypeVariableMappings(node, actualType.elementType, expectedType.elementType)
        )
      }
      break
    case 'function':
      if (
        actualType.kind === 'function' &&
        actualType.parameterTypes.length === expectedType.parameterTypes.length
      ) {
        for (let i = 0; i < actualType.parameterTypes.length; i++) {
          mappings.push(
            ...getTypeVariableMappings(
              node,
              actualType.parameterTypes[i],
              expectedType.parameterTypes[i]
            )
          )
        }
        mappings.push(
          ...getTypeVariableMappings(node, actualType.returnType, expectedType.returnType)
        )
      }
      break
    default:
      break
  }
  return mappings
}

/**
 * Checks if the actual type matches the expected type.
 * If not, adds type mismatch error to context.
 */
function checkForTypeMismatch(node: tsEs.Node, actualType: Type, expectedType: Type): void {
  const formatAsLiteral =
    typeContainsLiteralType(expectedType) || typeContainsLiteralType(actualType)
  if (hasTypeMismatchErrors(node, actualType, expectedType)) {
    context.errors.push(
      new TypeMismatchError(
        node,
        formatTypeString(actualType, formatAsLiteral),
        formatTypeString(expectedType, formatAsLiteral)
      )
    )
  }
}

/**
 * Returns true if given type contains literal type, false otherwise.
 * This is necessary to determine whether types should be formatted as
 * literal type or primitive type in error messages.
 */
function typeContainsLiteralType(type: Type): boolean {
  switch (type.kind) {
    case 'primitive':
    case 'variable':
      return false
    case 'literal':
      return true
    case 'function':
      return (
        typeContainsLiteralType(type.returnType) ||
        type.parameterTypes.reduce((prev, curr) => prev || typeContainsLiteralType(curr), false)
      )
    case 'union':
      return type.types.reduce((prev, curr) => prev || typeContainsLiteralType(curr), false)
    default:
      return false
  }
}

/**
 * Returns true if the actual type and the expected type do not match, false otherwise.
 * The two types will not match if the intersection of the two types is empty.
 *
 * @param node Current node being checked
 * @param actualType Type being checked
 * @param expectedType Type the actual type is being checked against
 * @param visitedTypeAliasesForActualType Array that keeps track of previously encountered type aliases
 * for actual type to prevent infinite recursion
 * @param visitedTypeAliasesForExpectedType Array that keeps track of previously encountered type aliases
 * for expected type to prevent infinite recursion
 * @param skipTypeAliasExpansion If true, type aliases are not expanded (e.g. in type alias declarations)
 * @returns true if the actual type and the expected type do not match, false otherwise
 */
function hasTypeMismatchErrors(
  node: tsEs.Node,
  actualType: Type,
  expectedType: Type,
  visitedTypeAliasesForActualType: Variable[] = [],
  visitedTypeAliasesForExpectedType: Variable[] = [],
  skipTypeAliasExpansion: boolean = false
): boolean {
  if (isEqual(actualType, tAny) || isEqual(expectedType, tAny)) {
    // Exit early as "any" is guaranteed not to cause type mismatch errors
    return false
  }
  if (expectedType.kind !== 'variable' && actualType.kind === 'variable') {
    // If the expected type is not a variable type but the actual type is a variable type,
    // Swap the order of the types around
    // This removes the need to check if the actual type is a variable type in all of the switch cases
    return hasTypeMismatchErrors(
      node,
      expectedType,
      actualType,
      visitedTypeAliasesForExpectedType,
      visitedTypeAliasesForActualType,
      skipTypeAliasExpansion
    )
  }
  if (expectedType.kind !== 'union' && actualType.kind === 'union') {
    // If the expected type is not a union type but the actual type is a union type,
    // Check if the expected type matches any of the actual types
    // This removes the need to check if the actual type is a union type in all of the switch cases
    return !containsType(
      node,
      actualType.types,
      expectedType,
      visitedTypeAliasesForActualType,
      visitedTypeAliasesForExpectedType
    )
  }
  switch (expectedType.kind) {
    case 'variable':
      if (actualType.kind === 'variable') {
        // If both are variable types, types match if both name and type arguments match
        if (expectedType.name === actualType.name) {
          if (expectedType.typeArgs === undefined || expectedType.typeArgs.length === 0) {
            return actualType.typeArgs === undefined ? false : actualType.typeArgs.length !== 0
          }
          if (actualType.typeArgs?.length !== expectedType.typeArgs.length) {
            return true
          }
          for (let i = 0; i < expectedType.typeArgs.length; i++) {
            if (
              hasTypeMismatchErrors(
                node,
                actualType.typeArgs[i],
                expectedType.typeArgs[i],
                visitedTypeAliasesForActualType,
                visitedTypeAliasesForExpectedType,
                skipTypeAliasExpansion
              )
            ) {
              return true
            }
          }
          return false
        }
      }
      for (const visitedType of visitedTypeAliasesForExpectedType) {
        if (isEqual(visitedType, expectedType)) {
          // Circular dependency, treat as type mismatch
          return true
        }
      }
      // Skips expansion, treat as type mismatch
      if (skipTypeAliasExpansion) {
        return true
      }
      visitedTypeAliasesForExpectedType.push(expectedType)
      // Expand type and continue typechecking
      const aliasType = lookupTypeAliasAndRemoveForAllTypes(node, expectedType)
      return hasTypeMismatchErrors(
        node,
        actualType,
        aliasType,
        visitedTypeAliasesForActualType,
        visitedTypeAliasesForExpectedType,
        skipTypeAliasExpansion
      )
    case 'primitive':
      if (actualType.kind === 'literal') {
        return expectedType.value === undefined
          ? typeof actualType.value !== expectedType.name
          : actualType.value !== expectedType.value
      }
      if (actualType.kind !== 'primitive') {
        return true
      }
      return actualType.name !== expectedType.name
    case 'function':
      if (actualType.kind !== 'function') {
        return true
      }
      // Check parameter types
      const actualParamTypes = actualType.parameterTypes
      const expectedParamTypes = expectedType.parameterTypes
      if (actualParamTypes.length !== expectedParamTypes.length) {
        return true
      }
      for (let i = 0; i < actualType.parameterTypes.length; i++) {
        // Note that actual and expected types are swapped here
        // to simulate contravariance for function parameter types
        // This will be useful if type checking in Source Typed were to be made stricter in the future
        if (
          hasTypeMismatchErrors(
            node,
            expectedParamTypes[i],
            actualParamTypes[i],
            visitedTypeAliasesForExpectedType,
            visitedTypeAliasesForActualType,
            skipTypeAliasExpansion
          )
        ) {
          return true
        }
      }
      // Check return type
      return hasTypeMismatchErrors(
        node,
        actualType.returnType,
        expectedType.returnType,
        visitedTypeAliasesForActualType,
        visitedTypeAliasesForExpectedType,
        skipTypeAliasExpansion
      )
    case 'union':
      // If actual type is not union type, check if actual type matches one of the expected types
      if (actualType.kind !== 'union') {
        return !containsType(node, expectedType.types, actualType)
      }
      // If both are union types, there are no type errors as long as one of the types match
      for (const type of actualType.types) {
        if (containsType(node, expectedType.types, type)) {
          return false
        }
      }
      return true
    case 'literal':
      if (actualType.kind !== 'literal' && actualType.kind !== 'primitive') {
        return true
      }
      if (actualType.kind === 'primitive' && actualType.value === undefined) {
        return actualType.name !== typeof expectedType.value
      }
      return actualType.value !== expectedType.value
    case 'pair':
      if (actualType.kind === 'list') {
        // Special case, as lists are pairs
        if (actualType.typeAsPair !== undefined) {
          // If pair representation of list is present, check against pair type
          return hasTypeMismatchErrors(
            node,
            actualType.typeAsPair,
            expectedType,
            visitedTypeAliasesForActualType,
            visitedTypeAliasesForExpectedType,
            skipTypeAliasExpansion
          )
        }
        // Head of pair should match list element type; tail of pair should match list type
        return (
          hasTypeMismatchErrors(
            node,
            actualType.elementType,
            expectedType.headType,
            visitedTypeAliasesForActualType,
            visitedTypeAliasesForExpectedType,
            skipTypeAliasExpansion
          ) ||
          hasTypeMismatchErrors(
            node,
            actualType,
            expectedType.tailType,
            visitedTypeAliasesForActualType,
            visitedTypeAliasesForExpectedType,
            skipTypeAliasExpansion
          )
        )
      }
      if (actualType.kind !== 'pair') {
        return true
      }
      return (
        hasTypeMismatchErrors(
          node,
          actualType.headType,
          expectedType.headType,
          visitedTypeAliasesForActualType,
          visitedTypeAliasesForExpectedType,
          skipTypeAliasExpansion
        ) ||
        hasTypeMismatchErrors(
          node,
          actualType.tailType,
          expectedType.tailType,
          visitedTypeAliasesForActualType,
          visitedTypeAliasesForExpectedType,
          skipTypeAliasExpansion
        )
      )
    case 'list':
      if (isEqual(actualType, tNull)) {
        // Null matches against any list type as null is empty list
        return false
      }
      if (actualType.kind === 'pair') {
        // Special case, as pairs can be lists
        if (expectedType.typeAsPair !== undefined) {
          // If pair representation of list is present, check against pair type
          return hasTypeMismatchErrors(
            node,
            actualType,
            expectedType.typeAsPair,
            visitedTypeAliasesForActualType,
            visitedTypeAliasesForExpectedType,
            skipTypeAliasExpansion
          )
        }
        // Head of pair should match list element type; tail of pair should match list type
        return (
          hasTypeMismatchErrors(
            node,
            actualType.headType,
            expectedType.elementType,
            visitedTypeAliasesForActualType,
            visitedTypeAliasesForExpectedType,
            skipTypeAliasExpansion
          ) ||
          hasTypeMismatchErrors(
            node,
            actualType.tailType,
            expectedType,
            visitedTypeAliasesForActualType,
            visitedTypeAliasesForExpectedType,
            skipTypeAliasExpansion
          )
        )
      }
      if (actualType.kind !== 'list') {
        return true
      }
      return hasTypeMismatchErrors(
        node,
        actualType.elementType,
        expectedType.elementType,
        visitedTypeAliasesForActualType,
        visitedTypeAliasesForExpectedType,
        skipTypeAliasExpansion
      )
    case 'array':
      if (actualType.kind === 'union') {
        // Special case: number[] | string[] matches with (number | string)[]
        const types = actualType.types.filter((type): type is SArray => type.kind === 'array')
        if (types.length !== actualType.types.length) {
          return true
        }
        const combinedType = types.map(type => type.elementType)
        return hasTypeMismatchErrors(
          node,
          tUnion(...combinedType),
          expectedType.elementType,
          visitedTypeAliasesForActualType,
          visitedTypeAliasesForExpectedType,
          skipTypeAliasExpansion
        )
      }
      if (actualType.kind !== 'array') {
        return true
      }
      return hasTypeMismatchErrors(
        node,
        actualType.elementType,
        expectedType.elementType,
        visitedTypeAliasesForActualType,
        visitedTypeAliasesForExpectedType,
        skipTypeAliasExpansion
      )
    default:
      return true
  }
}

/**
 * Converts type annotation/type alias declaration node to its corresponding type representation in Source.
 * If no type annotation exists, returns the "any" primitive type.
 */
function getTypeAnnotationType(
  annotationNode:
    | tsEs.TSTypeAnnotation
    | tsEs.TSTypeAliasDeclaration
    | tsEs.TSAsExpression
    | undefined
): Type {
  if (!annotationNode) {
    return tAny
  }
  return getAnnotatedType(annotationNode.typeAnnotation)
}

/**
 * Converts type node to its corresponding type representation in Source.
 */
function getAnnotatedType(typeNode: tsEs.TSType): Type {
  switch (typeNode.type) {
    case 'TSFunctionType':
      const params = typeNode.parameters
      // If the function has variable number of arguments, set function type as any
      // TODO: Add support for variable number of function arguments
      const hasVarArgs = params.reduce((prev, curr) => prev || curr.type === 'RestElement', false)
      if (hasVarArgs) {
        return tAny
      }
      const fnTypes = getParamTypes(params)
      // Return type will always be last item in types array
      fnTypes.push(getTypeAnnotationType(typeNode.typeAnnotation))
      return tFunc(...fnTypes)
    case 'TSLiteralType':
      const value = typeNode.literal.value
      if (typeof value !== 'string' && typeof value !== 'number' && typeof value !== 'boolean') {
        throw new TypecheckError(typeNode, 'Unknown literal type')
      }
      return tLiteral(value)
    case 'TSArrayType':
      return tArray(getAnnotatedType(typeNode.elementType))
    case 'TSUnionType':
      const unionTypes = typeNode.types.map(node => getAnnotatedType(node))
      return mergeTypes(typeNode, ...unionTypes)
    case 'TSIntersectionType':
      throw new TypecheckError(typeNode, 'Intersection types are not allowed')
    case 'TSTypeReference':
      const name = typeNode.typeName.name
      // Save name and type arguments in variable type
      if (typeNode.typeParameters) {
        const typesToSub: Type[] = []
        for (const paramNode of typeNode.typeParameters.params) {
          if (paramNode.type === 'TSTypeParameter') {
            throw new TypecheckError(typeNode, 'Type argument should not be type parameter')
          }
          typesToSub.push(getAnnotatedType(paramNode))
        }
        return tVar(name, typesToSub)
      }
      return tVar(name)
    case 'TSParenthesizedType':
      return getAnnotatedType(typeNode.typeAnnotation)
    default:
      return getBasicType(typeNode)
  }
}

/**
 * Converts an array of function parameters into an array of types.
 */
function getParamTypes(params: (tsEs.Identifier | tsEs.RestElement)[]): Type[] {
  return params.map(param => getTypeAnnotationType(param.typeAnnotation))
}

/**
 * Returns the head type of the input type.
 */
function getHeadType(node: tsEs.Node, type: Type): Type {
  switch (type.kind) {
    case 'pair':
      return type.headType
    case 'list':
      return type.elementType
    case 'union':
      return tUnion(...type.types.map(type => getHeadType(node, type)))
    case 'variable':
      return getHeadType(node, lookupTypeAliasAndRemoveForAllTypes(node, type))
    default:
      return type
  }
}

/**
 * Returns the tail type of the input type.
 */
function getTailType(node: tsEs.Node, type: Type): Type {
  switch (type.kind) {
    case 'pair':
      return type.tailType
    case 'list':
      return tList(
        type.elementType,
        type.typeAsPair && type.typeAsPair.tailType.kind === 'pair'
          ? type.typeAsPair.tailType
          : undefined
      )
    case 'union':
      return tUnion(...type.types.map(type => getTailType(node, type)))
    case 'variable':
      return getTailType(node, lookupTypeAliasAndRemoveForAllTypes(node, type))
    default:
      return type
  }
}

/**
 * Converts node type to basic type, adding errors to context if disallowed/unknown types are used.
 * If errors are found, returns the "any" type to prevent throwing of further errors.
 */
function getBasicType(node: tsEs.TSKeywordType) {
  const basicType = typeAnnotationKeywordToBasicTypeMap[node.type] ?? 'unknown'
  if (
    disallowedTypes.includes(basicType as TSDisallowedTypes) ||
    (context.chapter === 1 && basicType === 'null')
  ) {
    context.errors.push(new TypeNotAllowedError(node, basicType))
    return tAny
  }
  return tPrimitive(basicType as PrimitiveType | TSAllowedTypes)
}

/**
 * Wrapper function for lookupTypeAlias that removes forall and predicate types.
 * Predicate types are substituted with the function type that takes in 1 argument and returns a boolean.
 * For forall types, the poly type is returned.
 */
function lookupTypeAndRemoveForAllAndPredicateTypes(name: string): Type | undefined {
  const type = lookupType(name, env)
  if (!type) {
    return undefined
  }
  if (type.kind === 'forall') {
    if (type.polyType.kind !== 'function') {
      // Skip typecheck as function has variable number of arguments;
      // this only occurs for certain prelude functions
      // TODO: Add support for functions with variable number of arguments
      return tAny
    }
    // Clone type so that original type is not modified
    return cloneDeep(type.polyType)
  }
  if (type.kind === 'predicate') {
    // All predicate functions (e.g. is_number)
    // take in 1 parameter and return a boolean
    return tFunc(tAny, tBool)
  }
  return type
}

/**
 * Wrapper function for lookupTypeAlias that removes forall and predicate types.
 * An error is thrown for predicate types as type aliases should not ever be predicate types.
 * For forall types, the given type arguments are substituted into the poly type,
 * and the resulting type is returned.
 */
function lookupTypeAliasAndRemoveForAllTypes(node: tsEs.Node, varType: Variable): Type {
  // Check if type alias exists
  const aliasType = lookupTypeAlias(varType.name, env)
  if (!aliasType) {
    context.errors.push(new TypeNotFoundError(node, varType.name))
    return tAny
  }
  // If type saved in type environment is not generic,
  // given variable type should not have type arguments
  if (aliasType.kind !== 'forall') {
    if (varType.typeArgs !== undefined && varType.typeArgs.length > 0) {
      context.errors.push(new TypeNotGenericError(node, varType.name))
      return tAny
    }
    return aliasType
  }
  // Check type parameters
  if (aliasType.typeParams === undefined) {
    if (varType.typeArgs !== undefined && varType.typeArgs.length > 0) {
      context.errors.push(new TypeNotGenericError(node, varType.name))
    }
    return tAny
  }
  if (varType.typeArgs?.length !== aliasType.typeParams.length) {
    context.errors.push(
      new InvalidNumberOfTypeArgumentsForGenericTypeError(
        node,
        varType.name,
        aliasType.typeParams.length
      )
    )
    return tAny
  }
  // Clone type to prevent modifying generic type saved in type env
  let polyType = cloneDeep(aliasType.polyType)
  // Substitute all type parameters with type arguments
  for (let i = 0; i < varType.typeArgs.length; i++) {
    polyType = substituteVariableTypes(polyType, aliasType.typeParams[i], varType.typeArgs[i])
  }
  return polyType
}

/**
 * Recurses through the given type and returns a new type
 * with all variable types that match the given type variable substituted with the type to substitute.
 */
function substituteVariableTypes(type: Type, typeVar: Variable, typeToSub: Type): Type {
  switch (type.kind) {
    case 'primitive':
    case 'literal':
      return type
    case 'variable':
      if (isEqual(type, typeVar)) {
        return typeToSub
      }
      if (type.typeArgs !== undefined) {
        for (let i = 0; i < type.typeArgs.length; i++) {
          if (isEqual(type.typeArgs[i], typeVar)) {
            type.typeArgs[i] = typeToSub
          }
        }
      }
      return type
    case 'function':
      const types = type.parameterTypes.map(param =>
        substituteVariableTypes(param, typeVar, typeToSub)
      )
      types.push(substituteVariableTypes(type.returnType, typeVar, typeToSub))
      return tFunc(...types)
    case 'union':
      return tUnion(...type.types.map(type => substituteVariableTypes(type, typeVar, typeToSub)))
    case 'pair':
      return tPair(
        substituteVariableTypes(type.headType, typeVar, typeToSub),
        substituteVariableTypes(type.tailType, typeVar, typeToSub)
      )
    case 'list':
      return tList(
        substituteVariableTypes(type.elementType, typeVar, typeToSub),
        type.typeAsPair && (substituteVariableTypes(type.typeAsPair, typeVar, typeToSub) as Pair)
      )
    case 'array':
      return tArray(substituteVariableTypes(type.elementType, typeVar, typeToSub))
    default:
      return type
  }
}

/**
 * Combines all types provided in the parameters into one, removing duplicate types in the process.
 * Type aliases encountered are not expanded as it is sufficient to compare the variable types at name level without expanding them;
 * in fact, expanding type aliases here would lead to type aliases with circular dependencies being incorrectly flagged as not declared.
 */
function mergeTypes(node: tsEs.Node, ...types: Type[]): Type {
  const mergedTypes: Type[] = []
  for (const currType of types) {
    if (isEqual(currType, tAny)) {
      return tAny
    }
    if (currType.kind === 'union') {
      for (const type of currType.types) {
        if (!containsType(node, mergedTypes, type, [], [], true)) {
          mergedTypes.push(type)
        }
      }
    } else {
      if (!containsType(node, mergedTypes, currType, [], [], true)) {
        mergedTypes.push(currType)
      }
    }
  }
  if (mergedTypes.length === 1) {
    return mergedTypes[0]
  }
  return tUnion(...mergedTypes)
}

/**
 * Checks if a type exists in an array of types.
 */
function containsType(
  node: tsEs.Node,
  arr: Type[],
  typeToCheck: Type,
  visitedTypeAliasesForTypes: Variable[] = [],
  visitedTypeAliasesForTypeToCheck: Variable[] = [],
  skipTypeAliasExpansion: boolean = false
) {
  for (const type of arr) {
    if (
      !hasTypeMismatchErrors(
        node,
        typeToCheck,
        type,
        visitedTypeAliasesForTypeToCheck,
        visitedTypeAliasesForTypes,
        skipTypeAliasExpansion
      )
    ) {
      return true
    }
  }
  return false
}

/**
 * Traverses through the program and removes all TS-related nodes, returning the result.
 */
export function removeTSNodes(node: tsEs.Node | undefined | null): any {
  if (node === undefined || node === null) {
    return node
  }
  const type = node.type
  switch (type) {
    case 'Literal':
    case 'Identifier': {
      return node
    }
    case 'Program':
    case 'BlockStatement': {
      const newBody: tsEs.Statement[] = []
      node.body.forEach(stmt => {
        const type = stmt.type
        if (type.startsWith('TS')) {
          switch (type) {
            case 'TSAsExpression':
              newBody.push(removeTSNodes(stmt))
              break
            default:
              // Remove node from body
              break
          }
        } else {
          newBody.push(removeTSNodes(stmt))
        }
      })
      node.body = newBody
      return node
    }
    case 'ExpressionStatement': {
      node.expression = removeTSNodes(node.expression)
      return node
    }
    case 'ConditionalExpression':
    case 'IfStatement': {
      node.test = removeTSNodes(node.test)
      node.consequent = removeTSNodes(node.consequent)
      node.alternate = removeTSNodes(node.alternate)
      return node
    }
    case 'UnaryExpression':
    case 'RestElement':
    case 'SpreadElement':
    case 'ReturnStatement': {
      node.argument = removeTSNodes(node.argument)
      return node
    }
    case 'BinaryExpression':
    case 'LogicalExpression':
    case 'AssignmentExpression': {
      node.left = removeTSNodes(node.left)
      node.right = removeTSNodes(node.right)
      return node
    }
    case 'ArrowFunctionExpression':
    case 'FunctionDeclaration':
      node.body = removeTSNodes(node.body)
      return node
    case 'VariableDeclaration': {
      node.declarations[0].init = removeTSNodes(node.declarations[0].init)
      return node
    }
    case 'CallExpression': {
      node.arguments = node.arguments.map(removeTSNodes)
      return node
    }
    case 'ArrayExpression':
      // Casting is safe here as Source disallows use of spread elements and holes in arrays
      node.elements = node.elements.map(removeTSNodes)
      return node
    case 'MemberExpression':
      node.property = removeTSNodes(node.property)
      node.object = removeTSNodes(node.object)
      return node
    case 'WhileStatement': {
      node.test = removeTSNodes(node.test)
      node.body = removeTSNodes(node.body)
      return node
    }
    case 'ForStatement': {
      node.init = removeTSNodes(node.init)
      node.test = removeTSNodes(node.test)
      node.update = removeTSNodes(node.update)
      node.body = removeTSNodes(node.body)
      return node
    }
    case 'TSAsExpression':
      // Remove wrapper node
      return removeTSNodes(node.expression)
    default:
      // Remove all other TS nodes
      return type.startsWith('TS') ? undefined : node
  }
}<|MERGE_RESOLUTION|>--- conflicted
+++ resolved
@@ -21,10 +21,6 @@
 } from '../errors/typeErrors'
 import {
   type BindableType,
-<<<<<<< HEAD
-  Chapter,
-=======
->>>>>>> f40371c9
   type Context,
   disallowedTypes,
   type Pair,
