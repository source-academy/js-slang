import * as es from 'estree'
import { cloneDeep, isEqual } from 'lodash'

import { ModuleNotFoundError } from '../errors/moduleErrors'
import {
  FunctionShouldHaveReturnValueError,
  IncorrectNumberOfTypeArgumentsError,
  InvalidNumberOfArgumentsTypeError,
  NoExplicitAnyError,
  TypecastError,
  TypeMismatchError,
  TypeNotAllowedError,
  TypeNotCallableError,
  TypeNotFoundError,
  UndefinedVariableTypeError
} from '../errors/typeErrors'
import { memoizedGetModuleManifest } from '../modules/moduleLoader'
import {
  Chapter,
  Context,
  disallowedTypes,
  FunctionType,
  PrimitiveType,
  TSAllowedTypes,
  TSDisallowedTypes,
  Type,
  TypeEnvironment
} from '../types'
import { TypecheckError } from './internalTypeErrors'
import * as tsEs from './tsESTree'
import {
  formatTypeString,
  getTypeOverrides,
  lookupType,
  lookupTypeAlias,
  pushEnv,
  RETURN_TYPE_IDENTIFIER,
  setDeclKind,
  setType,
  setTypeAlias,
  tAny,
  tBool,
  tFunc,
  tList,
  tLiteral,
  tNull,
  tNumber,
  tPair,
  tPrimitive,
  tString,
  tUndef,
  tUnion,
  tVoid,
  typeAnnotationKeywordToBasicTypeMap
} from './utils'

/**
 * Entry function for type error checker.
 * Checks program for type errors, and returns the program with all TS-related nodes removed.
 */
export function checkForTypeErrors(program: tsEs.Program, context: Context): es.Program {
  // Deep copy type environment to avoid modifying type environment in the context,
  // which might affect the type inference checker
  const env: TypeEnvironment = cloneDeep(context.typeEnvironment)
  // Override predeclared function types
  for (const [name, type] of getTypeOverrides(context.chapter)) {
    setType(name, type, env)
  }
  try {
    typeCheckAndReturnType(program, context, env)
  } catch (error) {
    // Catch-all for thrown errors
    // (either errors that cause early termination or errors that should not be reached logically)
    console.error(error)
    context.errors.push(
      error instanceof TypecheckError
        ? error
        : new TypecheckError(
            program,
            'Uncaught error during typechecking, report this to the administrators!\n' +
              error.message
          )
    )
  }
  return removeTSNodes(program)
}

/**
 * Recurses through the given node to check for any type errors,
 * then returns the node's inferred/declared type.
 * Any errors found are added to the context.
 */
function typeCheckAndReturnType(node: tsEs.Node, context: Context, env: TypeEnvironment): Type {
  switch (node.type) {
    case 'Literal': {
      // Infers type
      if (node.value === undefined) {
        return tUndef
      }
      if (node.value === null) {
        // For Source 1, skip typecheck as null literals will be handled by the noNull rule,
        // which is run after typechecking
        return context.chapter === Chapter.SOURCE_1 ? tAny : tNull
      }
      if (
        typeof node.value !== 'string' &&
        typeof node.value !== 'number' &&
        typeof node.value !== 'boolean'
      ) {
        // Skip typecheck as unspecified literals will be handled by the noUnspecifiedLiteral rule,
        // which is run after typechecking
        return tAny
      }
      // Casting is safe here as above check already narrows type to string, number or boolean
      return tPrimitive(typeof node.value as PrimitiveType, node.value)
    }
    case 'Identifier': {
      const varName = node.name
      const varType = lookupTypeAndRemoveForAllAndPredicateTypes(varName, env)
      if (varType) {
        return varType
      } else {
        context.errors.push(new UndefinedVariableTypeError(node, varName))
        return tAny
      }
    }
    case 'Program':
    case 'BlockStatement': {
      let returnType: Type = tVoid
      pushEnv(env)

      if (node.type === 'Program') {
        // Import statements should only exist in program body
        handleImportDeclarations(node, context, env)
      }

      // Add all declarations in the current scope to the environment first
      addTypeDeclarationsToEnvironment(node, context, env)

      // Check all statements in program/block body
      for (const stmt of node.body) {
        if (stmt.type === 'IfStatement' || stmt.type === 'ReturnStatement') {
          returnType = typeCheckAndReturnType(stmt, context, env)
          if (stmt.type === 'ReturnStatement') {
            // If multiple return statements are present, only take the first type
            break
          }
        } else {
          typeCheckAndReturnType(stmt, context, env)
        }
      }
      if (node.type === 'BlockStatement') {
        // Types are saved for programs, but not for blocks
        env.pop()
      }

      return returnType
    }
    case 'ExpressionStatement': {
      // Check expression
      return typeCheckAndReturnType(node.expression, context, env)
    }
    case 'ConditionalExpression':
    case 'IfStatement': {
      // Predicate type must be boolean/any
      const predicateType = typeCheckAndReturnType(node.test, context, env)
      checkForTypeMismatch(node, predicateType, tBool, context)

      // Return type is union of consequent and alternate type
      const consType = typeCheckAndReturnType(node.consequent, context, env)
      const altType = node.alternate ? typeCheckAndReturnType(node.alternate, context, env) : tUndef
      return mergeTypes(consType, altType)
    }
    case 'UnaryExpression': {
      const argType = typeCheckAndReturnType(node.argument, context, env)
      const operator = node.operator
      switch (operator) {
        case '-':
          // Only number/any type allowed
          checkForTypeMismatch(node, argType, tNumber, context)
          return tNumber
        case '!':
          // Only boolean/any type allowed
          checkForTypeMismatch(node, argType, tBool, context)
          return tBool
        case 'typeof':
          // No checking needed, typeof operation can be used on any type
          return tString
        default:
          throw new TypecheckError(node, 'Unknown operator')
      }
    }
    case 'BinaryExpression': {
      return typeCheckAndReturnBinaryExpressionType(node, context, env)
    }
    case 'LogicalExpression': {
      // Left type must be boolean/any
      const leftType = typeCheckAndReturnType(node.left, context, env)
      checkForTypeMismatch(node, leftType, tBool, context)

      // Return type is union of boolean and right type
      const rightType = typeCheckAndReturnType(node.right, context, env)
      return mergeTypes(tBool, rightType)
    }
    case 'ArrowFunctionExpression': {
      return typeCheckAndReturnArrowFunctionType(node, context, env)
    }
    case 'FunctionDeclaration':
      // Only identifiers are used as function params in Source
      const params = node.params as tsEs.Identifier[]
      const expectedReturnType = getTypeAnnotationType(node.returnType, context, env)

      const types = getParamTypes(params, context, env)
      // Return type will always be last item in types array
      types.push(expectedReturnType)
      const fnType = tFunc(...types)

      // Type check function body, creating new environment to store arg types, return type and function type
      pushEnv(env)
      params.forEach(param => {
        setType(param.name, getTypeAnnotationType(param.typeAnnotation, context, env), env)
      })
      // Set unique identifier so that typechecking can be carried out for return statements
      setType(RETURN_TYPE_IDENTIFIER, expectedReturnType, env)
      setType(node.id!.name, fnType, env)
      const actualReturnType = typeCheckAndReturnType(node.body, context, env)
      env.pop()

      if (
        isEqual(actualReturnType, tVoid) &&
        !isEqual(expectedReturnType, tAny) &&
        !isEqual(expectedReturnType, tVoid)
      ) {
        // Type error where function does not return anything when it should
        context.errors.push(new FunctionShouldHaveReturnValueError(node))
      } else {
        checkForTypeMismatch(node, actualReturnType, expectedReturnType, context)
      }

      // No need to save variable type again, return undefined type
      return tUndef
    case 'VariableDeclaration': {
      // Typecasting is safe here as types are checked when calling addTypeDeclarationsToEnvironment
      const id = node.declarations[0].id as tsEs.Identifier
      if (!node.declarations[0].init) {
        throw new TypecheckError(node, 'Variable declaration must have value')
      }
      const init = node.declarations[0].init
      // Look up declared type directly as type has already been added to environment
      const expectedType =
        lookupTypeAndRemoveForAllAndPredicateTypes(id.name, env) ??
        getTypeAnnotationType(id.typeAnnotation, context, env)
      const initType = typeCheckAndReturnType(init, context, env)
      checkForTypeMismatch(node, initType, expectedType, context)

      // No need to save variable type again, return undefined type
      return tUndef
    }
    case 'CallExpression': {
<<<<<<< HEAD
      const callee = node.callee
      const args = node.arguments
      switch (callee.type) {
        case 'Identifier':
          const fnName = callee.name
          if (context.chapter >= 2) {
            if (fnName === 'pair') {
              if (args.length !== 2) {
                context.errors.push(new InvalidNumberOfArgumentsTypeError(node, 2, args.length))
                return tPair(tAny, tAny)
              }
              return tPair(
                typeCheckAndReturnType(args[0], context, env),
                typeCheckAndReturnType(args[1], context, env)
              )
            }
            if (fnName === 'list') {
              if (args.length === 0) {
                return tNull
              }
              let elementType = typeCheckAndReturnType(args[0], context, env)
              for (let i = 1; i < args.length; i++) {
                elementType = mergeTypes(elementType, typeCheckAndReturnType(args[i], context, env))
              }
              let pairType = tPair(
                typeCheckAndReturnType(args[args.length - 1], context, env),
                tNull
              )
              for (let i = args.length - 2; i >= 0; i--) {
                pairType = tPair(typeCheckAndReturnType(args[i], context, env), pairType)
              }
              return tList(elementType, pairType)
            }
            if (fnName === 'head' || fnName === 'tail') {
              if (args.length !== 1) {
                context.errors.push(new InvalidNumberOfArgumentsTypeError(node, 1, args.length))
                return tAny
              }
              const actualType = typeCheckAndReturnType(args[0], context, env)
              const expectedType = tUnion(tPair(tAny, tAny), tList(tAny))
              checkForTypeMismatch(node, actualType, expectedType, context)
              if (actualType.kind !== 'pair' && actualType.kind !== 'list') {
                return tAny
              }
              if (fnName === 'head') {
                return actualType.kind === 'pair' ? actualType.headType : actualType.elementType
              }
              return actualType.kind === 'pair' ? actualType.tailType : actualType
            }
          }
          const fnType = lookupTypeAndRemoveForAllAndPredicateTypes(fnName, env)
          if (fnType) {
            if (fnType.kind !== 'function') {
              if (fnType.kind !== 'primitive' || fnType.name !== 'any') {
                context.errors.push(new TypeNotCallableError(node, fnName))
              }
              return tAny
            }
            // Check argument types before returning declared return type
            const expectedTypes = fnType.parameterTypes
            const args = node.arguments
            if (args.length !== expectedTypes.length) {
              context.errors.push(
                new InvalidNumberOfArgumentsTypeError(node, expectedTypes.length, args.length)
              )
              return fnType.returnType
            }
            checkArgTypes(node, expectedTypes, context, env)
            return fnType.returnType
          } else {
            context.errors.push(new UndefinedVariableTypeError(node, fnName))
            return tAny
          }
        case 'ArrowFunctionExpression':
          const arrowFnType = typeCheckAndReturnArrowFunctionType(callee, context, env)
          // Check argument types before returning return type of arrow fn
          const expectedTypes = arrowFnType.parameterTypes
          if (args.length !== expectedTypes.length) {
            context.errors.push(
              new InvalidNumberOfArgumentsTypeError(node, expectedTypes.length, args.length)
            )
            return arrowFnType.returnType
          }
          checkArgTypes(node, expectedTypes, context, env)
          return arrowFnType.returnType
        default:
          throw new TypecheckError(node, 'Unknown callee type')
=======
      const calleeType = typeCheckAndReturnType(node.callee, context, env)
      if (calleeType.kind !== 'function') {
        if (calleeType.kind !== 'primitive' || calleeType.name !== 'any') {
          context.errors.push(new TypeNotCallableError(node, formatTypeString(calleeType)))
        }
        return tAny
      }
      // Check argument types before returning declared return type
      const expectedTypes = calleeType.parameterTypes
      const args = node.arguments
      if (args.length !== expectedTypes.length) {
        context.errors.push(
          new InvalidNumberOfArgumentsTypeError(node, expectedTypes.length, args.length)
        )
        return calleeType.returnType
>>>>>>> e549211a
      }
      checkArgTypes(node, expectedTypes, context, env)
      return calleeType.returnType
    }
    case 'ReturnStatement': {
      if (!node.argument) {
        // Skip typecheck as unspecified literals will be handled by the noImplicitReturnUndefined rule,
        // which is run after typechecking
        return tUndef
      } else {
        // Check type only if return type is specified
        const expectedType = lookupTypeAndRemoveForAllAndPredicateTypes(RETURN_TYPE_IDENTIFIER, env)
        if (expectedType) {
          const argumentType = typeCheckAndReturnType(node.argument, context, env)
          checkForTypeMismatch(node, argumentType, expectedType, context)
          return expectedType
        } else {
          return typeCheckAndReturnType(node.argument, context, env)
        }
      }
    }
    case 'ImportDeclaration':
      // No typechecking needed, import declarations have already been handled separately
      return tUndef
    case 'TSTypeAliasDeclaration':
      // No typechecking needed, type has already been added to environment
      return tUndef
    case 'TSAsExpression':
      const originalType = typeCheckAndReturnType(node.expression, context, env)
      const typeToCastTo = getTypeAnnotationType(node, context, env)
      if (typeToCastTo.kind === 'primitive' && typeToCastTo.name === 'any') {
        context.errors.push(new NoExplicitAnyError(node))
      }
      const formatAsLiteral =
        typeContainsLiteralType(originalType) || typeContainsLiteralType(typeToCastTo)
      if (hasTypeMismatchErrors(typeToCastTo, originalType)) {
        context.errors.push(
          new TypecastError(
            node,
            formatTypeString(originalType, formatAsLiteral),
            formatTypeString(typeToCastTo, formatAsLiteral)
          )
        )
      }
      return typeToCastTo
    case 'TSInterfaceDeclaration':
      throw new TypecheckError(node, 'Interface declarations are not allowed')
    default:
      throw new TypecheckError(node, 'Unknown node type')
  }
}

/**
 * Adds types for imported functions to the type environment.
 * All imports have their types set to the "any" primitive type.
 */
function handleImportDeclarations(node: tsEs.Program, context: Context, env: TypeEnvironment) {
  const importStmts: tsEs.ImportDeclaration[] = node.body.filter(
    (stmt): stmt is tsEs.ImportDeclaration => stmt.type === 'ImportDeclaration'
  )
  if (importStmts.length === 0) {
    return
  }
  const modules = memoizedGetModuleManifest()
  const moduleList = Object.keys(modules)
  importStmts.forEach(stmt => {
    // Source only uses strings for import source value
    const moduleName = stmt.source.value as string
    if (!moduleList.includes(moduleName)) {
      context.errors.push(new ModuleNotFoundError(moduleName, stmt))
    }
    stmt.specifiers.map(spec => {
      if (spec.type !== 'ImportSpecifier') {
        throw new TypecheckError(stmt, 'Unknown specifier type')
      }

      setType(spec.local.name, tAny, env)
    })
  })
}

/**
 * Adds all types for variable/function/type declarations to the current environment.
 * This is so that the types can be referenced before the declarations are initialized.
 */
function addTypeDeclarationsToEnvironment(
  node: tsEs.Program | tsEs.BlockStatement,
  context: Context,
  env: TypeEnvironment
) {
  node.body.forEach(node => {
    switch (node.type) {
      case 'FunctionDeclaration':
        if (node.id === null) {
          // Block should not be reached since node.id is only null when function declaration
          // is part of `export default function`, which is not used in Source
          throw new TypecheckError(node, 'Function declaration should always have an identifier')
        }
        // Only identifiers are used as function params in Source
        const params = node.params as tsEs.Identifier[]
        const returnType = getTypeAnnotationType(node.returnType, context, env)

        const types = getParamTypes(params, context, env)
        // Return type will always be last item in types array
        types.push(returnType)
        const fnType = tFunc(...types)

        // Save function type in type env
        setType(node.id.name, fnType, env)
        break
      case 'VariableDeclaration':
        if (node.kind === 'var') {
          throw new TypecheckError(node, 'Variable declaration using "var" is not allowed')
        }
        if (node.declarations.length !== 1) {
          throw new TypecheckError(
            node,
            'Variable declaration should have one and only one declaration'
          )
        }
        if (node.declarations[0].id.type !== 'Identifier') {
          throw new TypecheckError(node, 'Variable declaration ID should be an identifier')
        }
        const id = node.declarations[0].id as tsEs.Identifier
        const expectedType = getTypeAnnotationType(id.typeAnnotation, context, env)

        // Save variable type and decl kind in type env
        setType(id.name, expectedType, env)
        setDeclKind(id.name, node.kind, env)
        break
      case 'TSTypeAliasDeclaration':
        const alias = node.id.name
        if (context.chapter >= 2 && (alias === 'Pair' || alias === 'List')) {
          throw new TypecheckError(
            node,
            `Type '${alias}' is a reserved type and cannot be redeclared`
          )
        }
        if (node.typeParameters !== undefined) {
          throw new TypecheckError(
            node,
            'Type parameters are not allowed for type alias declarations'
          )
        }
        const type = getTypeAnnotationType(node, context, env)
        setTypeAlias(alias, type, env)
        break
      default:
        break
    }
  })
}

/**
 * Typechecks the body of a binary expression, adding any type errors to context if necessary.
 * Then, returns the type of the binary expression, inferred based on the operator.
 */
function typeCheckAndReturnBinaryExpressionType(
  node: tsEs.BinaryExpression,
  context: Context,
  env: TypeEnvironment
): Type {
  const leftType = typeCheckAndReturnType(node.left, context, env)
  const rightType = typeCheckAndReturnType(node.right, context, env)
  const leftTypeString = formatTypeString(leftType)
  const rightTypeString = formatTypeString(rightType)
  const operator = node.operator
  switch (operator) {
    case '-':
    case '*':
    case '/':
    case '%':
      // Return type number
      checkForTypeMismatch(node, leftType, tNumber, context)
      checkForTypeMismatch(node, rightType, tNumber, context)
      return tNumber
    case '+':
      // Both sides can only be number, string, or any
      // However, the case where one side is string and other side is number is not allowed
      if (leftTypeString === 'number' || leftTypeString === 'string') {
        checkForTypeMismatch(node, rightType, leftType, context)
        // Return type will be either number or string depending on the left/right type
        // However, if one side is of type string and other side is of type number, return type will be string
        if (leftTypeString === 'string' || rightTypeString === 'string') {
          return tString
        }
        return leftType
      }
      if (rightTypeString === 'number' || rightTypeString === 'string') {
        checkForTypeMismatch(node, leftType, rightType, context)
        // Return type will be either number or string depending on the left/right type
        // However, if one side is of type string and other side is of type number, return type will be string
        if (leftTypeString === 'string' || rightTypeString === 'string') {
          return tString
        }
        return rightType
      }

      // Return type is number | string if both left and right are neither number nor string
      checkForTypeMismatch(node, leftType, tUnion(tNumber, tString), context)
      checkForTypeMismatch(node, rightType, tUnion(tNumber, tString), context)
      return tUnion(tNumber, tString)
    case '<':
    case '<=':
    case '>':
    case '>=':
    case '!==':
    case '===':
      // In Source 3 and above, skip type checking as equality can be applied between two items of any type
      if (context.chapter > 2 && (operator === '===' || operator === '!==')) {
        return tBool
      }
      // Both sides can only be number, string, or any
      // However, case where one side is string and other side is number is not allowed
      if (leftTypeString === 'number' || leftTypeString === 'string') {
        checkForTypeMismatch(node, rightType, leftType, context)
        return tBool
      }
      if (rightTypeString === 'number' || rightTypeString === 'string') {
        checkForTypeMismatch(node, leftType, rightType, context)
        return tBool
      }

      // Return type boolean
      checkForTypeMismatch(node, leftType, tUnion(tNumber, tString), context)
      checkForTypeMismatch(node, rightType, tUnion(tNumber, tString), context)
      return tBool
    default:
      return tAny
  }
}

/**
 * Typechecks the body of an arrow function, adding any type errors to context if necessary.
 * Then, returns the inferred/declared type of the function.
 */
function typeCheckAndReturnArrowFunctionType(
  node: tsEs.ArrowFunctionExpression,
  context: Context,
  env: TypeEnvironment
): FunctionType {
  // Only identifiers are used as function params in Source
  const params = node.params as tsEs.Identifier[]
  const expectedReturnType = getTypeAnnotationType(node.returnType, context, env)

  // Type check function body, creating new environment to store arg types and return type
  pushEnv(env)
  params.forEach(param => {
    setType(param.name, getTypeAnnotationType(param.typeAnnotation, context, env), env)
  })
  // Set unique identifier so that typechecking can be carried out for return statements
  setType(RETURN_TYPE_IDENTIFIER, expectedReturnType, env)
  const actualReturnType = typeCheckAndReturnType(node.body, context, env)
  env.pop()

  if (
    isEqual(actualReturnType, tVoid) &&
    !isEqual(expectedReturnType, tAny) &&
    !isEqual(expectedReturnType, tVoid)
  ) {
    // Type error where function does not return anything when it should
    context.errors.push(new FunctionShouldHaveReturnValueError(node))
  } else {
    checkForTypeMismatch(node, actualReturnType, expectedReturnType, context)
  }

  const types = getParamTypes(params, context, env)
  // Return type will always be last item in types array
  types.push(expectedReturnType)
  return tFunc(...types)
}

/**
 * Checks if the two given types are equal.
 * If not equal, adds type mismatch error to context.
 */
function checkForTypeMismatch(
  node: tsEs.Node,
  actualType: Type,
  expectedType: Type,
  context: Context
): void {
  const formatAsLiteral =
    typeContainsLiteralType(expectedType) || typeContainsLiteralType(actualType)
  if (hasTypeMismatchErrors(actualType, expectedType)) {
    context.errors.push(
      new TypeMismatchError(
        node,
        formatTypeString(actualType, formatAsLiteral),
        formatTypeString(expectedType, formatAsLiteral)
      )
    )
  }
}

/**
 * Returns true if given type contains literal type, false otherwise.
 * This is necessary to determine whether the type mismatch errors
 * should be formatted as literal type or primitive type.
 */
function typeContainsLiteralType(type: Type): boolean {
  switch (type.kind) {
    case 'primitive':
    case 'variable':
      return false
    case 'literal':
      return true
    case 'function':
      return (
        typeContainsLiteralType(type.returnType) ||
        type.parameterTypes.reduce((prev, curr) => prev || typeContainsLiteralType(curr), false)
      )
    case 'union':
      return type.types.reduce((prev, curr) => prev || typeContainsLiteralType(curr), false)
    default:
      return false
  }
}

/**
 * Returns a boolean if the two given types are equal, false otherwise.
 */
function hasTypeMismatchErrors(actualType: Type, expectedType: Type): boolean {
  if (isEqual(actualType, tAny) || isEqual(expectedType, tAny)) {
    // Exit early as "any" is guaranteed not to cause type mismatch errors
    return false
  }
  switch (expectedType.kind) {
    case 'primitive':
    case 'variable':
      if (actualType.kind === 'literal') {
        return typeof actualType.value !== expectedType.name
      }
      if (actualType.kind !== 'primitive' && actualType.kind !== 'variable') {
        return true
      }
      return actualType.name !== expectedType.name
    case 'function':
      if (actualType.kind !== 'function') {
        return true
      }
      // Check parameter types
      const actualParamTypes = actualType.parameterTypes
      const expectedParamTypes = expectedType.parameterTypes
      if (actualParamTypes.length !== expectedParamTypes.length) {
        return true
      }
      for (let i = 0; i < actualType.parameterTypes.length; i++) {
        // Note that actual and expected types are swapped here
        // as expected type should be subset of actual type for function arguments
        if (hasTypeMismatchErrors(expectedParamTypes[i], actualParamTypes[i])) {
          return true
        }
      }
      // Check return type
      return hasTypeMismatchErrors(actualType.returnType, expectedType.returnType)
    case 'union':
      // If not union type, actual type should match one of the expected types
      if (actualType.kind !== 'union') {
        return !containsType(expectedType.types, actualType)
      }
      // If both are union types, every type in the actual types should match one of the expected types
      for (const type of actualType.types) {
        if (!containsType(expectedType.types, type)) {
          return true
        }
      }
      return false
    case 'literal':
      if (actualType.kind !== 'literal' && actualType.kind !== 'primitive') {
        return true
      }
      return actualType.value !== expectedType.value
    case 'pair':
      if (actualType.kind === 'list') {
        if (actualType.typeAsPair !== undefined) {
          return hasTypeMismatchErrors(actualType.typeAsPair, expectedType)
        }
        return (
          hasTypeMismatchErrors(actualType.elementType, expectedType.headType) ||
          hasTypeMismatchErrors(actualType, expectedType.tailType)
        )
      }
      if (actualType.kind !== 'pair') {
        return true
      }
      return (
        hasTypeMismatchErrors(actualType.headType, expectedType.headType) ||
        hasTypeMismatchErrors(actualType.tailType, expectedType.tailType)
      )
    case 'list':
      if (isEqual(actualType, tNull)) {
        return false
      }
      if (actualType.kind === 'pair') {
        if (expectedType.typeAsPair !== undefined) {
          return hasTypeMismatchErrors(actualType, expectedType.typeAsPair)
        }
        return (
          hasTypeMismatchErrors(actualType.headType, expectedType.elementType) ||
          hasTypeMismatchErrors(actualType.tailType, expectedType)
        )
      }
      if (actualType.kind !== 'list') {
        return true
      }
      return hasTypeMismatchErrors(actualType.elementType, expectedType.elementType)
    default:
      return true
  }
}

/**
 * Checks the types of the arguments of the given call expression.
 * If number of arguments is different, add InvalidNumberOfArguments error to context and terminates early.
 * Else, checks each argument against its expected type.
 */
function checkArgTypes(
  node: tsEs.CallExpression,
  expectedTypes: Type[],
  context: Context,
  env: TypeEnvironment
) {
  const args = node.arguments
  if (args.length !== expectedTypes.length) {
    context.errors.push(
      new InvalidNumberOfArgumentsTypeError(node, expectedTypes.length, args.length)
    )
    return
  }
  for (let i = 0; i < expectedTypes.length; i++) {
    const expectedType = expectedTypes[i]
    const node = args[i]
    const actualType = typeCheckAndReturnType(node, context, env)
    checkForTypeMismatch(node, actualType, expectedType, context)
  }
}

/**
 * Converts type annotation/type alias declaration node to its corresponding type representation in Source.
 * If no type annotation exists, returns the "any" primitive type.
 */
function getTypeAnnotationType(
  annotationNode:
    | tsEs.TSTypeAnnotation
    | tsEs.TSTypeAliasDeclaration
    | tsEs.TSAsExpression
    | undefined,
  context: Context,
  env: TypeEnvironment
): Type {
  if (!annotationNode) {
    return tAny
  }
  return getAnnotatedType(annotationNode.typeAnnotation, context, env)
}

/**
 * Converts type node to its corresponding type representation in Source.
 */
function getAnnotatedType(typeNode: tsEs.TSType, context: Context, env: TypeEnvironment): Type {
  switch (typeNode.type) {
    case 'TSFunctionType':
      const fnTypes = getParamTypes(typeNode.parameters, context, env)
      // Return type will always be last item in types array
      fnTypes.push(getTypeAnnotationType(typeNode.typeAnnotation, context, env))
      return tFunc(...fnTypes)
    case 'TSUnionType':
      const unionTypes = typeNode.types.map(node => getAnnotatedType(node, context, env))
      return mergeTypes(...unionTypes)
    case 'TSLiteralType':
      const value = typeNode.literal.value
      if (typeof value !== 'string' && typeof value !== 'number' && typeof value !== 'boolean') {
        throw new TypecheckError(typeNode, 'Unknown literal type')
      }
      return tLiteral(value)
    case 'TSIntersectionType':
      throw new TypecheckError(typeNode, 'Intersection types are not allowed')
    case 'TSTypeReference':
      const name = typeNode.typeName.name
      if (context.chapter >= 2) {
        if (name === 'Pair') {
          if (!typeNode.typeParameters || typeNode.typeParameters.params.length !== 2) {
            context.errors.push(new IncorrectNumberOfTypeArgumentsError(typeNode, name, 2))
            return tPair(tAny, tAny)
          }
          const typeParams = typeNode.typeParameters.params
          return tPair(
            getAnnotatedType(typeParams[0], context, env),
            getAnnotatedType(typeParams[1], context, env)
          )
        }
        if (name === 'List') {
          if (!typeNode.typeParameters || typeNode.typeParameters.params.length !== 1) {
            context.errors.push(new IncorrectNumberOfTypeArgumentsError(typeNode, name, 1))
            return tList(tAny)
          }
          const typeParams = typeNode.typeParameters.params
          return tList(getAnnotatedType(typeParams[0], context, env))
        }
      }
      const declaredType = lookupTypeAlias(name, env)
      if (!declaredType) {
        context.errors.push(new TypeNotFoundError(typeNode, name))
        return tAny
      }
      if (typeNode.typeParameters !== undefined) {
        throw new TypecheckError(typeNode, `Type '${name}' should not have type parameters`)
      }
      return declaredType
    default:
      return getPrimitiveType(typeNode, context)
  }
}

/**
 * Converts array of function parameters into array of types.
 */
function getParamTypes(params: tsEs.Identifier[], context: Context, env: TypeEnvironment): Type[] {
  return params.map(param => getTypeAnnotationType(param.typeAnnotation, context, env))
}

/**
 * Converts node type to primitive type, adding errors to context if disallowed/unknown types are used.
 * If errors are found, returns the "any" type to prevent throwing of further errors.
 */
function getPrimitiveType(node: tsEs.TSKeywordType, context: Context) {
  const primitiveType = typeAnnotationKeywordToBasicTypeMap[node.type] ?? 'unknown'
  if (
    disallowedTypes.includes(primitiveType as TSDisallowedTypes) ||
    (context.chapter === 1 && primitiveType === 'null')
  ) {
    context.errors.push(new TypeNotAllowedError(node, primitiveType))
    return tAny
  }
  return tPrimitive(primitiveType as PrimitiveType | TSAllowedTypes)
}

/**
 * Wrapper function for lookupType that removes ForAll and Predicate types,
 * since they are not used in the type error checker.
 */
function lookupTypeAndRemoveForAllAndPredicateTypes(
  name: string,
  env: TypeEnvironment
): Type | undefined {
  const type = lookupType(name, env)
  if (!type) {
    return undefined
  }
  if (type.kind === 'forall') {
    // Skip typecheck as function has variable number of arguments;
    // this only occurs for certain prelude functions
    // TODO: Add support for ForAll type to type error checker
    return tAny
  }
  if (type.kind === 'predicate') {
    // All predicate functions (e.g. is_number)
    // take in 1 parameter and return a boolean
    return tFunc(tAny, tBool)
  }
  return type
}

/**
 * Combines all types provided in the parameters into one, removing duplicate types in the process.
 */
function mergeTypes(...types: Type[]): Type {
  const mergedTypes: Type[] = []
  for (const currType of types) {
    if (isEqual(currType, tAny)) {
      return tAny
    }
    if (currType.kind === 'union') {
      for (const type of currType.types) {
        if (!containsType(mergedTypes, type)) {
          mergedTypes.push(type)
        }
      }
    } else {
      if (!containsType(mergedTypes, currType)) {
        mergedTypes.push(currType)
      }
    }
  }
  if (mergedTypes.length === 1) {
    return mergedTypes[0]
  }
  return tUnion(...mergedTypes)
}

/**
 * Checks if a type exists in an array of types.
 */
function containsType(arr: Type[], typeToCheck: Type) {
  for (const type of arr) {
    if (isEqual(type, typeToCheck)) {
      return true
    }
    if (typeToCheck.kind === 'primitive') {
      // If both types are primitives, ignore values
      if (type.kind === 'primitive' && typeToCheck.name === type.name) {
        return true
      }
      // If checking primitive against literal, check by value
      if (type.kind === 'literal' && typeToCheck.value === type.value) {
        return true
      }
    }
    if (
      typeToCheck.kind === 'pair' &&
      type.kind === 'pair' &&
      !hasTypeMismatchErrors(typeToCheck.headType, type.headType) &&
      !hasTypeMismatchErrors(typeToCheck.tailType, type.tailType)
    ) {
      return true
    }
    if (isEqual(typeToCheck, tNull) && type.kind === 'list') {
      return true
    }
    if (
      typeToCheck.kind === 'list' &&
      type.kind === 'list' &&
      !hasTypeMismatchErrors(typeToCheck.elementType, type.elementType)
    ) {
      return true
    }
    // If checking literal against primitive, check by type
    if (
      typeToCheck.kind === 'literal' &&
      type.kind === 'primitive' &&
      typeof typeToCheck.value === type.name
    ) {
      return true
    }
  }
  return false
}

/**
 * Traverses through the program and removes all TS-related nodes, returning the result.
 */
function removeTSNodes(node: tsEs.Node): any {
  const type = node.type
  switch (type) {
    case 'Literal':
    case 'Identifier': {
      return node
    }
    case 'Program':
    case 'BlockStatement': {
      const newBody: tsEs.Statement[] = []
      node.body.forEach(stmt => {
        const type = stmt.type
        if (type.startsWith('TS')) {
          switch (type) {
            case 'TSAsExpression':
              newBody.push(removeTSNodes(stmt))
              break
            default:
              // Remove node from body
              break
          }
        } else {
          newBody.push(removeTSNodes(stmt))
        }
      })
      node.body = newBody
      return node
    }
    case 'ExpressionStatement': {
      node.expression = removeTSNodes(node.expression)
      return node
    }
    case 'ConditionalExpression':
    case 'IfStatement': {
      node.test = removeTSNodes(node.test)
      node.consequent = removeTSNodes(node.consequent)
      if (node.alternate) {
        node.alternate = removeTSNodes(node.alternate)
      }
      return node
    }
    case 'UnaryExpression': {
      node.argument = removeTSNodes(node.argument)
      return node
    }
    case 'BinaryExpression':
    case 'LogicalExpression': {
      node.left = removeTSNodes(node.left)
      node.right = removeTSNodes(node.right)
      return node
    }
    case 'ArrowFunctionExpression':
    case 'FunctionDeclaration':
      node.body = removeTSNodes(node.body)
      return node
    case 'VariableDeclaration': {
      const init = node.declarations[0].init!
      node.declarations[0].init = removeTSNodes(init)
      return node
    }
    case 'CallExpression': {
      node.arguments = node.arguments.map(removeTSNodes)
      return node
    }
    case 'ReturnStatement': {
      if (node.argument) {
        node.argument = removeTSNodes(node.argument)
      }
      return node
    }
    case 'TSAsExpression':
      // Remove wrapper node
      return removeTSNodes(node.expression)
    default:
      // Remove all other TS nodes
      return type.startsWith('TS') ? undefined : node
  }
}<|MERGE_RESOLUTION|>--- conflicted
+++ resolved
@@ -257,96 +257,52 @@
       return tUndef
     }
     case 'CallExpression': {
-<<<<<<< HEAD
       const callee = node.callee
       const args = node.arguments
-      switch (callee.type) {
-        case 'Identifier':
-          const fnName = callee.name
-          if (context.chapter >= 2) {
-            if (fnName === 'pair') {
-              if (args.length !== 2) {
-                context.errors.push(new InvalidNumberOfArgumentsTypeError(node, 2, args.length))
-                return tPair(tAny, tAny)
-              }
-              return tPair(
-                typeCheckAndReturnType(args[0], context, env),
-                typeCheckAndReturnType(args[1], context, env)
-              )
-            }
-            if (fnName === 'list') {
-              if (args.length === 0) {
-                return tNull
-              }
-              let elementType = typeCheckAndReturnType(args[0], context, env)
-              for (let i = 1; i < args.length; i++) {
-                elementType = mergeTypes(elementType, typeCheckAndReturnType(args[i], context, env))
-              }
-              let pairType = tPair(
-                typeCheckAndReturnType(args[args.length - 1], context, env),
-                tNull
-              )
-              for (let i = args.length - 2; i >= 0; i--) {
-                pairType = tPair(typeCheckAndReturnType(args[i], context, env), pairType)
-              }
-              return tList(elementType, pairType)
-            }
-            if (fnName === 'head' || fnName === 'tail') {
-              if (args.length !== 1) {
-                context.errors.push(new InvalidNumberOfArgumentsTypeError(node, 1, args.length))
-                return tAny
-              }
-              const actualType = typeCheckAndReturnType(args[0], context, env)
-              const expectedType = tUnion(tPair(tAny, tAny), tList(tAny))
-              checkForTypeMismatch(node, actualType, expectedType, context)
-              if (actualType.kind !== 'pair' && actualType.kind !== 'list') {
-                return tAny
-              }
-              if (fnName === 'head') {
-                return actualType.kind === 'pair' ? actualType.headType : actualType.elementType
-              }
-              return actualType.kind === 'pair' ? actualType.tailType : actualType
-            }
+      if (context.chapter >= 2 && callee.type === 'Identifier') {
+        const fnName = callee.name
+        if (fnName === 'pair') {
+          if (args.length !== 2) {
+            context.errors.push(new InvalidNumberOfArgumentsTypeError(node, 2, args.length))
+            return tPair(tAny, tAny)
           }
-          const fnType = lookupTypeAndRemoveForAllAndPredicateTypes(fnName, env)
-          if (fnType) {
-            if (fnType.kind !== 'function') {
-              if (fnType.kind !== 'primitive' || fnType.name !== 'any') {
-                context.errors.push(new TypeNotCallableError(node, fnName))
-              }
-              return tAny
-            }
-            // Check argument types before returning declared return type
-            const expectedTypes = fnType.parameterTypes
-            const args = node.arguments
-            if (args.length !== expectedTypes.length) {
-              context.errors.push(
-                new InvalidNumberOfArgumentsTypeError(node, expectedTypes.length, args.length)
-              )
-              return fnType.returnType
-            }
-            checkArgTypes(node, expectedTypes, context, env)
-            return fnType.returnType
-          } else {
-            context.errors.push(new UndefinedVariableTypeError(node, fnName))
+          return tPair(
+            typeCheckAndReturnType(args[0], context, env),
+            typeCheckAndReturnType(args[1], context, env)
+          )
+        }
+        if (fnName === 'list') {
+          if (args.length === 0) {
+            return tNull
+          }
+          let elementType = typeCheckAndReturnType(args[0], context, env)
+          for (let i = 1; i < args.length; i++) {
+            elementType = mergeTypes(elementType, typeCheckAndReturnType(args[i], context, env))
+          }
+          let pairType = tPair(typeCheckAndReturnType(args[args.length - 1], context, env), tNull)
+          for (let i = args.length - 2; i >= 0; i--) {
+            pairType = tPair(typeCheckAndReturnType(args[i], context, env), pairType)
+          }
+          return tList(elementType, pairType)
+        }
+        if (fnName === 'head' || fnName === 'tail') {
+          if (args.length !== 1) {
+            context.errors.push(new InvalidNumberOfArgumentsTypeError(node, 1, args.length))
             return tAny
           }
-        case 'ArrowFunctionExpression':
-          const arrowFnType = typeCheckAndReturnArrowFunctionType(callee, context, env)
-          // Check argument types before returning return type of arrow fn
-          const expectedTypes = arrowFnType.parameterTypes
-          if (args.length !== expectedTypes.length) {
-            context.errors.push(
-              new InvalidNumberOfArgumentsTypeError(node, expectedTypes.length, args.length)
-            )
-            return arrowFnType.returnType
+          const actualType = typeCheckAndReturnType(args[0], context, env)
+          const expectedType = tUnion(tPair(tAny, tAny), tList(tAny))
+          checkForTypeMismatch(node, actualType, expectedType, context)
+          if (actualType.kind !== 'pair' && actualType.kind !== 'list') {
+            return tAny
           }
-          checkArgTypes(node, expectedTypes, context, env)
-          return arrowFnType.returnType
-        default:
-          throw new TypecheckError(node, 'Unknown callee type')
-=======
-      const calleeType = typeCheckAndReturnType(node.callee, context, env)
+          if (fnName === 'head') {
+            return actualType.kind === 'pair' ? actualType.headType : actualType.elementType
+          }
+          return actualType.kind === 'pair' ? actualType.tailType : actualType
+        }
+      }
+      const calleeType = typeCheckAndReturnType(callee, context, env)
       if (calleeType.kind !== 'function') {
         if (calleeType.kind !== 'primitive' || calleeType.name !== 'any') {
           context.errors.push(new TypeNotCallableError(node, formatTypeString(calleeType)))
@@ -355,13 +311,11 @@
       }
       // Check argument types before returning declared return type
       const expectedTypes = calleeType.parameterTypes
-      const args = node.arguments
       if (args.length !== expectedTypes.length) {
         context.errors.push(
           new InvalidNumberOfArgumentsTypeError(node, expectedTypes.length, args.length)
         )
         return calleeType.returnType
->>>>>>> e549211a
       }
       checkArgTypes(node, expectedTypes, context, env)
       return calleeType.returnType
