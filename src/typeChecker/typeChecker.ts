import * as es from 'estree'
import {
  TypeAnnotatedNode,
  Primitive,
  Variable,
  Pair,
  List,
  ForAll,
  SArray,
  Type,
  FunctionType,
  TypeAnnotatedFuncDecl,
  SourceError,
  AllowedDeclarations
} from '../types'
import {
  TypeError,
  InternalTypeError,
  UnifyError,
  InternalDifferentNumberArgumentsError,
  InternalCyclicReferenceError
} from './internalTypeErrors'
import {
  ConsequentAlternateMismatchError,
  InvalidTestConditionError,
  DifferentNumberArgumentsError,
  InvalidArgumentTypesError,
  CyclicReferenceError,
<<<<<<< HEAD
  DifferentAssignmentError,
  ReassignConstError,
  ArrayAssignmentError,
  InvalidArrayIndexType
=======
  UndefinedIdentifierError
>>>>>>> 670570cb
} from '../errors/typeErrors'
import { typeToString } from '../utils/stringify'
/* tslint:disable:object-literal-key-quotes no-console no-string-literal*/

/** Name of Unary negative builtin operator */
const NEGATIVE_OP = '-_1'
let typeIdCounter = 0

/**
 * Called before and after type inference. First to add typeVar attribute to node, second to resolve
 * the type
 * FunctionDeclaration nodes have the functionTypeVar attribute as well
 * @param node
 * @param constraints: undefined for first call
 */
/* tslint:disable cyclomatic-complexity */
function traverse(node: TypeAnnotatedNode<es.Node>, constraints?: Constraint[]) {
  if (constraints && node.typability !== 'Untypable') {
    try {
      node.inferredType = applyConstraints(node.inferredType as Type, constraints)
      node.typability = 'Typed'
    } catch (e) {
      if (isInternalTypeError(e) && !(e instanceof InternalCyclicReferenceError)) {
        typeErrors.push(new TypeError(node, e))
      }
    }
  } else {
    node.inferredType = tVar(typeIdCounter)
    typeIdCounter++
  }
  switch (node.type) {
    case 'Program': {
      node.body.forEach(nodeBody => {
        traverse(nodeBody, constraints)
      })
      break
    }
    case 'UnaryExpression': {
      traverse(node.argument, constraints)
      break
    }
    case 'LogicalExpression': // both cases are the same
    case 'BinaryExpression': {
      traverse(node.left, constraints)
      traverse(node.right, constraints)
      break
    }
    case 'ExpressionStatement': {
      traverse(node.expression, constraints)
      break
    }
    case 'BlockStatement': {
      node.body.forEach(nodeBody => {
        traverse(nodeBody, constraints)
      })
      break
    }
    case 'WhileStatement': {
      traverse(node.test, constraints)
      traverse(node.body, constraints)
      break
    }
    case 'ForStatement': {
      traverse(node.init!, constraints)
      traverse(node.test!, constraints)
      traverse(node.update!, constraints)
      traverse(node.body, constraints)
      break
    }
    case 'ConditionalExpression': // both cases are the same
    case 'IfStatement': {
      traverse(node.test, constraints)
      traverse(node.consequent, constraints)
      if (node.alternate) {
        traverse(node.alternate, constraints)
      }
      break
    }
    case 'CallExpression': {
      traverse(node.callee, constraints)
      node.arguments.forEach(arg => {
        traverse(arg, constraints)
      })
      break
    }
    case 'ReturnStatement': {
      const arg = node.argument!
      traverse(arg, constraints)
      break
    }
    case 'VariableDeclaration': {
      const init = node.declarations[0].init!
      traverse(init, constraints)
      break
    }
    case 'ArrowFunctionExpression': {
      node.params.forEach(param => {
        traverse(param, constraints)
      })
      traverse(node.body, constraints)
      break
    }
    case 'FunctionDeclaration': {
      const funcDeclNode = node as TypeAnnotatedFuncDecl
      if (constraints) {
        try {
          funcDeclNode.functionInferredType = applyConstraints(
            funcDeclNode.functionInferredType as Type,
            constraints
          )
        } catch (e) {
          if (e instanceof InternalCyclicReferenceError) {
            typeErrors.push(new CyclicReferenceError(node))
          } else if (isInternalTypeError(e)) {
            typeErrors.push(new TypeError(node, e))
          }
        }
      } else {
        funcDeclNode.functionInferredType = tVar(typeIdCounter)
      }
      typeIdCounter++
      funcDeclNode.params.forEach(param => {
        traverse(param, constraints)
      })
      traverse(funcDeclNode.body, constraints)
      break
    }
    case 'AssignmentExpression':
      traverse(node.left, constraints)
      traverse(node.right, constraints)
      break
    case 'ArrayExpression':
      node.elements.forEach(element => traverse(element, constraints))
      break
    case 'MemberExpression':
      traverse(node.object, constraints)
      traverse(node.property, constraints)
      break
    case 'Literal':
    case 'Identifier':
    default:
      return
  }
}

function isPair(type: Type): type is Pair {
  return type.kind === 'pair'
}

function isList(type: Type): type is List {
  return type.kind === 'list'
}

function getListType(type: Type): Type | null {
  if (isList(type)) {
    return type.elementType
  }
  return null
}

function isInternalTypeError(error: any) {
  return error instanceof InternalTypeError
}

// Type Definitions
// Our type environment maps variable names to types.
// it also remembers if names weer declared as const or let
interface Env {
  typeMap: Map<string, Type | ForAll>
  declKindMap: Map<string, AllowedDeclarations>
}

function cloneEnv(env: Env): Env {
  return {
    typeMap: new Map(env.typeMap.entries()),
    declKindMap: new Map(env.declKindMap.entries())
  }
}

type Constraint = [Variable, Type]
let typeErrors: SourceError[] = []
/**
 * An additional layer of typechecking to be done right after parsing.
 * @param program Parsed Program
 */
export function typeCheck(
  program: TypeAnnotatedNode<es.Program>
): [TypeAnnotatedNode<es.Program>, SourceError[]] {
  typeIdCounter = 0
  typeErrors = []
  const env: Env = cloneEnv(initialEnv)
  const constraints: Constraint[] = []
  traverse(program)
  infer(program, env, constraints, true)
  traverse(program, constraints)
  return [program, typeErrors]
}

/**
 * Generate a fresh type variable
 * @param typeVar
 */
function freshTypeVar(typeVar: Variable): Variable {
  const newVarId = typeIdCounter
  typeIdCounter++
  return {
    ...typeVar,
    name: `T${newVarId}`
  }
}

/**
 * Replaces all instances of type variables in the type of a polymorphic type
 */
function fresh(monoType: Type, subst: { [typeName: string]: Variable }): Type {
  switch (monoType.kind) {
    case 'primitive':
      return monoType
    case 'list':
      return {
        kind: 'list',
        elementType: fresh(monoType.elementType, subst)
      }
    case 'array':
      return {
        kind: 'array',
        elementType: fresh(monoType.elementType, subst)
      }
    case 'pair':
      return {
        kind: 'pair',
        headType: fresh(monoType.headType, subst),
        tailType: fresh(monoType.tailType, subst)
      }
    case 'variable':
      return subst[monoType.name]
    case 'function':
      return {
        ...monoType,
        parameterTypes: monoType.parameterTypes.map(argType => fresh(argType, subst)),
        returnType: fresh(monoType.returnType, subst)
      }
  }
}

/** Union of free type variables */
function union(a: Variable[], b: Variable[]): Variable[] {
  const sum = [...a]
  b.forEach(newVal => {
    if (sum.findIndex(val => val.name === newVal.name) === -1) {
      sum.push(newVal)
    }
  })
  return sum
}

function freeTypeVarsInType(type: Type): Variable[] {
  switch (type.kind) {
    case 'primitive':
      return []
    case 'list':
      return freeTypeVarsInType(type.elementType)
    case 'array':
      return freeTypeVarsInType(type.elementType)
    case 'pair':
      return union(freeTypeVarsInType(type.headType), freeTypeVarsInType(type.tailType))
    case 'variable':
      return [type]
    case 'function':
      return union(
        type.parameterTypes.reduce((acc, currentType) => {
          return union(acc, freeTypeVarsInType(currentType))
        }, []),
        freeTypeVarsInType(type.returnType)
      )
  }
}

function extractFreeVariablesAndGenFresh(polyType: ForAll): Type {
  const monoType = polyType.polyType
  const freeTypeVars = freeTypeVarsInType(monoType)
  const substitutions = {}
  freeTypeVars.forEach(val => {
    substitutions[val.name] = freshTypeVar(val)
  })
  return fresh(monoType, substitutions)
}

/**
 * Going down the DAG that is the constraint list
 * Apply the following normalizations
 * List<T1> ==> Pair<T1, List<T1>>
 * Pair<T1, Pair<T2, List<T3>> -> Pair<T4, List<T4>>
 */
function applyConstraints(type: Type, constraints: Constraint[]): Type {
  const result = __applyConstraints(type, constraints)
  if (isList(result)) {
    const list = result
    return {
      kind: 'pair',
      headType: getListType(list) as Type,
      tailType: list
    }
  } else if (isPair(result)) {
    const pair = result
    const _tail = pair.tailType
    if (isPair(_tail)) {
      const tail = _tail
      if (getListType(tail.tailType) !== null) {
        addToConstraintList(constraints, [tail.headType, getListType(tail.tailType) as Type])
        addToConstraintList(constraints, [tail.headType, pair.headType])
        return __applyConstraints(tail, constraints)
      }
    }
  }
  return result
}

/**
 * Going down the DAG that is the constraint list
 */
function __applyConstraints(type: Type, constraints: Constraint[]): Type {
  switch (type.kind) {
    case 'primitive': {
      return type
    }
    case 'pair': {
      return {
        kind: 'pair',
        headType: __applyConstraints(type.headType, constraints),
        tailType: __applyConstraints(type.tailType, constraints)
      }
    }
    case 'list': {
      const elementType = __applyConstraints(type.elementType, constraints)
      return {
        kind: 'list',
        elementType
      }
    }
    case 'array': {
      const elementType = __applyConstraints(type.elementType, constraints)
      return {
        kind: 'array',
        elementType
      }
    }
    case 'variable': {
      for (const constraint of constraints) {
        const LHS = constraint[0]
        const RHS = constraint[1]
        if (LHS.name === type.name) {
          if (contains(RHS, LHS.name)) {
            if (isPair(RHS) && LHS === RHS.tailType) {
              return {
                kind: 'list',
                elementType: RHS.headType
              }
            } else if (LHS.kind === 'variable' && LHS === getListType(RHS)) {
              return {
                kind: 'list',
                elementType: LHS
              }
            }
            throw new InternalCyclicReferenceError(type.name)
          }
          return applyConstraints(constraint[1], constraints)
        }
      }
      return type
    }
    case 'function': {
      return {
        ...type,
        parameterTypes: type.parameterTypes.map(fromType =>
          applyConstraints(fromType, constraints)
        ),
        returnType: applyConstraints(type.returnType, constraints)
      }
    }
  }
}

/**
 * Check if a type contains a reference to a name, to check for an infinite type
 * e.g. A = B -> A
 * @param type
 * @param name
 */
function contains(type: Type, name: string): boolean {
  switch (type.kind) {
    case 'primitive':
      return false
    case 'pair':
      return contains(type.headType, name) || contains(type.tailType, name)
    case 'array':
    case 'list':
      return contains(type.elementType, name)
    case 'variable':
      return type.name === name
    case 'function':
      const containedInParamTypes = type.parameterTypes.some(currentType =>
        contains(currentType, name)
      )
      return containedInParamTypes || contains(type.returnType, name)
  }
}

function occursOnLeftInConstraintList(
  LHS: Variable,
  constraints: Constraint[],
  RHS: Type
): Constraint[] {
  for (const constraint of constraints) {
    if (constraint[0].name === LHS.name) {
      // when LHS occurs earlier in original constrain list
      return addToConstraintList(constraints, [RHS, constraint[1]])
    }
  }
  if (RHS.kind === 'variable') {
    if (LHS.constraint === 'addable' && RHS.constraint === 'none') {
      // We need to modify the type of the RHS so that it is at least as specific as the LHS
      // this is so we are going from least to most specific as we recursively try to determine
      // type of a type variable
      RHS.constraint = LHS.constraint
    }
  }
  if (LHS !== RHS) constraints.push([LHS, RHS])
  return constraints
}

function cannotBeResolvedIfAddable(LHS: Variable, RHS: Type): boolean {
  return (
    LHS.constraint === 'addable' &&
    RHS.kind !== 'variable' &&
    !(RHS.kind === 'primitive' && (RHS.name === 'string' || RHS.name === 'number'))
  )
}

function addToConstraintList(constraints: Constraint[], [LHS, RHS]: [Type, Type]): Constraint[] {
  if (LHS.kind === 'primitive' && RHS.kind === 'primitive' && LHS.name === RHS.name) {
    return constraints
  } else if (LHS.kind === 'array' && RHS.kind === 'array') {
    return addToConstraintList(constraints, [LHS.elementType, RHS.elementType])
  } else if (LHS.kind === 'list' && RHS.kind === 'list') {
    return addToConstraintList(constraints, [LHS.elementType, RHS.elementType])
  } else if (LHS.kind === 'pair' && RHS.kind === 'pair') {
    let newConstraints = constraints
    newConstraints = addToConstraintList(constraints, [LHS.headType, RHS.headType])
    newConstraints = addToConstraintList(constraints, [LHS.tailType, RHS.tailType])
    return newConstraints
  } else if (LHS.kind === 'variable') {
    // case when we have a new constraint like T_1 = T_1
    if (RHS.kind === 'variable' && RHS.name === LHS.name) {
      return constraints
    } else if (contains(RHS, LHS.name)) {
      if (isPair(RHS) && (LHS === RHS.tailType || LHS === getListType(RHS.tailType))) {
        // T1 = Pair<T2, T1> ===> T1 = List<T2>
        return addToConstraintList(constraints, [LHS, tList(RHS.headType)])
      } else if (LHS.kind === 'variable' && LHS === getListType(RHS)) {
        constraints.push([LHS, RHS])
        return constraints
      }
      throw new InternalCyclicReferenceError(LHS.name)
    }
    if (cannotBeResolvedIfAddable(LHS, RHS)) {
      throw new UnifyError(LHS, RHS)
    }
    // call to apply constraints ensures that there is no term in RHS that occurs earlier in constraint list on LHS
    return occursOnLeftInConstraintList(LHS, constraints, applyConstraints(RHS, constraints))
  } else if (RHS.kind === 'variable') {
    // swap around so the type var is on the left hand side
    return addToConstraintList(constraints, [RHS, LHS])
  } else if (LHS.kind === 'function' && RHS.kind === 'function') {
    if (LHS.parameterTypes.length !== RHS.parameterTypes.length) {
      throw new InternalDifferentNumberArgumentsError(
        RHS.parameterTypes.length,
        LHS.parameterTypes.length
      )
    }
    let newConstraints = constraints
    for (let i = 0; i < LHS.parameterTypes.length; i++) {
      newConstraints = addToConstraintList(newConstraints, [
        LHS.parameterTypes[i],
        RHS.parameterTypes[i]
      ])
    }
    newConstraints = addToConstraintList(newConstraints, [LHS.returnType, RHS.returnType])
    return newConstraints
  } else {
    throw new UnifyError(LHS, RHS)
  }
}

function statementHasReturn(node: es.Node): boolean {
  switch (node.type) {
    case 'IfStatement': {
      return statementHasReturn(node.consequent) || statementHasReturn(node.alternate!)
    }
    case 'BlockStatement': {
      return node.body.some(stmt => statementHasReturn(stmt))
    }
    case 'ForStatement':
    case 'WhileStatement': {
      return statementHasReturn(node.body)
    }
    case 'ReturnStatement': {
      return true
    }
    default: {
      return false
    }
  }
}

// These are the only two possible kinds of value returning statements when excluding return statements
function stmtHasValueReturningStmt(node: es.Node): boolean {
  switch (node.type) {
    case 'ExpressionStatement': {
      return true
    }
    case 'IfStatement': {
      return (
        stmtHasValueReturningStmt(node.consequent) || stmtHasValueReturningStmt(node.alternate!)
      )
    }
    case 'BlockStatement': {
      return node.body.some(stmt => stmtHasValueReturningStmt(stmt))
    }
    case 'ForStatement':
    case 'WhileStatement': {
      return stmtHasValueReturningStmt(node.body)
    }
    default: {
      return false
    }
  }
}

/**
 * The following is the index of the node whose value will be the value of the block itself.
 * At the top level and if we are currently in the last value returning stmt of the parent block stmt,
 * we will use the last value returning statement of the current block. Anywhere else, we will use
 * either the first return statement or the last statement in the block otherwise
 */
function returnBlockValueNodeIndexFor(
  node: es.Program | es.BlockStatement,
  isTopLevelAndLastValStmt: boolean
): number {
  const lastStatementIndex = node.body.length - 1
  if (isTopLevelAndLastValStmt) {
    let index = lastStatementIndex
    for (index = lastStatementIndex; index >= 0; index--) {
      if (stmtHasValueReturningStmt(node.body[index])) {
        return index
      }
    }
    // in the case there are no value returning statements in the body
    // return the last statement
    return lastStatementIndex
  } else {
    return node.body.findIndex((currentNode, index) => {
      return index === lastStatementIndex || statementHasReturn(currentNode)
    })
  }
}

/* tslint:disable cyclomatic-complexity */
function infer(
  node: TypeAnnotatedNode<es.Node>,
  env: Env,
  constraints: Constraint[],
  isTopLevelAndLastValStmt: boolean = false
): Constraint[] {
  try {
    return _infer(node, env, constraints, isTopLevelAndLastValStmt)
  } catch (e) {
    if (e instanceof InternalCyclicReferenceError) {
      // cyclic reference errors only happen in function declarations
      // which would have been caught when inferring it
      return constraints
    }
    throw e
  }
}

/* tslint:disable cyclomatic-complexity */
function _infer(
  node: TypeAnnotatedNode<es.Node>,
  env: Env,
  constraints: Constraint[],
  isTopLevelAndLastValStmt: boolean = false
): Constraint[] {
  const storedType = node.inferredType as Variable
  switch (node.type) {
    case 'UnaryExpression': {
      const op = node.operator === '-' ? NEGATIVE_OP : node.operator
      const funcType = env.typeMap.get(op) as FunctionType // in either case its a monomorphic type
      const argNode = node.argument as TypeAnnotatedNode<es.Node>
      const argType = argNode.inferredType as Variable
      const receivedTypes: Type[] = []
      let newConstraints = infer(argNode, env, constraints)
      receivedTypes.push(applyConstraints(argNode.inferredType!, newConstraints))
      try {
        newConstraints = addToConstraintList(newConstraints, [tFunc(argType, storedType), funcType])
      } catch (e) {
        if (e instanceof UnifyError) {
          const expectedTypes = funcType.parameterTypes
          typeErrors.push(
            new InvalidArgumentTypesError(node, [argNode], expectedTypes, receivedTypes)
          )
          return newConstraints
        }
      }
      return newConstraints
    }
    case 'LogicalExpression': // both cases are the same
    case 'BinaryExpression': {
      const envType = env.typeMap.get(node.operator)!
      const opType = envType.kind === 'forall' ? extractFreeVariablesAndGenFresh(envType) : envType
      const leftNode = node.left as TypeAnnotatedNode<es.Node>
      const leftType = leftNode.inferredType as Variable
      const rightNode = node.right as TypeAnnotatedNode<es.Node>
      const rightType = rightNode.inferredType as Variable

      const argNodes = [leftNode, rightNode]
      let newConstraints = constraints
      const receivedTypes: Type[] = []
      argNodes.forEach(argNode => {
        newConstraints = infer(argNode, env, newConstraints)
        receivedTypes.push(applyConstraints(argNode.inferredType!, newConstraints))
      })
      try {
        newConstraints = addToConstraintList(constraints, [
          tFunc(leftType, rightType, storedType),
          opType
        ])
      } catch (e) {
        if (e instanceof UnifyError) {
          const expectedTypes = (opType as FunctionType).parameterTypes
          typeErrors.push(
            new InvalidArgumentTypesError(node, argNodes, expectedTypes, receivedTypes)
          )
        }
      }
      return newConstraints
    }
    case 'ExpressionStatement': {
      return infer(node.expression, env, addToConstraintList(constraints, [storedType, tUndef]))
    }
    case 'ReturnStatement': {
      const argNode = node.argument as TypeAnnotatedNode<es.Node>
      return infer(
        argNode,
        env,
        addToConstraintList(constraints, [storedType, argNode.inferredType as Variable])
      )
    }
    case 'WhileStatement': {
      const testNode = node.test as TypeAnnotatedNode<es.Node>
      const testType = testNode.inferredType as Variable
      const bodyNode = node.body as TypeAnnotatedNode<es.Node>
      const bodyType = bodyNode.inferredType as Variable
      let newConstraints = addToConstraintList(constraints, [testType, tBool])
      newConstraints = addToConstraintList(newConstraints, [storedType, bodyType])
      try {
        newConstraints = infer(testNode, env, newConstraints)
      } catch (e) {
        if (e instanceof UnifyError) {
          typeErrors.push(new InvalidTestConditionError(node, e.LHS))
        }
      }
      return infer(bodyNode, env, newConstraints, isTopLevelAndLastValStmt)
    }
    case 'ForStatement': {
      let newEnv = env
      const initNode = node.init as TypeAnnotatedNode<es.Node>
      const testNode = node.test as TypeAnnotatedNode<es.Node>
      const testType = testNode.inferredType as Variable
      const bodyNode = node.body as TypeAnnotatedNode<es.Node>
      const bodyType = bodyNode.inferredType as Variable
      const updateNode = node.update as TypeAnnotatedNode<es.Node>
      let newConstraints = addToConstraintList(constraints, [storedType, bodyType])
      if (
        initNode.type === 'VariableDeclaration' &&
        initNode.kind !== 'var' &&
        initNode.declarations[0].id.type === 'Identifier'
      ) {
        // we need to introduce it into the scope and do something similar to what we do when
        // evaluating a block statement
        newEnv = cloneEnv(env)
        const initName = initNode.declarations[0].id.name
        newEnv.typeMap.set(
          initName,
          (initNode.declarations[0].init as TypeAnnotatedNode<es.Node>).inferredType as Variable
        )
        newEnv.declKindMap.set(initName, initNode.kind)
        newConstraints = infer(initNode, newEnv, newConstraints)
        newEnv.typeMap.set(
          initName,
          tForAll(
            applyConstraints(
              (initNode.declarations[0].init as TypeAnnotatedNode<es.Node>)
                .inferredType as Variable,
              newConstraints
            )
          )
        )
      } else {
        newConstraints = infer(initNode, newEnv, newConstraints)
      }
      try {
        newConstraints = infer(testNode, newEnv, newConstraints)
        newConstraints = addToConstraintList(newConstraints, [testType, tBool])
      } catch (e) {
        if (e instanceof UnifyError) {
          typeErrors.push(new InvalidTestConditionError(node, e.LHS))
        }
      }
      newConstraints = infer(updateNode, newEnv, newConstraints)
      return infer(bodyNode, newEnv, newConstraints, isTopLevelAndLastValStmt)
    }
    case 'Program':
    case 'BlockStatement': {
      const newEnv = cloneEnv(env) // create new scope
      const lastStatementIndex = node.body.length - 1
      const returnValNodeIndex = returnBlockValueNodeIndexFor(node, isTopLevelAndLastValStmt)
      let lastDeclNodeIndex = -1
      let lastDeclFound = false
      let n = lastStatementIndex
      const declNodes: (TypeAnnotatedFuncDecl | TypeAnnotatedNode<es.VariableDeclaration>)[] = []
      while (n >= 0) {
        const currNode = node.body[n]
        if (currNode.type === 'FunctionDeclaration' || currNode.type === 'VariableDeclaration') {
          // in the event we havent yet found our last decl
          if (!lastDeclFound) {
            lastDeclFound = true
            lastDeclNodeIndex = n
          }
          declNodes.push(currNode)
        }
        n--
      }
      declNodes.forEach(declNode => {
        if (declNode.type === 'FunctionDeclaration' && declNode.id !== null) {
          const declName = declNode.id.name
          newEnv.typeMap.set(declName, declNode.functionInferredType!)
          newEnv.declKindMap.set(declName, 'const')
        } else if (
          declNode.type === 'VariableDeclaration' &&
          declNode.kind !== 'var' &&
          declNode.declarations[0].id.type === 'Identifier'
        ) {
          const declName = declNode.declarations[0].id.name
          newEnv.typeMap.set(
            declName,
            (declNode.declarations[0].init as TypeAnnotatedNode<es.Node>).inferredType as Variable
          )
          newEnv.declKindMap.set(declName, declNode.kind)
        }
      })
      const lastNode = node.body[returnValNodeIndex] as TypeAnnotatedNode<es.Node>
      const lastNodeType = (isTopLevelAndLastValStmt && lastNode.type === 'ExpressionStatement'
        ? (lastNode.expression as TypeAnnotatedNode<es.Node>).inferredType
        : lastNode.inferredType) as Variable
      let newConstraints = addToConstraintList(constraints, [storedType, lastNodeType])
      for (let i = 0; i <= lastDeclNodeIndex; i++) {
        if (i === returnValNodeIndex) {
          newConstraints = infer(node.body[i], newEnv, newConstraints, isTopLevelAndLastValStmt)
        } else {
          newConstraints = infer(node.body[i], newEnv, newConstraints)
        }
      }
      declNodes.forEach(declNode => {
        if (declNode.type === 'FunctionDeclaration' && declNode.id !== null) {
          newEnv.typeMap.set(
            declNode.id.name,
            tForAll(applyConstraints(declNode.functionInferredType as Variable, newConstraints))
          )
        } else if (
          declNode.type === 'VariableDeclaration' &&
          declNode.declarations[0].id.type === 'Identifier'
        ) {
          newEnv.typeMap.set(
            declNode.declarations[0].id.name,
            tForAll(
              applyConstraints(
                (declNode.declarations[0].init as TypeAnnotatedNode<es.Node>)
                  .inferredType as Variable,
                newConstraints
              )
            )
          )
        }
      })
      for (let i = lastDeclNodeIndex + 1; i <= lastStatementIndex; i++) {
        // for the last statement, if it is an if statement, pass down isLastStatementinBlock variable
        const checkedNode = node.body[i]
        if (i === returnValNodeIndex) {
          newConstraints = infer(checkedNode, newEnv, newConstraints, isTopLevelAndLastValStmt)
        } else {
          newConstraints = infer(checkedNode, newEnv, newConstraints)
        }
      }
      return newConstraints
    }
    case 'Literal': {
      const literalVal = node.value
      const typeOfLiteral = typeof literalVal
      if (literalVal === null) {
        return addToConstraintList(constraints, [storedType, tList(tVar(typeIdCounter++))])
      } else if (typeOfLiteral === 'number') {
        return addToConstraintList(constraints, [storedType, tNumber])
      } else if (typeOfLiteral === 'boolean') {
        return addToConstraintList(constraints, [storedType, tBool])
      } else if (typeOfLiteral === 'string') {
        return addToConstraintList(constraints, [storedType, tString])
      }
      throw Error('Unexpected literal type')
    }
    case 'Identifier': {
      const identifierName = node.name
      if (env.typeMap.has(identifierName)) {
        const envType = env.typeMap.get(identifierName)!
        if (envType.kind === 'forall') {
          return addToConstraintList(constraints, [
            storedType,
            extractFreeVariablesAndGenFresh(envType)
          ])
        } else {
          return addToConstraintList(constraints, [storedType, envType])
        }
      }
      typeErrors.push(new UndefinedIdentifierError(node, identifierName))
      return constraints
    }
    case 'ConditionalExpression': // both cases are the same
    case 'IfStatement': {
      const testNode = node.test as TypeAnnotatedNode<es.Node>
      const testType = testNode.inferredType as Variable
      const consNode = node.consequent as TypeAnnotatedNode<es.Node>
      const consType = consNode.inferredType as Variable
      const altNode = node.alternate as TypeAnnotatedNode<es.Node>
      const altType = altNode.inferredType as Variable
      let newConstraints = addToConstraintList(constraints, [testType, tBool])
      newConstraints = addToConstraintList(newConstraints, [storedType, consType])
      try {
        newConstraints = infer(testNode, env, newConstraints)
      } catch (e) {
        if (e instanceof UnifyError) {
          typeErrors.push(new InvalidTestConditionError(node, e.LHS))
        }
      }
      newConstraints = infer(consNode, env, newConstraints, isTopLevelAndLastValStmt)
      try {
        newConstraints = infer(altNode, env, newConstraints, isTopLevelAndLastValStmt)
        newConstraints = addToConstraintList(newConstraints, [consType, altType])
      } catch (e) {
        if (e instanceof UnifyError) {
          typeErrors.push(new ConsequentAlternateMismatchError(node, e.RHS, e.LHS))
        }
      }
      return newConstraints
    }
    case 'ArrowFunctionExpression': {
      const newEnv = cloneEnv(env) // create new scope
      const paramNodes = node.params
      const paramTypes: Variable[] = paramNodes.map(
        paramNode => (paramNode as TypeAnnotatedNode<es.Node>).inferredType as Variable
      )
      const bodyNode = node.body as TypeAnnotatedNode<es.Node>
      paramTypes.push(bodyNode.inferredType as Variable)
      const newConstraints = addToConstraintList(constraints, [storedType, tFunc(...paramTypes)])
      paramNodes.forEach((paramNode: TypeAnnotatedNode<es.Identifier>) => {
        newEnv.typeMap.set(paramNode.name, paramNode.inferredType as Variable)
      })
      return infer(bodyNode, newEnv, newConstraints)
    }
    case 'VariableDeclaration': {
      const initNode = node.declarations[0].init!
      return infer(initNode, env, addToConstraintList(constraints, [storedType, tUndef]))
    }
    case 'FunctionDeclaration': {
      const funcDeclNode = node as TypeAnnotatedFuncDecl
      let newConstraints = addToConstraintList(constraints, [storedType, tUndef])
      const newEnv = cloneEnv(env) // create new scope
      const storedFunctionType = funcDeclNode.functionInferredType as Variable
      const paramNodes = node.params as TypeAnnotatedNode<es.Pattern>[]
      const paramTypes = paramNodes.map(paramNode => paramNode.inferredType as Variable)
      const bodyNode = node.body as TypeAnnotatedNode<es.BlockStatement>
      paramTypes.push(bodyNode.inferredType as Variable)
      newConstraints = addToConstraintList(newConstraints, [
        storedFunctionType,
        tFunc(...paramTypes)
      ])
      paramNodes.forEach((paramNode: TypeAnnotatedNode<es.Identifier>) => {
        newEnv.typeMap.set(paramNode.name, paramNode.inferredType as Variable)
      })
      return infer(bodyNode, newEnv, newConstraints)
    }
    case 'CallExpression': {
      const calleeNode = node.callee as TypeAnnotatedNode<es.Node>
      const calleeType = calleeNode.inferredType as Variable
      const argNodes = node.arguments as TypeAnnotatedNode<es.Node>[]
      const argTypes: Variable[] = argNodes.map(argNode => argNode.inferredType as Variable)
      argTypes.push(storedType)
      let newConstraints = constraints
      newConstraints = infer(calleeNode, env, newConstraints)
      const calledFunctionType = applyConstraints(
        (calleeNode as TypeAnnotatedNode<es.Node>).inferredType!,
        newConstraints
      )
      const receivedTypes: Type[] = []
      argNodes.forEach(argNode => {
        newConstraints = infer(argNode, env, newConstraints)
        receivedTypes.push(applyConstraints(argNode.inferredType!, newConstraints))
      })
      try {
        newConstraints = addToConstraintList(constraints, [tFunc(...argTypes), calleeType])
      } catch (e) {
        if (e instanceof UnifyError) {
          const expectedTypes = (calledFunctionType as FunctionType).parameterTypes
          typeErrors.push(
            new InvalidArgumentTypesError(node, argNodes, expectedTypes, receivedTypes)
          )
        } else if (e instanceof InternalDifferentNumberArgumentsError) {
          typeErrors.push(new DifferentNumberArgumentsError(node, e.numExpectedArgs, e.numReceived))
        }
      }
      return newConstraints
    }
    case 'AssignmentExpression': {
      // need to handle array item assignment
      // Two cases:
      // 1. LHS is identifier
      // 2. LHS is member expression
      // x = ...., need to check that x is not const
      // arr[x]
      const leftNode = node.left as TypeAnnotatedNode<es.Identifier | es.MemberExpression>
      const rightNode = node.right as TypeAnnotatedNode<es.Node>
      const rightType = rightNode.inferredType as Variable
      let newConstraints = infer(rightNode, env, constraints)
      newConstraints = addToConstraintList(newConstraints, [storedType, rightType])
      if (leftNode.type === 'Identifier') {
        if (env.declKindMap.get(leftNode.name) === 'const') {
          typeErrors.push(new ReassignConstError(node))
          return newConstraints
        }
        const leftNodeType = env.typeMap.get(leftNode.name)!
        const expectedType =
          leftNodeType.kind === 'forall'
            ? extractFreeVariablesAndGenFresh(leftNodeType)
            : leftNodeType
        try {
          return addToConstraintList(newConstraints, [rightType, expectedType])
        } catch (e) {
          if (e instanceof UnifyError) {
            typeErrors.push(
              new DifferentAssignmentError(
                node,
                expectedType,
                applyConstraints(rightType, newConstraints)
              )
            )
            return newConstraints
          }
        }
      } else {
        newConstraints = infer(leftNode, env, newConstraints) // catch invalid index type
        // assert that RHS = array element type
        try {
          return addToConstraintList(newConstraints, [rightType, leftNode.inferredType!])
        } catch (e) {
          if (e instanceof UnifyError) {
            typeErrors.push(
              new ArrayAssignmentError(
                node,
                tArray(applyConstraints(leftNode.inferredType!, newConstraints)),
                applyConstraints(rightType, newConstraints)
              )
            )
          }
        }
      }
      return newConstraints
    }
    case 'ArrayExpression': {
      let newConstraints = constraints
      const elements = node.elements as TypeAnnotatedNode<es.Node>[]
      // infer the types of array elements
      elements.forEach(element => {
        newConstraints = infer(element, env, newConstraints)
      })
      const arrayElementType = tVar(typeIdCounter++)
      newConstraints = addToConstraintList(newConstraints, [storedType, tArray(arrayElementType)])
      elements.forEach(element => {
        try {
          newConstraints = addToConstraintList(newConstraints, [
            arrayElementType,
            element.inferredType!
          ])
        } catch (e) {
          if (e instanceof UnifyError) {
            typeErrors.push(
              new ArrayAssignmentError(
                node,
                applyConstraints(node.inferredType!, newConstraints) as SArray,
                applyConstraints(element.inferredType!, newConstraints)
              )
            )
          }
        }
      })
      return newConstraints
    }
    case 'MemberExpression': {
      // object and property
      // need to check that property is number and add constraints that inferredType is array
      // element type
      const obj = node.object as TypeAnnotatedNode<es.Identifier>
      const objName = obj.name
      const property = node.property as TypeAnnotatedNode<es.Node>
      const propertyType = property.inferredType as Variable
      let newConstraints = infer(property, env, constraints)
      // Check that property is of type number
      // type in env can be either var or forall
      const envType = env.typeMap.get(objName)!
      const arrayType =
        envType.kind === 'forall'
          ? extractFreeVariablesAndGenFresh(envType)
          : applyConstraints(envType, newConstraints)
      if (arrayType.kind !== 'array')
        throw new InternalTypeError(
          `Expected ${objName} to be an array, got ${typeToString(arrayType)}`
        )
      const expectedElementType = arrayType.elementType
      try {
        newConstraints = addToConstraintList(constraints, [propertyType, tNumber])
      } catch (e) {
        if (e instanceof UnifyError) {
          typeErrors.push(
            new InvalidArrayIndexType(node, applyConstraints(propertyType, newConstraints))
          )
        }
      }
      return addToConstraintList(newConstraints, [storedType, expectedElementType])
    }
    default:
      return constraints
  }
}

// =======================================
// Private Helper Parsing Functions
// =======================================

function tPrimitive(name: Primitive['name']): Primitive {
  return {
    kind: 'primitive',
    name
  }
}

function tVar(name: string | number): Variable {
  return {
    kind: 'variable',
    name: `T${name}`,
    constraint: 'none'
  }
}

function tAddable(name: string): Variable {
  return {
    kind: 'variable',
    name: `${name}`,
    constraint: 'addable'
  }
}

function tPair(var1: Type, var2: Type): Pair {
  return {
    kind: 'pair',
    headType: var1,
    tailType: var2
  }
}

function tList(var1: Type): List {
  return {
    kind: 'list',
    elementType: var1
  }
}

function tForAll(type: Type): ForAll {
  return {
    kind: 'forall',
    polyType: type
  }
}

function tArray(var1: Type): SArray {
  return {
    kind: 'array',
    elementType: var1
  }
}

const tBool = tPrimitive('boolean')
const tNumber = tPrimitive('number')
const tString = tPrimitive('string')
const tUndef = tPrimitive('undefined')

function tFunc(...types: Type[]): FunctionType {
  const parameterTypes = types.slice(0, -1)
  const returnType = types.slice(-1)[0]
  return {
    kind: 'function',
    parameterTypes,
    returnType
  }
}

const predeclaredNames: [string, Type | ForAll][] = [
  // constants
  ['Infinity', tNumber],
  ['NaN', tNumber],
  ['undefined', tUndef],
  ['math_LN2', tNumber],
  ['math_LN10', tNumber],
  ['math_LOG2E', tNumber],
  ['math_LOG10E', tNumber],
  ['math_PI', tNumber],
  ['math_SQRT1_2', tNumber],
  ['math_SQRT2', tNumber],
  // is something functions
  ['is_boolean', tForAll(tFunc(tVar('T'), tBool))],
  ['is_number', tForAll(tFunc(tVar('T'), tBool))],
  ['is_string', tForAll(tFunc(tVar('T'), tBool))],
  ['is_undefined', tForAll(tFunc(tVar('T'), tBool))],
  // math functions
  ['math_abs', tFunc(tNumber, tNumber)],
  ['math_acos', tFunc(tNumber, tNumber)],
  ['math_acosh', tFunc(tNumber, tNumber)],
  ['math_asin', tFunc(tNumber, tNumber)],
  ['math_asinh', tFunc(tNumber, tNumber)],
  ['math_atan', tFunc(tNumber, tNumber)],
  ['math_atan2', tFunc(tNumber, tNumber, tNumber)],
  ['math_atanh', tFunc(tNumber, tNumber)],
  ['math_cbrt', tFunc(tNumber, tNumber)],
  ['math_ceil', tFunc(tNumber, tNumber)],
  ['math_clz32', tFunc(tNumber, tNumber)],
  ['math_cos', tFunc(tNumber, tNumber)],
  ['math_cosh', tFunc(tNumber, tNumber)],
  ['math_exp', tFunc(tNumber, tNumber)],
  ['math_expm1', tFunc(tNumber, tNumber)],
  ['math_floor', tFunc(tNumber, tNumber)],
  ['math_fround', tFunc(tNumber, tNumber)],
  ['math_hypot', tForAll(tVar('T'))],
  ['math_imul', tFunc(tNumber, tNumber, tNumber)],
  ['math_log', tFunc(tNumber, tNumber)],
  ['math_log1p', tFunc(tNumber, tNumber)],
  ['math_log2', tFunc(tNumber, tNumber)],
  ['math_log10', tFunc(tNumber, tNumber)],
  ['math_max', tForAll(tVar('T'))],
  ['math_min', tForAll(tVar('T'))],
  ['math_pow', tFunc(tNumber, tNumber, tNumber)],
  ['math_random', tFunc(tNumber)],
  ['math_round', tFunc(tNumber, tNumber)],
  ['math_sign', tFunc(tNumber, tNumber)],
  ['math_sin', tFunc(tNumber, tNumber)],
  ['math_sinh', tFunc(tNumber, tNumber)],
  ['math_sqrt', tFunc(tNumber, tNumber)],
  ['math_tan', tFunc(tNumber, tNumber)],
  ['math_tanh', tFunc(tNumber, tNumber)],
  ['math_trunc', tFunc(tNumber, tNumber)],
  // misc functions
  ['parse_int', tFunc(tString, tNumber, tNumber)],
  ['prompt', tFunc(tString, tString)],
  ['runtime', tFunc(tNumber)],
  ['stringify', tForAll(tFunc(tVar('T'), tString))],
  ['display', tForAll(tVar('T'))],
  ['error', tForAll(tVar('T'))]
]

const headType = tVar('headType')
const tailType = tVar('tailType')

const pairFuncs: [string, Type | ForAll][] = [
  ['pair', tForAll(tFunc(headType, tailType, tPair(headType, tailType)))],
  ['head', tForAll(tFunc(tPair(headType, tailType), headType))],
  ['tail', tForAll(tFunc(tPair(headType, tailType), tailType))],
  ['is_pair', tForAll(tFunc(tVar('T'), tBool))],
  ['is_null', tForAll(tFunc(tPair(headType, tailType), tBool))]
]

const listFuncs: [string, Type | ForAll][] = [['list', tForAll(tVar('T1'))]]

const arrayFuncs: [string, Type | ForAll][] = [
  ['is_array', tForAll(tFunc(tVar('T'), tBool))],
  ['array_length', tForAll(tFunc(tArray(tVar('T')), tNumber))]
]

const primitiveFuncs: [string, Type | ForAll][] = [
  [NEGATIVE_OP, tFunc(tNumber, tNumber)],
  ['!', tFunc(tBool, tBool)],
  ['&&', tForAll(tFunc(tBool, tVar('T'), tVar('T')))],
  ['||', tForAll(tFunc(tBool, tVar('T'), tVar('T')))],
  // NOTE for now just handle for Number === Number
  ['===', tForAll(tFunc(tAddable('A'), tAddable('A'), tBool))],
  ['!==', tForAll(tFunc(tAddable('A'), tAddable('A'), tBool))],
  ['<', tForAll(tFunc(tAddable('A'), tAddable('A'), tBool))],
  ['<=', tForAll(tFunc(tAddable('A'), tAddable('A'), tBool))],
  ['>', tForAll(tFunc(tAddable('A'), tAddable('A'), tBool))],
  ['>=', tForAll(tFunc(tAddable('A'), tAddable('A'), tBool))],
  ['+', tForAll(tFunc(tAddable('A'), tAddable('A'), tAddable('A')))],
  ['%', tFunc(tNumber, tNumber, tNumber)],
  ['-', tFunc(tNumber, tNumber, tNumber)],
  ['*', tFunc(tNumber, tNumber, tNumber)],
  ['/', tFunc(tNumber, tNumber, tNumber)]
]

const initialTypeMappings = [
  ...predeclaredNames,
  ...pairFuncs,
  ...listFuncs,
  ...arrayFuncs,
  ...primitiveFuncs
]

const initialEnv: Env = {
  typeMap: new Map(initialTypeMappings),
  declKindMap: new Map(initialTypeMappings.map(val => [val[0], 'const']))
}<|MERGE_RESOLUTION|>--- conflicted
+++ resolved
@@ -26,14 +26,11 @@
   DifferentNumberArgumentsError,
   InvalidArgumentTypesError,
   CyclicReferenceError,
-<<<<<<< HEAD
   DifferentAssignmentError,
   ReassignConstError,
   ArrayAssignmentError,
-  InvalidArrayIndexType
-=======
+  InvalidArrayIndexType,
   UndefinedIdentifierError
->>>>>>> 670570cb
 } from '../errors/typeErrors'
 import { typeToString } from '../utils/stringify'
 /* tslint:disable:object-literal-key-quotes no-console no-string-literal*/
