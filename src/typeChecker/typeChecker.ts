--- conflicted
+++ resolved
@@ -933,14 +933,9 @@
     case 'AssignmentExpression': {
       const leftNode = node.left as TypeAnnotatedNode<es.Identifier>
       const rightNode = node.right as TypeAnnotatedNode<es.Node>
-<<<<<<< HEAD
-      const newConstraints = infer(rightNode, env, constraints)
-      const leftNodeType = env.get(leftNode.name) as ForAll
-=======
       let newConstraints = infer(rightNode, env, constraints)
       const leftNodeType = env.get(leftNode.name) as ForAll
       newConstraints = addToConstraintList(newConstraints, [storedType, rightNode.inferredType!])
->>>>>>> 82f64207
       if (leftNodeType.constant) {
         typeErrors.push(new ReassignConstError(node))
         return newConstraints
