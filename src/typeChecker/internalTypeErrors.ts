--- conflicted
+++ resolved
@@ -1,17 +1,6 @@
 import { UNKNOWN_LOCATION } from '../constants'
-<<<<<<< HEAD
-import {
-  ErrorSeverity,
-  ErrorType,
-  type Node,
-  type NodeWithInferredType,
-  type SourceError,
-  type Type
-} from '../types'
-=======
 import { ErrorSeverity, ErrorType, type SourceError } from '../errors/base'
 import type { Node, NodeWithInferredType, Type } from '../types'
->>>>>>> f40371c9
 import { typeToString } from '../utils/stringify'
 import type * as tsEs from './tsESTree'
 
