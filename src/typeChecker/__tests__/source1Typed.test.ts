import { describe, expect } from 'vitest';
import { parseError } from '../..'
<<<<<<< HEAD
import { Chapter, Variant  } from '../../langs'
import { parse } from '../../parser/parser'
import { mockContext } from '../../utils/testing/mocks'

let context = mockContext(Chapter.SOURCE_1, Variant.TYPED)

beforeEach(() => {
  context = mockContext(Chapter.SOURCE_1, Variant.TYPED)
})
=======
import { parse } from '../../parser/parser'
import { it } from './typed.utils';
>>>>>>> dc271e94

describe("source 1 typed tests", () => {
describe('basic types', () => {
  it('does not throw errors for allowed basic types', ({ context }) => {
    const code = `const x1: number = 1;
      const x2: string = '1';
      const x3: boolean = true;
      const x4: undefined = undefined;
      const x5: any = false;
    `

    parse(code, context)
    expect(parseError(context.errors)).toMatchInlineSnapshot(`""`)
  })

  it('throws errors for disallowed basic types', ({ context }) => {
    const code = `const x1: unknown = 1;
      const x2: never = 1;
      const x3: bigint = 1;
      const x4: object = 1;
      const x5: symbol = 1;
    `

    parse(code, context)
    expect(parseError(context.errors)).toMatchInlineSnapshot(`
      "Line 1: Type 'unknown' is not allowed.
      Line 2: Type 'never' is not allowed.
      Line 3: Type 'bigint' is not allowed.
      Line 4: Type 'object' is not allowed.
      Line 5: Type 'symbol' is not allowed."
    `)
  })

  it('throws error for non-callable types', ({ context }) => {
    const code = `const x1: number = 1;
      x1();
    `

    parse(code, context)
    expect(parseError(context.errors)).toMatchInlineSnapshot(
      `"Line 2: Type 'number' is not callable."`
    )
  })

  it('throws error for null type', ({ context }) => {
    const code = 'const x1: null = null;'

    parse(code, context)
    expect(parseError(context.errors)).toMatchInlineSnapshot(`
      "Line 1: Type 'null' is not allowed.
      Line 1: null literals are not allowed."
    `)
  })
})

describe('union types', () => {
  it('handles type mismatches correctly', ({ context }) => {
    const code = `const x1: number = 1;
      const x2: string = '1';
      const x3: boolean = true;
      const x4: string | number = x1; // no error
      const x5: number | string = x2; // no error
      const x6: string | number = x3; // error
      const x7: number | string = x6; // no error
      const x8: string = x4; // no error
      const x9: number = x4; // no error
      const x10: number | boolean = x7; // no error
      const x11: number | string | boolean = x8; // no error
    `

    parse(code, context)
    expect(parseError(context.errors)).toMatchInlineSnapshot(
      `"Line 6: Type 'boolean' is not assignable to type 'string | number'."`
    )
  })

  it('merges duplicate types', ({ context }) => {
    const code = `const x1: number | string | number = 1;
      const x2: string | number | string = '1';
      const x3: number | number = 1;
      const x4: number | string = x1; // no error
      const x5: number | string = x2; // no error
      const x6: number = x3; // no error
      const x7: boolean = x1; // error message should not show duplicates
      const x8: boolean = x2; // error message should not show duplicates
      const x9: string = x3; // error message should not show duplicates
    `

    parse(code, context)
    expect(parseError(context.errors)).toMatchInlineSnapshot(`
      "Line 7: Type 'number | string' is not assignable to type 'boolean'.
      Line 8: Type 'string | number' is not assignable to type 'boolean'.
      Line 9: Type 'number' is not assignable to type 'string'."
    `)
  })
})

describe('literal types', () => {
  it('handles type mismatches correctly', ({ context }) => {
    const code = `const x1: 1 = 1; // no error
      const x2: 2 = 1; // error
      const x3: '1' = '1'; // no error
      const x4: '2' = '1'; // error
      const x5: true = true; // no error
      const x6: false = true; // error
    `

    parse(code, context)
    expect(parseError(context.errors)).toMatchInlineSnapshot(`
      "Line 2: Type '1' is not assignable to type '2'.
      Line 4: Type '\\"1\\"' is not assignable to type '\\"2\\"'.
      Line 6: Type 'true' is not assignable to type 'false'."
    `)
  })

  it('matches with correct primitive type', ({ context }) => {
    const code = `const x1: number = 1;
      const x2: string = '1';
      const x3: boolean = true;
      const x4: 1 = x1; // no error
      const x5: 1 = x2; // error
      const x6: 1 = x3; // error
    `

    parse(code, context)
    expect(parseError(context.errors)).toMatchInlineSnapshot(`
      "Line 5: Type 'string' is not assignable to type '1'.
      Line 6: Type 'boolean' is not assignable to type '1'."
    `)
  })

  it('works with union types and merges with primitive types', ({ context }) => {
    const code = `const x1: number | 1 = '1'; // error should show type as 'number'
      const x2: string | '1' | 'test' = false; // error should show type as 'string'
      const x3: boolean | false = 1; // error should show type as 'boolean'
      const x4: number | '1' = '2'; // error should show full type
      const x5: string | true | 1 = false; // error should show full type
    `

    parse(code, context)
    expect(parseError(context.errors)).toMatchInlineSnapshot(`
      "Line 1: Type 'string' is not assignable to type 'number'.
      Line 2: Type 'boolean' is not assignable to type 'string'.
      Line 3: Type 'number' is not assignable to type 'boolean'.
      Line 4: Type '\\"2\\"' is not assignable to type 'number | \\"1\\"'.
      Line 5: Type 'false' is not assignable to type 'string | true | 1'."
    `)
  })
})

describe('function types', () => {
  it('handles type mismatches correctly', ({ context }) => {
    const code = `const f1: (a: number, b: number) => number = (a, b) => a + b; // no error
      const f2: (a: string, b: string) => string = (c, d) => c + d; // no error even if argument names are different
      const f3: (a: number, b: number) => number = (a: number, b) => a + b; // no error
      const f4: (a: string, b: string) => string = (a, b: string) => a + b; // no error
      const f5: (a: number, b) => number = (a: number, b) => a + b; // no error
      const f6: (a, b: string) => string = (a, b: string) => a + b; // no error
      const f7: (a: number, b: number) => number = (a, b: string) => a + b; // error
      const f8: (a: string, b: string) => string = (a: number, b) => a + b; // error
      const f9: (a: number, b: number) => number = (a, b): string => a; // error
      const f10: (a: string, b: string) => string = (a, b): number => b; // error
      const f11: (a: number, b: number) => number = (a: string) => a; // error
      const f12: (a: string, b: string) => string = (a: number, b, c) => b; // error
      const f13: () => number = () => 1; // no error
      const f14: () => number = (a) => a; // error
    `

    parse(code, context)
    expect(parseError(context.errors)).toMatchInlineSnapshot(`
      "Line 7: Type '(any, string) => string' is not assignable to type '(number, number) => number'.
      Line 8: Type '(number, any) => number' is not assignable to type '(string, string) => string'.
      Line 9: Type '(any, any) => string' is not assignable to type '(number, number) => number'.
      Line 10: Type '(any, any) => number' is not assignable to type '(string, string) => string'.
      Line 11: Type '(string) => string' is not assignable to type '(number, number) => number'.
      Line 12: Type '(number, any, any) => any' is not assignable to type '(string, string) => string'.
      Line 14: Type '(any) => any' is not assignable to type '() => number'."
    `)
  })

  it('handles type mismatches correctly with union types', ({ context }) => {
    const code = `const f1: (a: number | string, b: number | string) => number | string // no error
        = (c: string | number, d: string | number): string | number => c + d; 
      const f2: (a: number | string, b: number | string) => number | string // error
        = (a: boolean, b: boolean): number | string => a && b ? 1 : '1';
    `

    parse(code, context)
    expect(parseError(context.errors)).toMatchInlineSnapshot(
      `"Line 3: Type '(boolean, boolean) => number | string' is not assignable to type '(number | string, number | string) => number | string'."`
    )
  })

  it('checks argument types correctly', ({ context }) => {
    const code = `const sum: (a: number, b: number) => number = (a, b) => a + b;
      sum(1, 2); // no error
      sum(1, '2'); // error
      sum(true, 2); // error
      sum('1', false); // 2 errors
      sum(1); // error
      sum(1, '2', 3); // 1 error, typecheck on arguments only done if number of arguments is correct
    `

    parse(code, context)
    expect(parseError(context.errors)).toMatchInlineSnapshot(`
      "Line 3: Type 'string' is not assignable to type 'number'.
      Line 4: Type 'boolean' is not assignable to type 'number'.
      Line 5: Type 'string' is not assignable to type 'number'.
      Line 5: Type 'boolean' is not assignable to type 'number'.
      Line 6: Expected 2 arguments, but got 1.
      Line 7: Expected 2 arguments, but got 3."
    `)
  })

  it('gets types of higher order functions correct', ({ context }) => {
    const code = `const make_adder: (x: number) => (y: number) => number = x => y => x + y;
      const x1 = make_adder(1)(2); // no error
      const x2 = make_adder('1')(2); // error
      const x3 = make_adder(1)('2'); // error
      const x4: string = make_adder(1)(2); // error
    `

    parse(code, context)
    expect(parseError(context.errors)).toMatchInlineSnapshot(`
      "Line 3: Type 'string' is not assignable to type 'number'.
      Line 4: Type 'string' is not assignable to type 'number'.
      Line 5: Type 'number' is not assignable to type 'string'."
    `)
  })
})

describe('function declarations', () => {
  it('checks argument types correctly', ({ context }) => {
    const code = `function sum(a: number, b: number): number {
        return a + b;
      }
      sum(1, 2); // no error
      sum(1, '2'); // error
      sum(true, 2); // error
      sum('1', false); // 2 errors
      sum(1); // error
      sum(1, '2', 3); // 1 error, typecheck on arguments only done if number of arguments is correct
    `

    parse(code, context)
    expect(parseError(context.errors)).toMatchInlineSnapshot(`
      "Line 5: Type 'string' is not assignable to type 'number'.
      Line 6: Type 'boolean' is not assignable to type 'number'.
      Line 7: Type 'string' is not assignable to type 'number'.
      Line 7: Type 'boolean' is not assignable to type 'number'.
      Line 8: Expected 2 arguments, but got 1.
      Line 9: Expected 2 arguments, but got 3."
    `)
  })

  it('checks return type correctly', ({ context }) => {
    const code = `function f1(n: number): number {
        return n; // no error
      }
      function f2(n: number): string {
        return n; // error
      }
      function f3(n: number): void {
        return n; // error
      }
      function f4(n: number): void {
        n; // do not return, no error
      }
      function f5(n: number): number { // error
        n; // do not return
      }

      const x1: number = f1(1); // no error
      const x2: number = f2(1); // error
      const x3: number = f3(1); // error
      const x4: number = f4(1); // error
      const x5: number = f5(1); // no error
    `

    parse(code, context)
    expect(parseError(context.errors)).toMatchInlineSnapshot(`
      "Line 5: Type 'number' is not assignable to type 'string'.
      Line 8: Type 'number' is not assignable to type 'void'.
      Line 13: A function whose declared type is neither 'void' nor 'any' must return a value.
      Line 18: Type 'string' is not assignable to type 'number'.
      Line 19: Type 'void' is not assignable to type 'number'.
      Line 20: Type 'void' is not assignable to type 'number'."
    `)
  })

  it('handles recursive functions correctly', ({ context }) => {
    const code = `function f1(n: number): number {
        return n === 1
          ? n
          : n * f1(n - 1);
      }
      function f2(n: string): number {
        return n === 1 // error
          ? 1
          : n * f2(n - 1); // 3 errors, 1 for multiplication, 1 for subtraction, 1 for function argument
      }
    `

    parse(code, context)
    expect(parseError(context.errors)).toMatchInlineSnapshot(`
      "Line 7: Type 'number' is not assignable to type 'string'.
      Line 9: Type 'string' is not assignable to type 'number'.
      Line 9: Type 'number' is not assignable to type 'string'.
      Line 9: Type 'string' is not assignable to type 'number'."
    `)
  })

  it('handles higher order functions', ({ context }) => {
    const code = `function make_adder(x: number): (y: number) => number {
        function sum(y: number): number {
          return x + y;
        }
        return sum;
      }
      const x1 = make_adder(1)(2); // no error
      const x2 = make_adder('1')(2); // error
      const x3 = make_adder(1)('2'); // error
      const x4: string = make_adder(1)(2); // error
    `

    parse(code, context)
    expect(parseError(context.errors)).toMatchInlineSnapshot(`
      "Line 8: Type 'string' is not assignable to type 'number'.
      Line 9: Type 'string' is not assignable to type 'number'.
      Line 10: Type 'number' is not assignable to type 'string'."
    `)
  })
})

describe('arrow functions', () => {
  it('checks argument types correctly', ({ context }) => {
    const code = `((a: number, b: number): number => a + b)(1, 2); // no error
      ((a: number, b: number): number => a + b)(1, '2'); // error
      ((a: number, b: number): number => a + b)(true, 2); // error
      ((a: number, b: number): number => a + b)('1', false); // 2 errors
      ((a: number, b: number): number => a + b)(1); // error
      ((a: number, b: number): number => a + b)(1, '2', 3); // 1 error, typecheck on arguments only done if number of arguments is correct
    `

    parse(code, context)
    expect(parseError(context.errors)).toMatchInlineSnapshot(`
      "Line 2: Type 'string' is not assignable to type 'number'.
      Line 3: Type 'boolean' is not assignable to type 'number'.
      Line 4: Type 'string' is not assignable to type 'number'.
      Line 4: Type 'boolean' is not assignable to type 'number'.
      Line 5: Expected 2 arguments, but got 1.
      Line 6: Expected 2 arguments, but got 3."
    `)
  })

  it('checks return type correctly', ({ context }) => {
    const code = `(n: number): number => n; // no error
      (n: number): string => n; // error
      (n: number): void => n; // error
      (n: number): void => {
        n; // do not return, no error
      };
      (n: number): number => { // error
        n; // do not return
      };
    `

    parse(code, context)
    expect(parseError(context.errors)).toMatchInlineSnapshot(`
      "Line 2: Type 'number' is not assignable to type 'string'.
      Line 3: Type 'number' is not assignable to type 'void'.
      Line 7: A function whose declared type is neither 'void' nor 'any' must return a value."
    `)
  })

  it('gets return type correct both with and without braces', ({ context }) => {
    const code = `((a: number, b: number): number => a + b)(1, 2); // no error
      ((a: number, b: number): string => a + b)(1, 2); // error
      ((a: string, b: string): number => {
        return a + b; // error
      })('1', '2');
      ((a: string, b: string): string => { 
        return a + b; // no error
      })('1', '2');
    `

    parse(code, context)
    expect(parseError(context.errors)).toMatchInlineSnapshot(`
      "Line 2: Type 'number' is not assignable to type 'string'.
      Line 4: Type 'string' is not assignable to type 'number'."
    `)
  })

  it('gets types of higher order functions correct', ({ context }) => {
    const code = `const x1 = ((x: number): (y: number) => number => y => x + y)(1)(2); // no error
      const x2 = ((x: number): (y: number) => number => y => x + y)('1')(2); // error
      const x3 = ((x: number): (y: number) => number => y => x + y)(1)('2'); // error
      const x4: string = ((x: number): (y: number) => number => y => x + y)(1)(2); // error
    `

    parse(code, context)
    expect(parseError(context.errors)).toMatchInlineSnapshot(`
      "Line 2: Type 'string' is not assignable to type 'number'.
      Line 3: Type 'string' is not assignable to type 'number'.
      Line 4: Type 'number' is not assignable to type 'string'."
    `)
  })
})

describe('type aliases', () => {
  it('TSTypeAliasDeclaration nodes should be removed from program at end of typechecking', ({ context }) => {
    const code = `type StringOrNumber = string | number;
      const x = 1;
    `

    const program = parse(code, context)
    expect(program).toMatchSnapshot() // Should not contain TSTypeAliasDeclaration node
  })

  it('should only be used at top level', ({ context }) => {
    const code = `type x = string;
      {
        type y = number;
      }
    `

    parse(code, context)
    expect(parseError(context.errors)).toMatchInlineSnapshot(
      `"Line 3: Type alias declarations may only appear at the top level"`
    )
  })

  it('should not be used as variables', ({ context }) => {
    const code = `type x = string | number;
      x;
    `

    parse(code, context)
    expect(parseError(context.errors)).toMatchInlineSnapshot(`"Line 2: Name x not declared."`)
  })

  it('should throw errors for type mismatch', ({ context }) => {
    const code = `type StringOrNumber = string | number;
      const x: StringOrNumber = true;
    `

    parse(code, context)
    expect(parseError(context.errors)).toMatchInlineSnapshot(
      `"Line 2: Type 'boolean' is not assignable to type 'StringOrNumber'."`
    )
  })

  it('type alias can be referenced before initialization', ({ context }) => {
    const code = `const x: TestType = true;
      type StringOrNumber = string | number;
      type TestType = StringOrNumber;
    `

    parse(code, context)
    expect(parseError(context.errors)).toMatchInlineSnapshot(
      `"Line 1: Type 'boolean' is not assignable to type 'TestType'."`
    )
  })

  it('should throw errors for undeclared types', ({ context }) => {
    const code = `const x: x = 1;`

    parse(code, context)
    expect(parseError(context.errors)).toMatchInlineSnapshot(`"Line 1: Type 'x' not declared."`)
  })

  it('should throw errors for duplicates', ({ context }) => {
    const code = `type x = string;
      type x = number;
    `

    parse(code, context)
    expect(parseError(context.errors)).toMatchInlineSnapshot(
      `"Line 2: SyntaxError: Identifier 'x' has already been declared. (2:11)"`
    )
  })

  it('should coexist with variables of the same name', ({ context }) => {
    const code = `type x = string | number;
      const x: x = 1;
    `

    parse(code, context)
    expect(parseError(context.errors)).toMatchInlineSnapshot(`""`)
  })

  it('type alias name cannot be reserved type', ({ context }) => {
    const code = `type string = number;
      type number = string;
      type boolean = number;
      type undefined = number;
    `

    parse(code, context)
    expect(parseError(context.errors)).toMatchInlineSnapshot(`
      "Line 1: Type alias name cannot be 'string'.
      Line 2: Type alias name cannot be 'number'.
      Line 3: Type alias name cannot be 'boolean'.
      Line 4: Type alias name cannot be 'undefined'."
    `)
  })

  it('should not throw errors for types that are not introduced yet', ({ context }) => {
    const code = `type Pair = number;
      type List = string;
      type Stream = boolean;
    `

    parse(code, context)
    expect(parseError(context.errors)).toMatchInlineSnapshot(`""`)
  })
})

describe('generic types', () => {
  it('non-generic types should not have type parameters', ({ context }) => {
    const code = `type NotGeneric = string;
      const x: NotGeneric<string> = '1';
    `

    parse(code, context)
    expect(parseError(context.errors)).toMatchInlineSnapshot(
      `"Line 2: Type 'NotGeneric' is not generic."`
    )
  })

  it('should throw errors for incorrect number of type arguments', ({ context }) => {
    const code = `type Union<T, U> = T | U;
      const x1: Union<string> = '1';
      const x2: Union<string, number, boolean> = true;
    `

    parse(code, context)
    expect(parseError(context.errors)).toMatchInlineSnapshot(`
      "Line 2: Generic type 'Union' requires 2 type argument(s).
      Line 3: Generic type 'Union' requires 2 type argument(s)."
    `)
  })

  it('type parameters cannot be reserved types', ({ context }) => {
    const code = `type Union<string, number, boolean, undefined> = string | number | boolean | undefined;`

    parse(code, context)
    expect(parseError(context.errors)).toMatchInlineSnapshot(`
      "Line 1: Type parameter name cannot be 'string'.
      Line 1: Type parameter name cannot be 'number'.
      Line 1: Type parameter name cannot be 'boolean'.
      Line 1: Type parameter name cannot be 'undefined'."
    `)
  })

  it('should throw errors for type mismatch', ({ context }) => {
    const code = `type Union<T, U> = T | U;
      const x1: Union<string, number> = true;
      const x2: Union<string, boolean> = 1;
      const x3: Union<number, boolean> = '1';
    `

    parse(code, context)
    expect(parseError(context.errors)).toMatchInlineSnapshot(`
      "Line 2: Type 'boolean' is not assignable to type 'Union<string, number>'.
      Line 3: Type 'number' is not assignable to type 'Union<string, boolean>'.
      Line 4: Type 'string' is not assignable to type 'Union<number, boolean>'."
    `)
  })

  it('generic type aliases can be referenced before initialization', ({ context }) => {
    const code = `const x: Union<string, number> = true;
      type Union<T, U> = T | U;
    `

    parse(code, context)
    expect(parseError(context.errors)).toMatchInlineSnapshot(
      `"Line 1: Type 'boolean' is not assignable to type 'Union<string, number>'."`
    )
  })
})

describe('typecasting', () => {
  it('TSAsExpression nodes should be removed from program at end of typechecking', ({ context }) => {
    const code = `const x1: string | number = 1;
      const x2: string = x1 as string;
    `

    const program = parse(code, context)
    expect(program).toMatchSnapshot() // Should not contain TSAsExpression node
  })

  it('type to cast to must have non-empty intersection with original type', ({ context }) => {
    const code = `const x1: string | number = 1;
      const x2: string | number = x1 as string | number; // no error
      const x3: string = x1 as string; // no error
      const x4: number = x1 as number; // no error
      const x5: 1 | '1' = x1 as 1 | '1'; // no error
      const x6: boolean = x1 as boolean; // error
      const x7: true = x1 as true; // error
      const x8: string | number | boolean = x1 as string | number | boolean; // no error
      const x9: 1 | 2 | '1' = x5 as 1 | 2 | '1'; // no error
    `

    parse(code, context)
    expect(parseError(context.errors)).toMatchInlineSnapshot(`
      "Line 6: Type 'string | number' cannot be casted to type 'boolean' as the two types do not intersect.
      Line 7: Type 'string | number' cannot be casted to type 'true' as the two types do not intersect."
    `)
  })
})

describe('variable declarations', () => {
  it('identifies type mismatch errors for literals correctly', ({ context }) => {
    const code = `const x1: number = '1';
      const x2: string = true;
      const x3: boolean = undefined;
      const x4: undefined = 1;
    `

    parse(code, context)
    expect(parseError(context.errors)).toMatchInlineSnapshot(`
      "Line 1: Type 'string' is not assignable to type 'number'.
      Line 2: Type 'boolean' is not assignable to type 'string'.
      Line 3: Type 'undefined' is not assignable to type 'boolean'.
      Line 4: Type 'number' is not assignable to type 'undefined'."
    `)
  })

  it('identifies type mismatch errors for identifiers correctly', ({ context }) => {
    const code = `const x1: number = 1;
      const x2: string = x1;
      const x3: boolean = x2;
      const x4: undefined = x3;
      const x5: number = x4;
      const x6: number = x5;
    `

    parse(code, context)
    expect(parseError(context.errors)).toMatchInlineSnapshot(`
      "Line 2: Type 'number' is not assignable to type 'string'.
      Line 3: Type 'string' is not assignable to type 'boolean'.
      Line 4: Type 'boolean' is not assignable to type 'undefined'.
      Line 5: Type 'undefined' is not assignable to type 'number'."
    `)
  })
})

describe('unary operations', () => {
  it('! is allowed for boolean type, and returns boolean type', ({ context }) => {
    const code = `const x1: boolean = true;
      const x2: string = 'false';
      const x3: any = true;
      const x4 = 'false';
      const x5: boolean = !x1; // no error
      const x6: boolean = !x2; // error as x2 is string
      const x7: boolean = !x3; // no error
      const x8: boolean = !x4; // no error
      const x9: number = !true; // error as result of ! operation is boolean
    `

    parse(code, context)
    expect(parseError(context.errors)).toMatchInlineSnapshot(`
      "Line 6: Type 'string' is not assignable to type 'boolean'.
      Line 9: Type 'boolean' is not assignable to type 'number'."
    `)
  })

  it('- is allowed for number type, and returns number type', ({ context }) => {
    const code = `const x1: number = 1;
      const x2: string = '1';
      const x3: any = 1;
      const x4 = '1';
      const x5: number = -x1; // no error
      const x6: number = -x2; // error as x2 is string
      const x7: number = -x3; // no error
      const x8: number = -x4; // no error
      const x9: boolean = -1; // error as result of - operation is number
    `

    parse(code, context)
    expect(parseError(context.errors)).toMatchInlineSnapshot(`
      "Line 6: Type 'string' is not assignable to type 'number'.
      Line 9: Type 'number' is not assignable to type 'boolean'."
    `)
  })

  it('typeof is allowed for any type, and returns string type', ({ context }) => {
    const code = `const x1: number = 1;
      const x2: string = '1';
      const x3: any = 1;
      const x4 = '1';
      const x5: string = typeof x1; // no error
      const x6: string = typeof x2; // no error
      const x7: string = typeof x3; // no error
      const x8: string = typeof x4; // no error
      const x9: boolean = typeof 1; // error as result of typeof operation is string
    `

    parse(code, context)
    expect(parseError(context.errors)).toMatchInlineSnapshot(
      `"Line 9: Type 'string' is not assignable to type 'boolean'."`
    )
  })
})

describe('binary operations', () => {
  it('-*/% are allowed for number type, and returns number type', ({ context }) => {
    const code = `const x1: number = 1;
      const x2: string = '1';
      const x3: any = true;
      const x4 = undefined;
      const x5: string | number = 1;
      const x6: number = x1 - 1; // no error, number + number
      const x7: number = 2 * x2; // error, number + string
      const x8: number = x1 / x3; // no error, number + any
      const x9: number = x2 % x4; // error, string + any
      const x10: number = x1 - x5; // no error, number + string | number
      const x11: number = x5 * x3; // no error, string | number + any
      const x12: string = x3 - x4; // error as result of -*/% operation is number
    `

    parse(code, context)
    expect(parseError(context.errors)).toMatchInlineSnapshot(`
      "Line 7: Type 'string' is not assignable to type 'number'.
      Line 9: Type 'string' is not assignable to type 'number'.
      Line 12: Type 'number' is not assignable to type 'string'."
    `)
  })

  it('+ is allowed for number or string type, and returns appropriate type', ({ context }) => {
    const code = `const x1: number = 1;
      const x2: string = '1';
      const x3: boolean = true;
      const x4: any = true;
      const x5 = undefined;
      const x6: string | number = 1;
      const x7: string | boolean = '1';
      const x8: number = x1 + 1; // no error, number + number, return type number
      const x9: string = x2 + '1'; // no error, string + string, return type string
      const x10: number = x1 + x3; // error, number + boolean, return type number
      const x11: string = x3 + x2; // error, boolean + string, return type string
      const x12: number = x1 + x4; // no error, number + any, return type number
      const x13: string = x5 + x2; // no error, any + string, return type string
      const x14: number = x1 + x2; // error, number + string, return type number (follows left side)
      const x15: string = x4 + x5; // no error, any + any, return type string | number
      const x16: boolean = x6 + x4; // error, string | number + any, return type number | string
      const x17: number = x1 + x6; // no error, number + string | number, return type number
      const x18: string = x6 + x2; // no error, string | number + string, return type string
      const x19: string | number = x5 + x7; // no error, any + string | boolean, return type number | string
    `

    parse(code, context)
    expect(parseError(context.errors)).toMatchInlineSnapshot(`
      "Line 10: Type 'boolean' is not assignable to type 'number'.
      Line 11: Type 'boolean' is not assignable to type 'string'.
      Line 14: Type 'string' is not assignable to type 'number'.
      Line 16: Type 'number | string' is not assignable to type 'boolean'."
    `)
  })

  it('inequality operators are allowed for number or string type, and returns boolean type', ({ context }) => {
    const code = `const x1: number = 1;
      const x2: string = '1';
      const x3: boolean = true;
      const x4: any = true;
      const x5 = undefined;
      const x6: string | number = 1;
      const x7: string | boolean = '1';
      const x8: boolean = x1 === 1; // no error, number + number
      const x9: boolean = x2 !== '1'; // no error, string + string
      const x10: boolean = x1 < x3; // error, number + boolean
      const x11: boolean = x3 <= x2; // error, boolean + string
      const x12: boolean = x1 > x4; // no error, number + any
      const x13: boolean = x5 >= x2; // no error, any + string
      const x14: boolean = x1 === x2; // error, number + string
      const x15: boolean = x4 !== x5; // no error, any + any
      const x16: boolean = x6 < x4; // no error, string | number + any
      const x17: boolean = x1 <= x6; // no error, number + string | number
      const x18: boolean = x6 > x2; // no error, string | number + string
      const x19: boolean = x5 >= x7; // no error, any + string | boolean
      const x20: string = 1 === 2; // error as result of operation is boolean
    `

    parse(code, context)
    expect(parseError(context.errors)).toMatchInlineSnapshot(`
      "Line 10: Type 'boolean' is not assignable to type 'number'.
      Line 11: Type 'boolean' is not assignable to type 'string'.
      Line 14: Type 'string' is not assignable to type 'number'.
      Line 20: Type 'boolean' is not assignable to type 'string'."
    `)
  })
})

describe('logical expressions', () => {
  it('left type must be success type of boolean', ({ context }) => {
    const code = `const x1: boolean = true;
      const x2: string = 'false';
      const x3: any = true;
      const x4 = 'false';
      x1 && true; // no error
      x1 || true; // no error
      x2 && true; // error
      x2 || true; // error
      x3 && true; // no error
      x4 || true; // no error
    `

    parse(code, context)
    expect(parseError(context.errors)).toMatchInlineSnapshot(`
      "Line 7: Type 'string' is not assignable to type 'boolean'.
      Line 8: Type 'string' is not assignable to type 'boolean'."
    `)
  })

  it('return type is union of boolean and right type', ({ context }) => {
    const code = `const x1: boolean = true;
      const x2: string = 'false';
      const x3: number | string = 1;
      const x4 = false;
      const x5: string = x1 && x1; // error, return type boolean
      const x6: number = x1 || x2; // error, return type boolean | string
      const x7: undefined = x1 && x3; // error, return type boolean | number | string
      const x8: boolean = x1 || x4; // no error, return type any
      const x9: string = x1 && x4; // no error, return type any
    `

    parse(code, context)
    expect(parseError(context.errors)).toMatchInlineSnapshot(`
      "Line 5: Type 'boolean' is not assignable to type 'string'.
      Line 6: Type 'boolean | string' is not assignable to type 'number'.
      Line 7: Type 'boolean | number | string' is not assignable to type 'undefined'."
    `)
  })
})

describe('conditional expressions', () => {
  it('predicate type must be success type of boolean', ({ context }) => {
    const code = `const x1: boolean = true;
      const x2: string = 'false';
      const x3: any = 1;
      function f1(): number {
        return x1 ? 1 : 2; // no error
      }
      function f2(): number {
        return x2 ? 1 : 2; // error
      }
      function f3(): number {
        return x3 ? 1 : 2; // no error
      }
      function f4(): number {
        return x2 + x3 ? 1 : 2; // error
      }
      function f5(): number {
        return x2 === 'false' ? 1 : 2; // no error
      }
      function f6(): number {
        return x1 || x2 ? 1 : 2; // no error
      }
    `

    parse(code, context)
    expect(parseError(context.errors)).toMatchInlineSnapshot(`
      "Line 8: Type 'string' is not assignable to type 'boolean'.
      Line 14: Type 'string' is not assignable to type 'boolean'."
    `)
  })

  it('return type is union of cons and alt type', ({ context }) => {
    const code = `const x: string | number = 1;
      function f1(): number {
        return true ? 1 : 2; // no error
      }
      function f2(): number {
        return true ? true : '1'; // error
      }
      function f3(): number | boolean {
        return true ? true : 2; // no error
      }
      function f4(): number | boolean | string {
        return true ? true : x; // no error
      }
    `

    parse(code, context)
    expect(parseError(context.errors)).toMatchInlineSnapshot(
      `"Line 6: Type 'boolean | string' is not assignable to type 'number'."`
    )
  })
})

describe('if-else statements', () => {
  it('predicate type must be success type of boolean', ({ context }) => {
    const code = `const x1: boolean = true;
      const x2: string = 'false';
      const x3: any = 1;
      function f1(): number {
        if (x1) { // no error
          return 1;
        } else {
          return 2;
        }
      }
      function f2(): number {
        if (x2) { // error
          return 1;
        } else {
          return 2;
        }
      }
      function f3(): number {
        if (x3) { // no error
          return 1;
        } else {
          return 2;
        }
      }
      function f4(): number {
        if (x2 + x3) { // error
          return 1;
        } else {
          return 2;
        }
      }
      function f5(): number {
        if (x2 === 'false') { // no error
          return 1;
        } else {
          return 2;
        }
      }
      function f6(): number {
        if (x1 || x2) { // no error
          return 1;
        } else {
          return 2;
        }
      }
    `

    parse(code, context)
    expect(parseError(context.errors)).toMatchInlineSnapshot(`
      "Line 12: Type 'string' is not assignable to type 'boolean'.
      Line 26: Type 'string' is not assignable to type 'boolean'."
    `)
  })

  it('return type is checked one by one', ({ context }) => {
    const code = `const x: string | number = 1;
      function f1(): number {
        if (true) { // no error
          return 1;
        } else {
          return 2;
        }
      }
      function f2(): number {
        if (true) {
          return 1;
        } else {
          return '2'; // error
        }
      }
      function f3(): number | boolean {
        if (true) { // no error
          return true;
        } else {
          return 2;
        }
      }
      function f4(): number | boolean | string {
        if (true) { // no error
          return true;
        } else {
          return x;
        }
      }
    `

    parse(code, context)
    expect(parseError(context.errors)).toMatchInlineSnapshot(
      `"Line 13: Type 'string' is not assignable to type 'number'."`
    )
  })
})

describe('import statements', () => {
  it('identifies imports even if accessed before import statement', ({ context }) => {
    const code = `show(heart);
      import { show, heart } from 'rune';
    `

    parse(code, context)
    expect(parseError(context.errors)).toMatchInlineSnapshot(`""`)
  })

  it('should only be used at top level', ({ context }) => {
    const code = `import { show } from 'rune';
      {
        import { heart } from 'rune';
      }
    `

    parse(code, context)
    expect(parseError(context.errors)).toMatchInlineSnapshot(
      `"Line 3: SyntaxError: 'import' and 'export' may only appear at the top level (3:8)"`
    )
  })

  it('defaults to any for all imports', ({ context }) => {
    const code = `import { show, heart } from 'rune';
      show(heart);
      heart(show);
      const x1: string = heart;
      const x2: number = show;
    `

    parse(code, context)
    expect(parseError(context.errors)).toMatchInlineSnapshot(`""`)
  })
})

describe('scoping', () => {
  it('gets types correct even if accessed before initialization', ({ context }) => {
    const code = `const x: number = f(); // error
    function f(): string {
      return g(); // error
    }
    function g(): number {
      return h;
    }
    const y: string = h; // error
    const h: number = 1;
    `

    parse(code, context)
    expect(parseError(context.errors)).toMatchInlineSnapshot(`
      "Line 1: Type 'string' is not assignable to type 'number'.
      Line 3: Type 'number' is not assignable to type 'string'.
      Line 8: Type 'number' is not assignable to type 'string'."
    `)
  })

  it('gets types correct for nested constants and functions', ({ context }) => {
    const code = `function f(n: string): string {
      return n;
    }
    const x: number = 1;
    const y: string = '2';
    {
      function f(n: number): number {
        return n;
      }
      const x: string = '1';
      f(x); // error
      const z: string = x + y; // no error
    }
    const z: number = x + y; // error
    `

    parse(code, context)
    expect(parseError(context.errors)).toMatchInlineSnapshot(`
      "Line 11: Type 'string' is not assignable to type 'number'.
      Line 14: Type 'string' is not assignable to type 'number'."
    `)
  })
})
})<|MERGE_RESOLUTION|>--- conflicted
+++ resolved
@@ -1,19 +1,7 @@
-import { describe, expect } from 'vitest';
+import { describe, expect } from 'vitest'
 import { parseError } from '../..'
-<<<<<<< HEAD
-import { Chapter, Variant  } from '../../langs'
 import { parse } from '../../parser/parser'
-import { mockContext } from '../../utils/testing/mocks'
-
-let context = mockContext(Chapter.SOURCE_1, Variant.TYPED)
-
-beforeEach(() => {
-  context = mockContext(Chapter.SOURCE_1, Variant.TYPED)
-})
-=======
-import { parse } from '../../parser/parser'
-import { it } from './typed.utils';
->>>>>>> dc271e94
+import { it } from './typed.utils'
 
 describe("source 1 typed tests", () => {
 describe('basic types', () => {
