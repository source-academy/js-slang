/* tslint:disable:object-literal-key-quotes no-string-literal */
import { parse as __parse } from '../../parser/parser'
import { typeCheck } from '../typeChecker'
import { mockContext } from '../../mocks/context'
import { validateAndAnnotate } from '../../validator/validator'
import { TypeAnnotatedNode, TypeAnnotatedFuncDecl } from '../../types'
import { typeToString } from '../../utils/stringify'
import { parseError } from '../../index'
import * as es from 'estree'

function parseAndTypeCheck(code: any, chapter = 1) {
  const context = mockContext(chapter)
  const program: any = __parse(code, context)
  expect(program).not.toBeUndefined()
  const validatedProgram = validateAndAnnotate(program, context)
  return typeCheck(validatedProgram, context)
}

function topLevelTypesToString(program: TypeAnnotatedNode<es.Program>) {
  return program.body
    .filter(node => ['VariableDeclaration', 'FunctionDeclaration'].includes(node.type))
    .map(
      (
        node: TypeAnnotatedNode<es.VariableDeclaration> | TypeAnnotatedNode<es.FunctionDeclaration>
      ) => {
        const id =
          node.type === 'VariableDeclaration'
            ? (node.declarations[0].id as es.Identifier).name
            : node.id?.name!
        const actualNode =
          node.type === 'VariableDeclaration'
            ? (node.declarations[0].init! as TypeAnnotatedNode<es.Node>)
            : node
        const type =
          actualNode.typability === 'Untypable'
            ? "Couldn't infer type"
            : typeToString(
                actualNode.type === 'FunctionDeclaration'
                  ? (actualNode as TypeAnnotatedFuncDecl).functionInferredType!
                  : actualNode.inferredType!
              )
        return `${id}: ${type}`
      }
    )
    .join('\n')
}

describe('type checking pairs and lists', () => {
  it('happy paths for list functions', () => {
    const code1 = `
      function accumulate(op, init, xs) {
        return is_null(xs) ? init : op(head(xs), accumulate(op, init, tail(xs)));
      }
      function map(f, xs) {
        return is_null(xs) ? null : pair(f(head(xs)), map(f, tail(xs)));
      }
      function append(xs, ys) {
        return is_null(xs) ? ys : pair(head(xs), append(tail(xs), ys));
      }
      function remove(v, xs) {
        return is_null(xs) ? null : v === head(xs) ? tail(xs) : pair(head(xs), remove(v, tail(xs)));
      }
      const xs = pair(1, pair(2, null));
      const y = accumulate((x,y)=>x+y,0,xs);
      const xs1 = map(x => x<4 ? true : false, xs);
      const xs2 = map(x => x>4 ? true : false, xs);
      const xs3 = append(xs1, xs2);
    `
    const [program, errors] = parseAndTypeCheck(code1, 2)
    expect(topLevelTypesToString(program)).toMatchInlineSnapshot(`
      "accumulate: ((number, number) -> number, number, List<number>) -> number
      map: (number -> boolean, List<number>) -> List<boolean>
      append: (List<boolean>, List<boolean>) -> List<boolean>
      remove: (addable, List<addable>) -> List<addable>
      xs: List<number>
      y: number
      xs1: List<boolean>
      xs2: List<boolean>
      xs3: List<boolean>"
    `)
    expect(parseError(errors)).toMatchInlineSnapshot(`""`)
  })

  it('works for accumulate used with different kinds of pairs', () => {
    const code = `
      function accumulate(op, init, xs) {
        return is_null(xs) ? init : op(head(xs), accumulate(op, init, tail(xs)));
      }
      const xs = pair(1, pair(2, null));
      const ys = pair(true, pair(true, null));
      accumulate((x,y)=>x+y,0,xs);
      accumulate((x,y)=>x||y,0,ys);
    `
    const [program, errors] = parseAndTypeCheck(code, 2)
    expect(topLevelTypesToString(program)).toMatchInlineSnapshot(`
      "accumulate: ((T0, T1) -> T1, T1, List<T0>) -> T1
      xs: List<number>
      ys: List<boolean>"
    `)
    expect(parseError(errors)).toMatchInlineSnapshot(`""`)
  })

  it('Will not work if used in a monomorphic manner', () => {
    const code = `
      function accumulate(op, init, xs) {
        return is_null(xs) ? init : op(head(xs), accumulate(op, init, tail(xs)));
      }
      const xs = pair(1, pair(2, null));
      const ys = pair(true, pair(true, null));
      const a = accumulate((x,y)=>x+y,0,xs);
      const b = accumulate((x,y)=>x||y,0,ys);
    `

    const [program, errors] = parseAndTypeCheck(code, 2)
    expect(topLevelTypesToString(program)).toMatchInlineSnapshot(`
      "accumulate: ((number, number) -> number, number, List<number>) -> number
      xs: List<number>
      ys: List<boolean>
      a: number
      b: T0"
    `)
    expect(parseError(errors)).toMatchInlineSnapshot(`
      "Line 8: A type mismatch was detected in the function call:
        accumulate((x, ...  y) => x || y, 0, ys)
      The function expected 3 arguments of types:
        (number, number) -> number, number, List<number>
      but instead received 3 arguments of types:
        (boolean, T0) -> T0, number, List<boolean>"
    `)
    expect(parseError(errors, true)).toMatchInlineSnapshot(`
      "Line 8, Column 16: A type mismatch was detected in the function call:
        accumulate((x, ...  y) => x || y, 0, ys)
      The function expected 3 arguments of types:
        (number, number) -> number, number, List<number>
      but instead received 3 arguments of types:
        (boolean, T0) -> T0, number, List<boolean>
      A type mismatch was detected in the function call:
        accumulate((x, ...  y) => x || y, 0, ys)
      The function expected 3 arguments of types:
        (number, number) -> number, number, List<number>
      but instead received 3 arguments of types:
        (boolean, T0) -> T0, number, List<boolean>
      "
    `)
  })
})

describe('type checking functions', () => {
  it('happy paths for recursive functions', () => {
    const code1 = `
      function append(xs, ys) {
        return is_null(xs) ? ys : pair(head(xs), append(tail(xs), ys));
      }
    `
    const [program, errors] = parseAndTypeCheck(code1, 2)
    expect(topLevelTypesToString(program)).toMatchInlineSnapshot(
      `"append: (List<T0>, List<T0>) -> List<T0>"`
    )
    expect(parseError(errors)).toMatchInlineSnapshot(`""`)
  })

  it('unhappy paths for recursive functions', () => {
    const code = `
      function foo(f) {
        return foo;
      }
    `
    const [program, errors] = parseAndTypeCheck(code, 2)
    expect(topLevelTypesToString(program)).toMatchInlineSnapshot(`"foo: T0 -> T1"`)
    expect(parseError(errors)).toMatchInlineSnapshot(
      `"Line 3: foo contains cyclic reference to itself"`
    )
    expect(parseError(errors, true)).toMatchInlineSnapshot(`
      "Line 3, Column 15: foo contains cyclic reference to itself
      foo contains cyclic reference to itself
      "
    `)
  })

  it('works for double recursive functions', () => {
    const code1 = `
      function fib(x) {
        return x === 0 ? 1 : x === 1 ? 1 : fib(x - 1) + fib(x - 2);
      }
    `
    const [program, errors] = parseAndTypeCheck(code1, 2)
    expect(topLevelTypesToString(program)).toMatchInlineSnapshot(`"fib: number -> number"`)
    expect(parseError(errors)).toMatchInlineSnapshot(`""`)
  })

  it('fails with correct error msg when wrong number of args passed in', () => {
    const code = `
      function foo(x) { return x + 1; }
      function goo(x) { return x === 0 ? 1 : goo(x - 1, x - 1); }
      function bar(f) { return f; }
      function baz() { return 0; }
      foo(1, 2);
      bar(foo)(3, 4, 5);
      baz(3);
    `
    const [program, errors] = parseAndTypeCheck(code, 2)
    expect(topLevelTypesToString(program)).toMatchInlineSnapshot(`
      "foo: number -> number
      goo: number -> number
      bar: T0 -> T0
      baz: () -> number"
    `)

    expect(parseError(errors)).toMatchInlineSnapshot(`
      "Line 3: Function expected 1 args, but got 2
      Line 6: Function expected 1 args, but got 2
      Line 7: Function expected 1 args, but got 3
      Line 8: Function expected 0 args, but got 1"
    `)

    expect(parseError(errors, true)).toMatchInlineSnapshot(`
      "Line 3, Column 45: Function expected 1 args, but got 2
      Function expected 1 args, but got 2

      Line 6, Column 6: Function expected 1 args, but got 2
      Function expected 1 args, but got 2

      Line 7, Column 6: Function expected 1 args, but got 3
      Function expected 1 args, but got 3

      Line 8, Column 6: Function expected 0 args, but got 1
      Function expected 0 args, but got 1
      "
    `)
  })

  it('when function used as a parameter fails if wrong function type is passed in', () => {
    const code = `
      function foo(x) { return x + 1; }
      function goo(x) { return x || false; }

      function bar(f) { return f(5) + 1; }
      bar(foo); // okay
      bar(goo); // error
    `
    const [program, errors] = parseAndTypeCheck(code, 2)
    expect(topLevelTypesToString(program)).toMatchInlineSnapshot(`
      "foo: number -> number
      goo: boolean -> boolean
      bar: (number -> number) -> number"
    `)
    expect(parseError(errors)).toMatchInlineSnapshot(`
      "Line 7: A type mismatch was detected in the function call:
        bar(goo)
      The function expected an argument of type:
        number -> number
      but instead received an argument of type:
        boolean -> boolean"
    `)
  })

  it('when we make reference to an undefined identifier in a function catch the error', () => {
    const code = `
      function foo(x, y) {
        append(x, y);
        return 1;
      }
    `
    const [program, errors] = parseAndTypeCheck(code, 2)
    expect(topLevelTypesToString(program)).toMatchInlineSnapshot(`"foo: (T0, T1) -> number"`)
    expect(parseError(errors)).toMatchInlineSnapshot(
      `"Line 3: Undefined identifier 'append' detected"`
    )
  })
})

describe('type checking pairs', () => {
  it('wrapping pair functions', () => {
    const code = `
function foo(x, y) {
  return pair(x, y);
}
    `
    const [program, errors] = parseAndTypeCheck(code, 2)
    expect(topLevelTypesToString(program)).toMatchInlineSnapshot(`"foo: (T0, T1) -> [T0, T1]"`)
    expect(parseError(errors)).toMatchInlineSnapshot(`""`)
  })

  it('happy paths for pair functions', () => {
    const code = `
function foo(x, y) {
  return pair(x, y);
}
const x = pair(3, 4);
const y = foo(1, 2);
const z = head(x) + 34;
head(x) + 56;
    `
    const [program, errors] = parseAndTypeCheck(code, 2)
    expect(topLevelTypesToString(program)).toMatchInlineSnapshot(`
      "foo: (number, number) -> [number, number]
      x: [number, number]
      y: [number, number]
      z: number"
    `)
    expect(parseError(errors)).toMatchInlineSnapshot(`""`)
  })

  it('unhappy paths for pair functions', () => {
    const code = `
      const x = pair(3, 4);
      const y = head(x) + false;
      const a = pair(3, pair(4, false));
      const b = tail(tail(a)) + 1;
    `
    const [program, errors] = parseAndTypeCheck(code, 2)
    expect(topLevelTypesToString(program)).toMatchInlineSnapshot(`
      "x: [number, number]
      y: T0
      a: [number, [number, boolean]]
      b: T0"
    `)
    expect(parseError(errors)).toMatchInlineSnapshot(`
      "Line 3: A type mismatch was detected in the binary expression:
        head(x) + false
      The binary operator (+) expected two operands with types:
        addable + addable
      but instead it received two operands of types:
        number + boolean
      Line 5: A type mismatch was detected in the binary expression:
        tail(tail(a)) + 1
      The binary operator (+) expected two operands with types:
        addable + addable
      but instead it received two operands of types:
        boolean + number"
    `)
  })
})

describe('type checking for polymorphic builtin functions', () => {
  it('works in happy case', () => {
    const code = `
      const x = is_boolean('file') || false;
    `
    const [program, errors] = parseAndTypeCheck(code, 2)
    expect(topLevelTypesToString(program)).toMatchInlineSnapshot(`"x: boolean"`)
    expect(parseError(errors)).toMatchInlineSnapshot(`""`)
  })

  it('errors in unhappy path', () => {
    const code = `
      const x = is_boolean(5);
      x + 5;
    `
    const [, errors] = parseAndTypeCheck(code, 1)
    expect(parseError(errors)).toMatchInlineSnapshot(`
      "Line 3: A type mismatch was detected in the binary expression:
        x + 5
      The binary operator (+) expected two operands with types:
        addable + addable
      but instead it received two operands of types:
        boolean + number"
    `)
  })
})

describe('type checking of functions with variable number of arguments', () => {
  it('returns an any type', () => {
    const code = `
      const xs = list(1,3,4,4);
      const xs1 = list(false);
      display(1+1);
      display(true, 'hello');
    `
    const [program, errors] = parseAndTypeCheck(code, 1)
    expect(parseError(errors)).toMatchInlineSnapshot(`""`)
    expect(topLevelTypesToString(program)).toMatchInlineSnapshot(`
      "xs: T0
      xs1: T0"
    `)
  })
})

describe('type checking overloaded unary/binary primitives', () => {
  it('works for the happy path', () => {
    const code = `
      function foo(x) {return x + 1;}
      function bar(x, y) {return x + y;}
      const a = 5;
      const b = 3;
      const c = foo(a) + bar(1, b);
      3 + 4;
      const x = !false;
      const y = x || true;
    `
    const [program, errors] = parseAndTypeCheck(code, 1)
    expect(parseError(errors)).toMatchInlineSnapshot(`""`)
    expect(topLevelTypesToString(program)).toMatchInlineSnapshot(`
      "foo: number -> number
      bar: (number, number) -> number
      a: number
      b: number
      c: number
      x: boolean
      y: boolean"
    `)
  })

  it('give reasonable error messages for simple expressions', () => {
    const code = `
      function foo(x, y) {
        return x + y + 4;
      }
      1 ? true : true;
      false ? 1 : false;
      pair(4);
      foo(4, false);
      !3;
      !(3+4);
      1();
      const x = y => y;
      x(1)(2);
    `
<<<<<<< HEAD
    const [program, errors] = parseAndTypeCheck(code, 2)
    expect(topLevelTypesToString(program)).toMatchInlineSnapshot(
      `"foo: (number, number) -> number"`
    )
=======
    const [program, errors] = typeCheck(parse(code, 2))
    expect(topLevelTypesToString(program)).toMatchInlineSnapshot(`
      "foo: (number, number) -> number
      x: T0 -> T0"
    `)
>>>>>>> 707e20de
    expect(parseError(errors)).toMatchInlineSnapshot(`
      "Line 5: Expected the test part of the conditional expression:
        1 ? ... : ...
      to have type boolean, but instead it is type:
        number
      Line 6: The two branches of the conditional expression:
        false ? ... : ...
      produce different types!
      The true branch has type:
        number
      but the false branch has type:
        boolean
      Line 7: Function expected 2 args, but got 1
      Line 8: A type mismatch was detected in the function call:
        foo(4, false)
      The function expected 2 arguments of types:
        number, number
      but instead received 2 arguments of types:
        number, boolean
      Line 9: A type mismatch was detected in the unary expression:
        ! 3
      The unary operator (!) expected its operand to be of type:
        boolean
      but instead it received an operand of type:
        number
      Line 10: A type mismatch was detected in the unary expression:
        ! 3 + 4
      The unary operator (!) expected its operand to be of type:
        boolean
      but instead it received an operand of type:
        number
      Line 11: In
        (1)()
      expected
        1
      to be a function type, but instead it is type:
        number
      Line 13: In
        x(1)(2)
      expected
        x(1)
      to be a function type, but instead it is type:
        number"
    `)
  })

  it('errors for unhappy path', () => {
    const code = `
      const a = 4;
      const b = false;
      a + b;
      function foo(x) {return x +1;}
      function bar(x, y) {return x + y;}
      const y = foo(false);
      const c = foo(a) + bar(1, false);
    `
    const [, errors] = parseAndTypeCheck(code, 1)
    expect(parseError(errors)).toMatchInlineSnapshot(`
      "Line 4: A type mismatch was detected in the binary expression:
        a + b
      The binary operator (+) expected two operands with types:
        addable + addable
      but instead it received two operands of types:
        number + boolean
      Line 7: A type mismatch was detected in the function call:
        foo(false)
      The function expected an argument of type:
        number
      but instead received an argument of type:
        boolean
      Line 8: A type mismatch was detected in the function call:
        bar(1, false)
      The function expected 2 arguments of types:
        addable, addable
      but instead received 2 arguments of types:
        number, boolean"
    `)
  })

  it('passes type checking for ternary operators used correctly', () => {
    const code = `
      const a = false;
      const b = 23;
      const c = 4;
      const d = (a || !a) ? b : c;
    `
    const [program, errors] = parseAndTypeCheck(code, 1)
    expect(parseError(errors)).toMatchInlineSnapshot(`""`)
    expect(topLevelTypesToString(program)).toMatchInlineSnapshot(`
      "a: boolean
      b: number
      c: number
      d: number"
    `)
  })

  it('fails type checking for ternary operators when test is not boolean', () => {
    const code = `
      const a = 'false';
      const b = 23;
      const c = 4;
      const d = (a ) ? b : c;
    `
    const [program, errors] = parseAndTypeCheck(code, 1)
    expect(parseError(errors)).toMatchInlineSnapshot(`
<<<<<<< HEAD
      "Line 5: Expected the test part of the conditional expression:
        a ? ... : ...
      to have type boolean, but instead it is type:
        string"
    `)
=======
          "Line 5: Expected the test part of the conditional expression:
            a ? ... : ...
          to have type boolean, but instead it is type:
            string"
        `)
>>>>>>> 707e20de
    expect(topLevelTypesToString(program)).toMatchInlineSnapshot(`
      "a: string
      b: number
      c: number
      d: number"
    `)
  })

  it('fails type checking for ternary operators when consequent does not match the alternate', () => {
    const code = `
      const a = false;
      const b = 23;
      const c = '4';
      const d = (a ) ? b : c;
    `
    const [program, errors] = parseAndTypeCheck(code, 1)
    expect(parseError(errors)).toMatchInlineSnapshot(`
          "Line 5: The two branches of the conditional expression:
            a ? ... : ...
          produce different types!
          The true branch has type:
            number
          but the false branch has type:
            string"
        `)
    expect(topLevelTypesToString(program)).toMatchInlineSnapshot(`
      "a: boolean
      b: number
      c: string
      d: number"
    `)
  })
})

describe('type checking if else statements', () => {
  it('gives the correct error message even if variable in test is used correctly', () => {
    const code = `
      const a = 2;
      if (a + a) {
        3;
      } else {
        4;
      }
    `
    const [program, errors] = parseAndTypeCheck(code, 1)
    expect(parseError(errors)).toMatchInlineSnapshot(`
      "Line 3: Expected the test part of the if statement:
        if (a + a) { ... } else { ... }
      to have type boolean, but instead it is type:
        number"
    `)
    expect(topLevelTypesToString(program)).toMatchInlineSnapshot(`"a: number"`)
  })
})

describe('type checking functions used in polymorphic fashion', () => {
  it('no errors when fn used in polymorhpic fashion after last const decl', () => {
    const code = `
      function f(x) {return x + x;}
      3 + f(4);
      'a' + f('b');
    `

    const [program, errors] = parseAndTypeCheck(code, 1)
    expect(parseError(errors)).toMatchInlineSnapshot(`""`)
    expect(topLevelTypesToString(program)).toMatchInlineSnapshot(`"f: addable -> addable"`)
  })
  it('errors when fn used in polymorhpic fashion before last const decl', () => {
    const code = `
      function f(x) {return x + x;}
      const x = 3 + f(4);
      const y = 'a' + f('b');
    `
    const [, errors] = parseAndTypeCheck(code, 1)
    expect(parseError(errors)).toMatchInlineSnapshot(`
      "Line 4: A type mismatch was detected in the function call:
        f('b')
      The function expected an argument of type:
        number
      but instead received an argument of type:
        string"
    `)
  })
})

describe('Type checking reassignment for Source 3', () => {
  it('errors when trying to reassign a different type', () => {
    const code1 = `
      let z = 4;
      let f = x => x +1;
      let xs = pair(1, pair(1, null));

      z = false || true; // error
      f = x => x || false; // error
      xs = pair(1, pair(1, null)); // okay
      xs = pair(1, null); // okay
      xs = pair(false, pair(false, null)); // not okay
    `
    const [program, errors] = parseAndTypeCheck(code1, 3)
    expect(errors.length).toEqual(3)
    expect(topLevelTypesToString(program)).toMatchInlineSnapshot(`
      "z: number
      f: number -> number
      xs: List<number>"
    `)
    expect(parseError(errors)).toMatchInlineSnapshot(`
      "Line 6: Expected assignment of z:
        false || true
      to get a value of type:
        number
      but got a value of type:
        boolean
      Line 7: Expected assignment of f:
        x => x || fals ... e
      to get a value of type:
        number -> number
      but got a value of type:
        boolean -> boolean
      Line 10: Expected assignment of xs:
        pair(false, pa ... ir(false, null))
      to get a value of type:
        List<number>
      but got a value of type:
        List<boolean>"
    `)
  })

  it('checks for attempts to reassign constants', () => {
    const code1 = `
      let x = 1;
      const y = 1;
      const z = 'test';

      z = false;
      x = 4;
      y = 4; // error
    `
    const [program, errors] = parseAndTypeCheck(code1, 3)
    expect(topLevelTypesToString(program)).toMatchInlineSnapshot(`
      "x: number
      y: number
      z: string"
    `)
    expect(parseError(errors)).toMatchInlineSnapshot(`
      "Line 6: Reassignment of constant z
      Line 8: Reassignment of constant y"
    `)
  })

  it('checks for attempts to reassign constants before another const declaration', () => {
    const code1 = `
      let x = 1;
      const y = 1;
      const z = 'test';

      z = false;
      x = 4;
      y = 4; // error
      const a = 3;
    `
    const [program, errors] = parseAndTypeCheck(code1, 3)
    expect(topLevelTypesToString(program)).toMatchInlineSnapshot(`
      "x: number
      y: number
      z: string
      a: number"
    `)
    expect(parseError(errors)).toMatchInlineSnapshot(`
      "Line 6: Reassignment of constant z
      Line 8: Reassignment of constant y"
    `)
  })
})

describe('checking while loops in source 3', () => {
  it('type checks if while loops use a bool type for the test', () => {
    const code = `
      let x = 2;
      x = x + 3;
      while(x <= 1) {
        x = x + 1;
      }
    `
    const [program, errors] = parseAndTypeCheck(code, 3)
    expect(topLevelTypesToString(program)).toMatchInlineSnapshot(`"x: number"`)
    expect(parseError(errors)).toMatchInlineSnapshot(`""`)
  })

  it('throws a type error if the test is not of boolean type', () => {
    const code = `
      let x = 1;
      while(x) {
        x = x + 1;
      }
    `
    const [program, errors] = parseAndTypeCheck(code, 3)
    expect(topLevelTypesToString(program)).toMatchInlineSnapshot(`"x: number"`)
    expect(parseError(errors)).toMatchInlineSnapshot(`
      "Line 3: Expected the test part of the while statement:
        while (x) { ... }
      to have type boolean, but instead it is type:
        number"
    `)
  })

  it('throws correct error for wrong test type even if variable used correctly', () => {
    const code = `
      let x = 1;
      while(x + x) {
        x = x + 1;
      }
    `
    const [program, errors] = parseAndTypeCheck(code, 3)
    expect(topLevelTypesToString(program)).toMatchInlineSnapshot(`"x: number"`)
    expect(parseError(errors)).toMatchInlineSnapshot(`
      "Line 3: Expected the test part of the while statement:
        while (x + x) { ... }
      to have type boolean, but instead it is type:
        number"
    `)
  })

  it('works when there are continue statements in the loop', () => {
    const code = `
      let x = 2;
      x = x + 3;
      while(x <= 1) {
        x = x + 1;
        continue;
      }
    `
    const [program, errors] = parseAndTypeCheck(code, 3)
    expect(topLevelTypesToString(program)).toMatchInlineSnapshot(`"x: number"`)
    expect(parseError(errors)).toMatchInlineSnapshot(`""`)
  })

  it('works when there are break statements in the loop', () => {
    const code = `
      let x = 2;
      x = x + 3;
      while(x <= 1) {
        x = x + 1;
        break;
      }
    `
    const [program, errors] = parseAndTypeCheck(code, 3)
    expect(topLevelTypesToString(program)).toMatchInlineSnapshot(`"x: number"`)
    expect(parseError(errors)).toMatchInlineSnapshot(`""`)
  })
})

describe('checking if statements inside functions', () => {
  it('if both blocks dont have return it works and the last stmts have different types it works', () => {
    const code = `
      function f(x) {
        if (x) {
          3;
        } else {
          'string';
        }
      }
    `
    const [program, errors] = parseAndTypeCheck(code, 1)
    expect(topLevelTypesToString(program)).toMatchInlineSnapshot(`"f: boolean -> undefined"`)
    expect(parseError(errors)).toMatchInlineSnapshot(`""`)
  })
})

describe('Checking top level blocks', () => {
  it('When using if statements that do not unify at the top level, throw error', () => {
    const code = `
      let a = true;
      if (a) {
        3;
      } else {
        'a';
      }
    `
    const [program, errors] = parseAndTypeCheck(code, 3)
    expect(topLevelTypesToString(program)).toMatchInlineSnapshot(`"a: boolean"`)
    expect(parseError(errors)).toMatchInlineSnapshot(`
      "Line 3: The two branches of the if statement:
        if (a) { ... } else { ... }
      produce different types!
      The true branch has type:
        number
      but the false branch has type:
        string"
    `)
  })

  it('When the same if stmts are not the last value producing stmts, no issue', () => {
    const code = `
      let a = true;
      if (a) {
        3;
      } else {
        'a';
      }
      a = a || false;
    `
    const [program, errors] = parseAndTypeCheck(code, 3)
    expect(topLevelTypesToString(program)).toMatchInlineSnapshot(`"a: boolean"`)
    expect(parseError(errors)).toMatchInlineSnapshot(`""`)
  })

  it('When using while statements that does not unify at the top level, throw error', () => {
    const code = `
      let a = true;
      if (a) {
        3;
      } else {
        while(a) {
          a = a && false;
        }
      }
    `
    const [program, errors] = parseAndTypeCheck(code, 3)
    expect(topLevelTypesToString(program)).toMatchInlineSnapshot(`"a: boolean"`)
    expect(parseError(errors)).toMatchInlineSnapshot(`
      "Line 3: The two branches of the if statement:
        if (a) { ... } else { ... }
      produce different types!
      The true branch has type:
        number
      but the false branch has type:
        boolean"
    `)
  })

  it('Passes type checking even if last value returning statement is not the last statement', () => {
    const code = `
      let a = true;
      if (a) {
        a;
      } else {
        while(a) {
          a = a && false;
        }
        const b = 3;
      }
    `
    const [program, errors] = parseAndTypeCheck(code, 3)
    expect(topLevelTypesToString(program)).toMatchInlineSnapshot(`"a: boolean"`)
    expect(parseError(errors)).toMatchInlineSnapshot(`""`)
  })

  it('fails type checking even if last value returning statement is not the last statement', () => {
    const code = `
      let a = true;
      if (a) {
        const c = 4;
      } else {
        while(a) {
          a = a && false;
        }
        const b = 3;
      }
    `
    const [program, errors] = parseAndTypeCheck(code, 3)
    expect(topLevelTypesToString(program)).toMatchInlineSnapshot(`"a: boolean"`)
    expect(parseError(errors)).toMatchInlineSnapshot(`
      "Line 3: The two branches of the if statement:
        if (a) { ... } else { ... }
      produce different types!
      The true branch has type:
        undefined
      but the false branch has type:
        boolean"
    `)
  })

  it('fails type checking even if for loop is not the last statement', () => {
    const code = `
      let a = true;
      if (a) {
        const c = 4;
      } else {
        for (let a = 3; a < 5; a = a + 1) {
          a + 20;
        }
      }
    `
    const [program, errors] = parseAndTypeCheck(code, 3)
    expect(topLevelTypesToString(program)).toMatchInlineSnapshot(`"a: boolean"`)
    expect(parseError(errors)).toMatchInlineSnapshot(`
      "Line 3: The two branches of the if statement:
        if (a) { ... } else { ... }
      produce different types!
      The true branch has type:
        undefined
      but the false branch has type:
        number"
    `)
  })
})

describe('type checking for loops', () => {
  it('allows for correctly formed for loops with let outside and inside', () => {
    const code = `
      let a = false;
      for (let a = 3; a < 5; a = a + 1) {
        a + 20;
      }
    `
    // console.log(parse(code, 3).body[1])
    const [program, errors] = parseAndTypeCheck(code, 3)
    expect(topLevelTypesToString(program)).toMatchInlineSnapshot(`"a: boolean"`)
    expect(parseError(errors)).toMatchInlineSnapshot(`""`)
  })

  it('allows for correctly formed for loops with let outside only', () => {
    const code = `
      let a = 200;
      for (a = 3; a < 5; a = a + 1) {
        a + 20;
      }
    `
    // console.log(parse(code, 3).body[1])
    const [program, errors] = parseAndTypeCheck(code, 3)
    expect(topLevelTypesToString(program)).toMatchInlineSnapshot(`"a: number"`)
    expect(parseError(errors)).toMatchInlineSnapshot(`""`)
  })

  it('fails when test is not a boolean', () => {
    const code = `
      let a = 200;
      for (a = 3; a + 5; a = a + 1) {
        a + 20;
      }
    `
    const [program, errors] = parseAndTypeCheck(code, 3)
    expect(topLevelTypesToString(program)).toMatchInlineSnapshot(`"a: number"`)
    expect(parseError(errors)).toMatchInlineSnapshot(`
      "Line 3: Expected the test part of the for statement:
        for (...; a + 5; ...) { ... }
      to have type boolean, but instead it is type:
        number"
    `)
  })

  it('fails when initialized variable not used correctly', () => {
    const code = `
      let a = false;
      for (let a = 3; a < 5; a = a || false) {
        a && a;
      }
    `
    const [program, errors] = parseAndTypeCheck(code, 3)
    expect(topLevelTypesToString(program)).toMatchInlineSnapshot(`"a: boolean"`)
    expect(parseError(errors)).toMatchInlineSnapshot(`
      "Line 3: A type mismatch was detected in the binary expression:
        a || false
      The binary operator (||) expected two operands with types:
        boolean || T0
      but instead it received two operands of types:
        number || boolean
      Line 4: A type mismatch was detected in the binary expression:
        a && a
      The binary operator (&&) expected two operands with types:
        boolean && T0
      but instead it received two operands of types:
        number && number"
    `)
  })
})

describe('type checking arrays', () => {
  it('handles empty arrays', () => {
    const code = `
      const arr = [];
      const y = 1 + arr[1]; // runtime error but no type error
      arr[0] = false;
      const x = 1 + arr[1]; // type error
    `
    const [program, errors] = parseAndTypeCheck(code, 3)
    expect(topLevelTypesToString(program)).toMatchInlineSnapshot(`
      "arr: Array<number>
      y: number
      x: number"
    `)
    expect(parseError(errors)).toMatchInlineSnapshot(`
      "Line 4: Array expected type: Array<number>
          but got: boolean"
    `)
  })
  it('asserts that arrays are used in an monomporhic manner', () => {
    const code1 = `
      const arr1 = [1,2,3,4,5];
      const arr_fail = [1,2,3,4,5, false]; // error
      const arr2 = [false, false, true];
      const arr3 = [x => x+1, x => x+3, x => 2*x];

      // valid index and assignment type
      arr1[1] = 4;
      arr2[2] = false;
      arr3[1] = x => x + 4;

      // invalid index type
      arr1[false] = 3;  // error
      arr1['test'] = 3; // error

      // invalid assignment type
      arr1[1] = false; // error
      arr1[1] || false; // error

      // array indexing on RHS
      const temp = arr1[1];
      const x = 10 + arr1[2];
      const y = !arr1[2]; // error
      const z = 10 + arr3[2](4);
      const a = arr3[2](false); // error

      // built in functions
      const arrLen = array_length(arr1);
      const is_arr = is_array(x);
    `
    const [program, errors] = parseAndTypeCheck(code1, 3)
    expect(topLevelTypesToString(program)).toMatchInlineSnapshot(`
      "arr1: Array<number>
      arr_fail: Array<number>
      arr2: Array<boolean>
      arr3: Array<number -> number>
      temp: number
      x: number
      y: T0
      z: number
      a: T0
      arrLen: number
      is_arr: boolean"
    `)
    expect(errors.length).toEqual(7)
    expect(parseError(errors)).toMatchInlineSnapshot(`
      "Line 3: Array expected type: Array<number>
          but got: boolean
      Line 13: Expected array index as number, got boolean instead
      Line 14: Expected array index as number, got string instead
      Line 17: Array expected type: Array<number>
          but got: boolean
      Line 18: A type mismatch was detected in the binary expression:
        arr1[1] || false
      The binary operator (||) expected two operands with types:
        boolean || T0
      but instead it received two operands of types:
        number || boolean
      Line 23: A type mismatch was detected in the unary expression:
        ! arr1[2]
      The unary operator (!) expected its operand to be of type:
        boolean
      but instead it received an operand of type:
        number
      Line 25: A type mismatch was detected in the function call:
        arr3[2](false)
      The function expected an argument of type:
        number
      but instead received an argument of type:
        boolean"
    `)
  })
})
describe('typing some SICP Chapter 1 programs', () => {
  it('1.1.1', () => {
    const code = `3 * 2 * (4 + (3 - 5)) + 10 * (27 / 6);`
    const [, errors] = parseAndTypeCheck(code, 1)
    expect(parseError(errors)).toMatchInlineSnapshot(`""`)
  })

  it('1.1.2', () => {
    const code = `
      const pi = 3.14159;
      const radius = 10;
      pi * radius * radius;
      const circumference = 2 * pi * radius;
    `
    const [program, errors] = parseAndTypeCheck(code, 1)
    expect(topLevelTypesToString(program)).toMatchInlineSnapshot(`
      "pi: number
      radius: number
      circumference: number"
    `)
    expect(parseError(errors)).toMatchInlineSnapshot(`""`)
  })

  it('1.1.4', () => {
    const code = `
      function square(x) {
        return x * x;
      }
      function sum_of_squares(x,y) {
        return square(x) + square(y);
      }
      function f(a) {
        return sum_of_squares(a + 1, a * 2);
      }
      square(2 + 5);
      square(square(3));
      f(3);
    `
    const [program, errors] = parseAndTypeCheck(code, 1)
    expect(topLevelTypesToString(program)).toMatchInlineSnapshot(`
      "square: number -> number
      sum_of_squares: (number, number) -> number
      f: number -> number"
    `)
    expect(parseError(errors)).toMatchInlineSnapshot(`""`)
  })

  it('1.1.6', () => {
    const code = `
      function abs(x) {
        return x >= 0 ? x : -x;
      }
      function not_equal(x, y) {
        return x > y || x < y;
      }
      function not_equal2(x, y) {
        return !(x >= y && x <= y);
      }
      const a = 3;
      const b = a + 1;
      a + b + a * b;
      a === b;
      b > a && b < a * b
        ? b : a;
      a === 4 ? 6 : b === 4 ? 6 + 7 + a : 25;
      2 + (b > a ? b : a);
    `
    const [program, errors] = parseAndTypeCheck(code, 1)
    expect(topLevelTypesToString(program)).toMatchInlineSnapshot(`
      "abs: number -> number
      not_equal: (addable, addable) -> boolean
      not_equal2: (addable, addable) -> boolean
      a: number
      b: number"
    `)
    expect(parseError(errors)).toMatchInlineSnapshot(`""`)
  })

  it('1.1.8', () => {
    const code = `
      function square(x) {
        return x * x;
      }
      function average(x,y) {
        return (x + y) / 2;
      }
      function sqrt(x) {
          function good_enough(guess) {
              return math_abs(square(guess) - x) < 0.001;
          }
          function improve(guess) {
              return average(guess, x / guess);
          }
          function sqrt_iter(guess) {
              return good_enough(guess)
                    ? guess
                    : sqrt_iter(improve(guess));
        }
        return sqrt_iter(1.0);
      }
    `
    const [program, errors] = parseAndTypeCheck(code, 1)
    expect(topLevelTypesToString(program)).toMatchInlineSnapshot(`
      "square: number -> number
      average: (number, number) -> number
      sqrt: number -> number"
    `)
    expect(parseError(errors)).toMatchInlineSnapshot(`""`)
  })

  it('1.2.1', () => {
    const code = `
      function factorial(n) {
        return n === 1
              ? 1
              : n * factorial(n - 1);
      }
      function factorial_iter(n) {
        return fact_iter(1, 1, n);
      }
      function fact_iter(product, counter, max_count) {
          return counter > max_count
                ? product
                : fact_iter(counter * product,
                            counter + 1,
                            max_count);
      }
      function A(x,y) {
        return y === 0
              ? 0
              : x === 0
                ? 2 * y
                : y === 1
                  ? 2
                  : A(x - 1, A(x, y - 1));
      }
    `
    const [program, errors] = parseAndTypeCheck(code, 1)
    expect(topLevelTypesToString(program)).toMatchInlineSnapshot(`
      "factorial: number -> number
      factorial_iter: number -> number
      fact_iter: (number, number, number) -> number
      A: (number, number) -> number"
    `)
    expect(parseError(errors)).toMatchInlineSnapshot(`""`)
  })

  it('1.2.2', () => {
    const code = `
      function fib(n) {
        return n === 0
              ? 0
              : n === 1
                ? 1
                : fib(n - 1) + fib(n - 2);
      }
      function fibo(n) {
        return fib_iter(1, 0, n);
      }
      function fib_iter(a, b, count) {
          return count === 0
                ? b
                : fib_iter(a + b, a, count - 1);
      }
      function count_change(amount) {
        return cc(amount, 5);
      }
      function cc(amount, kinds_of_coins) {
        return amount === 0
              ? 1
              : amount < 0 ||
                kinds_of_coins === 0
                ? 0
                : cc(amount, kinds_of_coins - 1)
                  +
                  cc(amount - first_denomination(
                                  kinds_of_coins),
                      kinds_of_coins);
      }
      function first_denomination(kinds_of_coins) {
        return kinds_of_coins === 1 ? 1 :
              kinds_of_coins === 2 ? 5 :
              kinds_of_coins === 3 ? 10 :
              kinds_of_coins === 4 ? 25 :
              kinds_of_coins === 5 ? 50 : 0;
      }
    `
    const [program, errors] = parseAndTypeCheck(code, 1)
    expect(topLevelTypesToString(program)).toMatchInlineSnapshot(`
      "fib: number -> number
      fibo: number -> number
      fib_iter: (number, number, number) -> number
      count_change: number -> number
      cc: (number, number) -> number
      first_denomination: number -> number"
    `)
    expect(parseError(errors)).toMatchInlineSnapshot(`""`)
  })

  it('1.2.4 - 1.2.6', () => {
    const code = `
      function square(x) {
        return x * x;
      }
      function expt(b,n) {
        return n === 0
              ? 1
              : b * expt(b, n - 1);
      }
      function expt2(b,n) {
        return expt_iter(b,n,1);
      }
      function expt_iter(b,counter,product) {
          return counter === 0
                ? product
                : expt_iter(b,
                            counter - 1,
                            b * product);
      }
      function fast_expt(b, n) {
        return n === 0
              ? 1
              : is_even(n)
                ? square(fast_expt(b, n / 2))
                : b * fast_expt(b, n - 1);
      }
      function is_even(n) {
        return n % 2 === 0;
      }
      function gcd(a, b) {
        return b === 0 ? a : gcd(b, a % b);
      }
      function smallest_divisor(n) {
        return find_divisor(n, 2);
      }
      function find_divisor(n, test_divisor) {
        return square(test_divisor) > n
                ? n
                : divides(test_divisor, n)
                  ? test_divisor
                  : find_divisor(n, test_divisor + 1);
      }
      function divides(a, b) {
        return b % a === 0;
      }
      function is_prime(n) {
        return n === smallest_divisor(n);
      }
      function expmod(base, exp, m) {
        return exp === 0
              ? 1
              : is_even(exp)
                ? square(expmod(base, exp / 2, m)) % m
                : (base * expmod(base, exp - 1, m)) % m;
      }
      function fermat_test(n) {
        function try_it(a) {
            return expmod(a, n, n) === a;
        }
        return try_it(1 + math_random());
      }
      function fast_is_prime(n, times) {
        return times === 0
              ? true
              : fermat_test(n)
                ? fast_is_prime(n, times - 1)
                : false;
      }
    `
    const [program, errors] = parseAndTypeCheck(code, 1)
    expect(topLevelTypesToString(program)).toMatchInlineSnapshot(`
      "square: number -> number
      expt: (number, number) -> number
      expt2: (number, number) -> number
      expt_iter: (number, number, number) -> number
      fast_expt: (number, number) -> number
      is_even: number -> boolean
      gcd: (number, number) -> number
      smallest_divisor: number -> number
      find_divisor: (number, number) -> number
      divides: (number, number) -> boolean
      is_prime: number -> boolean
      expmod: (number, number, number) -> number
      fermat_test: number -> boolean
      fast_is_prime: (number, number) -> boolean"
    `)
    expect(parseError(errors)).toMatchInlineSnapshot(`""`)
  })

  it('1.3', () => {
    const code = `
      function sum(term, a, next, b) {
        return a > b
              ? 0
              : term(a) + sum(term, next(a), next, b);
      }
      function cube(x) {
        return x * x * x;
      }
      function inc(n) {
        return n + 1;
      }
      function sum_cubes(a, b) {
        return sum(cube, a, inc, b);
      }
      function identity(x) {
        return x;
      }
      function sum_integers(a, b) {
        return sum(identity, a, inc, b);
      }
      function pi_sum(a, b) {
        function pi_term(x) {
            return 1.0 / (x * (x + 2));
        }
        function pi_next(x) {
            return x + 4;
        }
        return sum(pi_term, a, pi_next, b);
      }
    `
    const [program, errors] = parseAndTypeCheck(code, 1)
    expect(topLevelTypesToString(program)).toMatchInlineSnapshot(`
      "sum: (number -> number, number, number -> number, number) -> number
      cube: number -> number
      inc: number -> number
      sum_cubes: (number, number) -> number
      identity: number -> number
      sum_integers: (number, number) -> number
      pi_sum: (number, number) -> number"
    `)
    expect(parseError(errors)).toMatchInlineSnapshot(`""`)
  })
})

describe('typing some SICP Chapter 2 programs', () => {
  it('2.1.1', () => {
    const code = `
      function make_rat(n, d) {
        return pair(n, d);
      }
      function numer(x) {
          return head(x);
      }
      function denom(x) {
          return tail(x);
      }
      function add_rat(x, y) {
        return make_rat(numer(x) * denom(y) + numer(y) * denom(x),
                        denom(x) * denom(y));
      }
      function sub_rat(x, y) {
          return make_rat(numer(x) * denom(y) - numer(y) * denom(x),
                          denom(x) * denom(y));
      }
      function mul_rat(x, y) {
          return make_rat(numer(x) * numer(y),
                          denom(x) * denom(y));
      }
      function div_rat(x, y) {
          return make_rat(numer(x) * denom(y),
                          denom(x) * numer(y));
      }
      function equal_rat(x, y) {
          return numer(x) * denom(y) === numer(y) * denom(x);
      }
      function print_rat(x) {
        display(numer(x));
        display("-");
        display(denom(x));
      }
      const one_half = make_rat(1, 2);

      print_rat(one_half);
      const one_third = make_rat(1, 3);

      print_rat(one_third);
      print_rat(add_rat(one_half, one_third));
      print_rat(mul_rat(one_half, one_third));
      print_rat(div_rat(one_half, one_third));
    `
    const [program, errors] = parseAndTypeCheck(code, 2)
    expect(topLevelTypesToString(program)).toMatchInlineSnapshot(`
      "make_rat: (number, number) -> [number, number]
      numer: [number, number] -> number
      denom: [number, number] -> number
      add_rat: ([number, number], [number, number]) -> [number, number]
      sub_rat: ([number, number], [number, number]) -> [number, number]
      mul_rat: ([number, number], [number, number]) -> [number, number]
      div_rat: ([number, number], [number, number]) -> [number, number]
      equal_rat: ([number, number], [number, number]) -> boolean
      print_rat: [number, number] -> undefined
      one_half: [number, number]
      one_third: [number, number]"
    `)
    expect(parseError(errors)).toMatchInlineSnapshot(`""`)
  })

  it('2.2.1', () => {
    const code = `
      function list_ref(items, n) {
        return n === 0
              ? head(items)
              : list_ref(tail(items), n - 1);
      }
      function length(items) {
        return is_null(items)
              ? 0
              : 1 + length(tail(items));
      }
      function length_iterative(items) {
        function length_iter(a, count) {
            return is_null(a)
                  ? count
                  : length_iter(tail(a), count + 1);
        }
        return length_iter(items, 0);
      }
      function map(fun, items) {
        return is_null(items)
              ? null
              : pair(fun(head(items)),
                      map(fun, tail(items)));
      }
      function scale_list(items, factor) {
        return map(x => x * factor, items);
      }
      const squares = list(1, 4, 9, 16, 25);
      list_ref(squares, 3);
    `
    const [program, errors] = parseAndTypeCheck(code, 2)
    expect(topLevelTypesToString(program)).toMatchInlineSnapshot(`
      "list_ref: (List<T0>, number) -> T0
      length: List<T0> -> number
      length_iterative: List<T0> -> number
      map: (number -> number, List<number>) -> List<number>
      scale_list: (List<number>, number) -> List<number>
      squares: T0"
    `)
    expect(parseError(errors)).toMatchInlineSnapshot(`""`)
  })
  it('2.2.2', () => {
    const code = `
      function count_leaves(x) {
        return count_leaves(head(x)) +
                  count_leaves(tail(x));
      }
      function scale_tree(tree, factor) {
        return is_null(tree)
              ? null
              : ! is_pair(tree)
                ? tree * factor
                : pair(scale_tree(head(tree), factor),
                        scale_tree(tail(tree), factor));
      }
      const x = pair(pair(1, pair(2,null)), pair(3, pair(4,null)));
      count_leaves(x);
      count_leaves(list(x, x));
    `
    const [program, errors] = parseAndTypeCheck(code, 2)
    expect(topLevelTypesToString(program)).toMatchInlineSnapshot(`
      "count_leaves: List<T0> -> addable
      scale_tree: (List<T0>, T1) -> List<T2>
      x: T0"
    `)
    // note: our type inferencer simply doesn't work for trees, because of the way we store
    // list internally
    expect(parseError(errors)).toMatchInlineSnapshot(`
<<<<<<< HEAD
      "Line 10: A type mismatch was detected in the binary expression:
        tree * factor
      The binary operator (*) expected two operands with types:
        number * number
      but instead it received two operands of types:
        [T0, T1] * T0
      Line 14: A type mismatch was detected in the function call:
        pair(pair(1, p ... air(2, null)), pair(3, pair(4, null)))
      The function expected 2 arguments of types:
        T0, T0
      but instead received 2 arguments of types:
        List<number>, List<number>"
    `)
=======
          "Line 10: A type mismatch was detected in the binary expression:
            tree * factor
          The binary operator (*) expected two operands with types:
            number * number
          but instead it received two operands of types:
            [T0, T1] * T0
          Line 14: A type mismatch was detected in the function call:
            pair(pair(1, p ... air(2, null)), pair(3, pair(4, null)))
          The function expected 2 arguments of types:
            T0, T0
          but instead received 2 arguments of types:
            List<number>, List<number>
          Line 2: count_leaves contains cyclic reference to itself
          Line 6: scale_tree contains cyclic reference to itself
          Line 14: Error: Failed to unify types"
        `)
>>>>>>> 707e20de
  })

  it('2.2.3', () => {
    const code = `
      function is_even(n) {
        return n % 2 === 0;
      }
      function square(x) {
        return x * x;
      }
      function fib(x) {
        return x === 0 ? 1 : x === 1 ? 1 : fib(x - 1) + fib(x - 2);
      }
      function append(xs, ys) {
        return is_null(xs) ? ys : pair(head(xs), append(tail(xs), ys));
      }
      function map(fun, items) {
        return is_null(items)
              ? null
              : pair(fun(head(items)),
                      map(fun, tail(items)));
      }
      function even_fibs(n) {
        function next(k) {
            if (k > n) {
                return null;
            } else {
                const f = fib(k);
                return is_even(f)
                      ? pair(f, next(k + 1))
                      : next(k + 1);
            }
        }
        return next(0);
      }
      function filter(predicate, sequence) {
        return is_null(sequence)
              ? null
              : predicate(head(sequence))
                ? pair(head(sequence),
                        filter(predicate, tail(sequence)))
                : filter(predicate, tail(sequence));
      }
      function accumulate(op, initial, sequence) {
        return is_null(sequence)
              ? initial
              : op(head(sequence),
                    accumulate(op, initial, tail(sequence)));
      }
      function enumerate_interval(low, high) {
        return low > high
              ? null
              : pair(low,
                      enumerate_interval(low + 1, high));
      }
      function remove(item, sequence) {
        return filter(x => !(x === item),
                      sequence);
      }
      filter(is_even, list(1, 2, 3, 4, 5));
      // we type this in a new block to allow for the above functions to be used in a polymorphic manner
      {
        function even_fibs2(n) {
        return accumulate(pair,
                          null,
                          filter(is_even,
                                map(fib,
                                    enumerate_interval(0, n))));
        }
        function list_fib_squares(n) {
          return accumulate(pair,
                            null,
                            map(square,
                                map(fib,
                                    enumerate_interval(0, n))));
        }
        function flatmap(f, seq) {
          return accumulate(append, null, map(f, seq));
        }
        function permutations(s) {
          return is_null(s)
                ? list(null)
                : flatmap(x => map(p => pair(x, p),
                                    permutations(remove(x, s))),
                          s);
        }
      }
    `
    const [program, errors] = parseAndTypeCheck(code, 2)
    expect(topLevelTypesToString(program)).toMatchInlineSnapshot(`
      "is_even: number -> boolean
      square: number -> number
      fib: number -> number
      append: (List<T0>, List<T0>) -> List<T0>
      map: (T0 -> T1, List<T0>) -> List<T1>
      even_fibs: number -> List<number>
      filter: (addable -> boolean, List<addable>) -> List<addable>
      accumulate: ((T0, T1) -> T1, T1, List<T0>) -> T1
      enumerate_interval: (number, number) -> List<number>
      remove: (addable, List<addable>) -> List<addable>"
    `)
    expect(parseError(errors)).toMatchInlineSnapshot(`""`)
  })
})

describe('typing some SICP Chapter 3 programs', () => {
  it('3.1', () => {
    const code = `
    function factorial(n) {
      let product = 1;
      let counter = 1;
      function iter() {
         if (counter > n) {
             return product;
         } else {
             product = counter * product;
             counter = counter + 1;
             return iter();
         }
      }
      return iter();
   }
   function make_simplified_withdraw(balance) {
    return amount => {
               balance = balance - amount;
               return balance;
           };
}
function make_withdraw_with_balance(balance) {
  return amount => {
      if (balance >= amount) {
          balance = balance - amount;
          return balance;
      } else {
          return "insufficient funds";
      }
  };
}
function make_account(balance) {
  function withdraw(amount) {
      if (balance >= amount) {
          balance = balance - amount;
          return balance;
      } else {
          return "Insufficient funds";
      }
  }
  function deposit(amount) {
      balance = balance + amount;
      return balance;
  }
  function dispatch(m) {
      if (m === "withdraw") {
          return withdraw;
      } else if (m === "deposit") {
          return deposit;
      } else {
          return "Unknown request - - MAKE-ACCOUNT";
      }
  }
  return dispatch;
}
    `
    const [program, errors] = parseAndTypeCheck(code, 3)
    expect(topLevelTypesToString(program)).toMatchInlineSnapshot(`
      "factorial: number -> number
      make_simplified_withdraw: number -> number -> number
      make_withdraw_with_balance: number -> number -> number
      make_account: number -> T0 -> number -> number"
    `)
    expect(parseError(errors)).toMatchInlineSnapshot(`
      "Line 24: The two branches of the if statement:
        if (balance >= amo ... unt) { ... } else { ... }
      produce different types!
      The true branch has type:
        number
      but the false branch has type:
        string
      Line 34: The two branches of the if statement:
        if (balance >= amo ... unt) { ... } else { ... }
      produce different types!
      The true branch has type:
        number
      but the false branch has type:
        string
      Line 48: The two branches of the if statement:
        if (m === \\"deposit ... \\") { ... } else { ... }
      produce different types!
      The true branch has type:
        number -> number
      but the false branch has type:
        string"
    `)
  })
  it('3.3.1', () => {
    const code1 = `
function front_ptr(queue) {
  return head(queue);
}
function rear_ptr(queue) {
  return tail(queue);
}
function set_front_ptr(queue, item) {
  set_head(queue, item);
}
function set_rear_ptr(queue, item) {
  set_tail(queue, item);
}
function is_empty_queue(queue) {
  return is_null(front_ptr(queue));
}
function make_queue() {
  return pair(null, null);
}
function insert_queue(queue, item) {
  const new_pair = pair(item, null);
  if (is_empty_queue(queue)) {
    set_front_ptr(queue, new_pair);
    set_rear_ptr(queue, new_pair);
  } else {
    set_tail(rear_ptr(queue), new_pair);
    set_rear_ptr(queue, new_pair);
  }
  return queue;
}
function delete_queue(queue) {
  if (is_empty_queue(queue)) {
    // error(queue, "delete_queue called with an empty queue:");
    return queue;
  } else {
    set_front_ptr(queue, tail(front_ptr(queue)));
    return queue;
  }
}
const q1 = make_queue();
insert_queue(q1, "a");
insert_queue(q1, "b");
delete_queue(q1);
delete_queue(q1);
    `
    const [program, errors] = parseAndTypeCheck(code1, 3)
    expect(topLevelTypesToString(program)).toMatchInlineSnapshot(`
      "front_ptr: List<List<T0>> -> List<T0>
      rear_ptr: List<List<T0>> -> List<List<T0>>
      set_front_ptr: (List<List<T0>>, List<T0>) -> undefined
      set_rear_ptr: (List<List<T0>>, List<List<T0>>) -> undefined
      is_empty_queue: List<List<T0>> -> boolean
      make_queue: () -> List<List<T0>>
      insert_queue: (List<List<T0>>, T1) -> List<List<T0>>
      delete_queue: List<List<T0>> -> List<List<T0>>
      q1: List<List<T0>>"
    `)
    expect(parseError(errors)).toMatchInlineSnapshot(`""`)
  })
  it('3.5.1', () => {
    const code1 = `
function stream_tail(stream) {
  return tail(stream)();
}

function stream_ref(s, n) {
  return n === 0
         ? head(s)
         : stream_ref(stream_tail(s), n - 1);
}
function stream_map(f, s) {
  return is_null(s)
         ? null
         : pair(f(head(s)),
                () => stream_map(f, stream_tail(s)));
}
function stream_for_each(fun, s) {
  if (is_null(s)) {
      // return true;
      return undefined;
  } else {
      fun(head(s));
      return stream_for_each(fun, stream_tail(s));
  }
}

const my_stream = pair(4, () => pair(5, () => null));
const my_stream_2 = stream_map(x => x + 1, my_stream);
const x = stream_ref(my_stream, 1);
const y = stream_ref(my_stream_2, 1);
    `
    const [program, errors] = parseAndTypeCheck(code1, 3)
    expect(topLevelTypesToString(program)).toMatchInlineSnapshot(`
      "stream_tail: [number, () -> [number, () -> List<T0>]] -> [number, () -> List<T0>]
      stream_ref: ([number, () -> [number, () -> List<T0>]], number) -> number
      stream_map: (number -> number, [number, () -> [number, () -> List<T0>]]) -> List<number>
      stream_for_each: (number -> T0, [number, () -> [number, () -> List<T1>]]) -> undefined
      my_stream: [number, () -> [number, () -> List<T0>]]
      my_stream_2: List<number>
      x: number
      y: T0"
    `)
    expect(parseError(errors)).toMatchInlineSnapshot(`
      "Line 12: The two branches of the conditional expression:
        is_null(s) ? ... : ...
      produce different types!
      The true branch has type:
        List<T0>
      but the false branch has type:
        () -> T0
      Line 30: A type mismatch was detected in the function call:
        stream_ref(my_ ... stream_2, 1)
      The function expected 2 arguments of types:
        [number, () -> [number, () -> List<T0>]], number
      but instead received 2 arguments of types:
        List<number>, number"
    `)
  })
})

describe('primitive functions differences between S2 and S3', () => {
  it('source 2 and below restricts === to addables', () => {
    const code = `
      pair(1, 2) === pair(2, 3);
      pair(1, 2) !== pair(2, 3);
    `
    const [program, errors] = parseAndTypeCheck(code, 2)
    expect(topLevelTypesToString(program)).toMatchInlineSnapshot(`""`)
    expect(parseError(errors)).toMatchInlineSnapshot(`
      "Line 2: A type mismatch was detected in the binary expression:
        pair(1, 2) === pair(2, 3)
      The binary operator (===) expected two operands with types:
        addable === addable
      but instead it received two operands of types:
        [number, number] === [number, number]
      Line 3: A type mismatch was detected in the binary expression:
        pair(1, 2) !== pair(2, 3)
      The binary operator (!==) expected two operands with types:
        addable !== addable
      but instead it received two operands of types:
        [number, number] !== [number, number]"
    `)
  })

  it('source 3 and above allows any type for ===', () => {
    const code = `
      pair(1, 2) === pair(2, 3);
      pair(1, 2) !== pair(2, 3);
    `
    const [program, errors] = parseAndTypeCheck(code, 3)
    expect(topLevelTypesToString(program)).toMatchInlineSnapshot(`""`)
    expect(parseError(errors)).toMatchInlineSnapshot(`""`)
  })
})<|MERGE_RESOLUTION|>--- conflicted
+++ resolved
@@ -35,10 +35,10 @@
           actualNode.typability === 'Untypable'
             ? "Couldn't infer type"
             : typeToString(
-                actualNode.type === 'FunctionDeclaration'
-                  ? (actualNode as TypeAnnotatedFuncDecl).functionInferredType!
-                  : actualNode.inferredType!
-              )
+              actualNode.type === 'FunctionDeclaration'
+                ? (actualNode as TypeAnnotatedFuncDecl).functionInferredType!
+                : actualNode.inferredType!
+            )
         return `${id}: ${type}`
       }
     )
@@ -416,18 +416,11 @@
       const x = y => y;
       x(1)(2);
     `
-<<<<<<< HEAD
     const [program, errors] = parseAndTypeCheck(code, 2)
-    expect(topLevelTypesToString(program)).toMatchInlineSnapshot(
-      `"foo: (number, number) -> number"`
-    )
-=======
-    const [program, errors] = typeCheck(parse(code, 2))
     expect(topLevelTypesToString(program)).toMatchInlineSnapshot(`
       "foo: (number, number) -> number
       x: T0 -> T0"
     `)
->>>>>>> 707e20de
     expect(parseError(errors)).toMatchInlineSnapshot(`
       "Line 5: Expected the test part of the conditional expression:
         1 ? ... : ...
@@ -533,19 +526,11 @@
     `
     const [program, errors] = parseAndTypeCheck(code, 1)
     expect(parseError(errors)).toMatchInlineSnapshot(`
-<<<<<<< HEAD
       "Line 5: Expected the test part of the conditional expression:
         a ? ... : ...
       to have type boolean, but instead it is type:
         string"
     `)
-=======
-          "Line 5: Expected the test part of the conditional expression:
-            a ? ... : ...
-          to have type boolean, but instead it is type:
-            string"
-        `)
->>>>>>> 707e20de
     expect(topLevelTypesToString(program)).toMatchInlineSnapshot(`
       "a: string
       b: number
@@ -1028,8 +1013,8 @@
       x: number"
     `)
     expect(parseError(errors)).toMatchInlineSnapshot(`
-      "Line 4: Array expected type: Array<number>
-          but got: boolean"
+      "Line 4: Expected array type: Array<number>
+          but got: Array<boolean>"
     `)
   })
   it('asserts that arrays are used in an monomporhic manner', () => {
@@ -1079,12 +1064,12 @@
     `)
     expect(errors.length).toEqual(7)
     expect(parseError(errors)).toMatchInlineSnapshot(`
-      "Line 3: Array expected type: Array<number>
-          but got: boolean
+      "Line 3: Expected array type: Array<number>
+          but got: Array<boolean>
       Line 13: Expected array index as number, got boolean instead
       Line 14: Expected array index as number, got string instead
-      Line 17: Array expected type: Array<number>
-          but got: boolean
+      Line 17: Expected array type: Array<number>
+          but got: Array<boolean>
       Line 18: A type mismatch was detected in the binary expression:
         arr1[1] || false
       The binary operator (||) expected two operands with types:
@@ -1574,7 +1559,6 @@
     // note: our type inferencer simply doesn't work for trees, because of the way we store
     // list internally
     expect(parseError(errors)).toMatchInlineSnapshot(`
-<<<<<<< HEAD
       "Line 10: A type mismatch was detected in the binary expression:
         tree * factor
       The binary operator (*) expected two operands with types:
@@ -1588,24 +1572,6 @@
       but instead received 2 arguments of types:
         List<number>, List<number>"
     `)
-=======
-          "Line 10: A type mismatch was detected in the binary expression:
-            tree * factor
-          The binary operator (*) expected two operands with types:
-            number * number
-          but instead it received two operands of types:
-            [T0, T1] * T0
-          Line 14: A type mismatch was detected in the function call:
-            pair(pair(1, p ... air(2, null)), pair(3, pair(4, null)))
-          The function expected 2 arguments of types:
-            T0, T0
-          but instead received 2 arguments of types:
-            List<number>, List<number>
-          Line 2: count_leaves contains cyclic reference to itself
-          Line 6: scale_tree contains cyclic reference to itself
-          Line 14: Error: Failed to unify types"
-        `)
->>>>>>> 707e20de
   })
 
   it('2.2.3', () => {
