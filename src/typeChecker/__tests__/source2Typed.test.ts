--- conflicted
+++ resolved
@@ -1,54 +1,8 @@
-import { describe, expect } from 'vitest';
+import { describe, expect } from 'vitest'
 import { parseError } from '../..'
-<<<<<<< HEAD
-import { Chapter, Variant  } from '../../langs'
+import { Chapter } from '../../langs'
 import { parse } from '../../parser/parser'
-import { mockContext } from '../../utils/testing/mocks'
-
-let context = mockContext(Chapter.SOURCE_2, Variant.TYPED)
-
-beforeEach(() => {
-  context = mockContext(Chapter.SOURCE_2, Variant.TYPED)
-})
-
-describe('null type', () => {
-  it('handles type mismatches correctly', () => {
-    const code = `const x1: null = null; // no error
-      const x2: null = '1'; // error
-      const x3: boolean = null; // error
-      const x4: undefined = null; // error
-      const x5: null = list(); // no error as null is empty list
-    `
-
-    parse(code, context)
-    expect(parseError(context.errors)).toMatchInlineSnapshot(`
-      "Line 2: Type 'string' is not assignable to type 'null'.
-      Line 3: Type 'null' is not assignable to type 'boolean'.
-      Line 4: Type 'null' is not assignable to type 'undefined'."
-    `)
-  })
-})
-
-describe('pair', () => {
-  it('handles type mismatches correctly', () => {
-    const code = `const x1: Pair<number, number> = pair(1, 2); // no error
-      const x2: Pair<number, number> = pair(1, '2'); // error
-      const x3: Pair<number, number> = 1; // error
-      const x4: Pair<number> = pair(1, 2); // error
-      const x5: Pair<number, number> = list(1, 2); // error
-    `
-
-    parse(code, context)
-    expect(parseError(context.errors)).toMatchInlineSnapshot(`
-      "Line 2: Type 'Pair<number, string>' is not assignable to type 'Pair<number, number>'.
-      Line 3: Type 'number' is not assignable to type 'Pair<number, number>'.
-      Line 4: Generic type 'Pair' requires 2 type argument(s).
-      Line 5: Type 'List<number>' is not assignable to type 'Pair<number, number>'."
-    `)
-=======
-import { parse } from '../../parser/parser'
-import { Chapter } from '../../types';
-import { it } from './typed.utils';
+import { it } from './typed.utils'
 
 describe('source 2 typed tests', () => {
   it.scoped({ chapter: Chapter.SOURCE_2 })
@@ -69,7 +23,6 @@
         Line 4: Type 'null' is not assignable to type 'undefined'."
       `)
     })
->>>>>>> dc271e94
   })
 
   describe('pair', () => {
@@ -278,4 +231,4 @@
       `)
     })
   })
-});+})