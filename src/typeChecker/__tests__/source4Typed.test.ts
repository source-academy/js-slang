import { describe, expect } from 'vitest';
import { parseError } from '../..'
<<<<<<< HEAD
import { Chapter, Variant  } from '../../langs'
import { parse } from '../../parser/parser'
import { mockContext } from '../../utils/testing/mocks'
=======
import { parse } from '../../parser/parser'
import { Chapter } from '../../types';
import { it } from './typed.utils';
>>>>>>> dc271e94

describe('source 4 typed tests', () => {
  it.scoped({ chapter: Chapter.SOURCE_4 })

  describe('parse tree types', () => {
    it('prelude has no errors', ({ context }) => {
      parse('const x = 1;', context)
      expect(parseError(context.errors)).toMatchInlineSnapshot(`""`)
    })

    it('types parse trees correctly (program)', ({ context }) => {
      const code = `const x: Program = parse('const x = 1; x;');
        const type: "program" = head(x);
        const stmts: List<Statement> = tail(x); // error
        const stmts2: List<Statement> = head(tail(x)); // no error
      `

      parse(code, context)
      expect(parseError(context.errors)).toMatchInlineSnapshot(`
        "Line 2: Type '\\"sequence\\"' is not assignable to type '\\"program\\"'.
        Line 3: Type 'Pair<List<Statement>, null>' is not assignable to type 'List<Statement>'."
      `)
    })

    it('types parse trees correctly (statement)', ({ context }) => {
      const code = `const x: Statement = parse('1;');
        const type: "sequence" = head(x);
        const stmts: Pair<number, null> = tail(x); // no error
        const stmts2: Pair<number, null> = head(tail(x)); // error
      `

      parse(code, context)
      expect(parseError(context.errors)).toMatchInlineSnapshot(`
        "Line 2: Type '\\"constant_declaration\\" | \\"variable_declaration\\" | \\"function_declaration\\" | \\"return_statement\\" | \\"conditional_statement\\" | \\"while_loop\\" | \\"for_loop\\" | \\"break_statement\\" | \\"continue_statement\\" | \\"block\\" | \\"literal\\" | \\"name\\" | \\"logical_composition\\" | \\"binary_operator_combination\\" | \\"unary_operator_combination\\" | \\"application\\" | \\"lambda_expression\\" | \\"conditional_expression\\" | \\"assignment\\" | \\"object_assignment\\" | \\"object_access\\" | \\"array_expression\\"' is not assignable to type '\\"sequence\\"'.
        Line 4: Type 'Name | Expression | Expression | VariableDeclaration | null | Program | number | string | boolean | null | string | LogicalOperator | BinaryOperator | UnaryOperator | Expression | Parameters | Name | ObjectAccess | List<Expression>' is not assignable to type 'Pair<number, null>'."
      `)
    })
  })

  describe('parse', () => {
    it('takes in string', ({ context }) => {
      const code = `const x1 = parse('1;');
        const x2 = parse(1);
      `

      parse(code, context)
      expect(parseError(context.errors)).toMatchInlineSnapshot(
        `"Line 2: Type 'number' is not assignable to type 'string'."`
      )
    })

    it('returns Program | Statement', ({ context }) => {
      const code = "const x: number = parse('1;');"

      parse(code, context)
      expect(parseError(context.errors)).toMatchInlineSnapshot(
        `"Line 1: Type 'Program | Statement' is not assignable to type 'number'."`
      )
    })

    it('should error on variable redeclaration with different types', ({ context }) => {
      const code = `
        const a: number = 10;
        const a: string = "oops";
      `
      parse(code, context)
      expect(parseError(context.errors)).toMatchInlineSnapshot(
        `"Line 3: SyntaxError: Identifier 'a' has already been declared (3:12)"`
      )
    })
  })
})<|MERGE_RESOLUTION|>--- conflicted
+++ resolved
@@ -1,14 +1,8 @@
-import { describe, expect } from 'vitest';
+import { describe, expect } from 'vitest'
 import { parseError } from '../..'
-<<<<<<< HEAD
-import { Chapter, Variant  } from '../../langs'
+import { Chapter } from '../../langs'
 import { parse } from '../../parser/parser'
-import { mockContext } from '../../utils/testing/mocks'
-=======
-import { parse } from '../../parser/parser'
-import { Chapter } from '../../types';
-import { it } from './typed.utils';
->>>>>>> dc271e94
+import { it } from './typed.utils'
 
 describe('source 4 typed tests', () => {
   it.scoped({ chapter: Chapter.SOURCE_4 })
