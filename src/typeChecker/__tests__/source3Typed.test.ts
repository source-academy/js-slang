--- conflicted
+++ resolved
@@ -1,17 +1,11 @@
-import { describe, expect } from 'vitest';
+import { describe, expect } from 'vitest'
 import { parseError } from '../..'
-<<<<<<< HEAD
-import { Chapter, Variant  } from '../../langs'
+import { Chapter } from '../../langs'
 import { parse } from '../../parser/parser'
-import { mockContext } from '../../utils/testing/mocks'
-=======
-import { parse } from '../../parser/parser'
-import { Chapter } from '../../types';
-import { it } from './typed.utils';
->>>>>>> dc271e94
+import { it } from './typed.utils'
 
 describe('source 3 typed tests', () => {
-  it.scoped({ chapter: Chapter.SOURCE_3 });
+  it.scoped({ chapter: Chapter.SOURCE_3 })
 
   describe('array type', () => {
     it('handles type mismatches correctly', ({ context }) => {
