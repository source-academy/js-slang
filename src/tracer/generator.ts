/*
TODO: Write docs  
convert estree into corresponding stepper type
Every class should have the following properties
- basic StepperBaseNodeInterface
- constructor: create new AST from class type StepperBaseNode
- static create: factory method to parse estree to StepperAST
*/

<<<<<<< HEAD
=======
import type es from 'estree'
>>>>>>> f40371c9
import { generate } from 'astring'
import * as es from 'estree'
import { isBuiltinFunction } from './builtins'
import type { StepperBaseNode } from './interface'
import { StepperArrayExpression } from './nodes/Expression/ArrayExpression'
import { StepperArrowFunctionExpression } from './nodes/Expression/ArrowFunctionExpression'
import { StepperBinaryExpression } from './nodes/Expression/BinaryExpression'
import { StepperBlockExpression } from './nodes/Expression/BlockExpression'
import { StepperConditionalExpression } from './nodes/Expression/ConditionalExpression'
import { StepperFunctionApplication } from './nodes/Expression/FunctionApplication'
import { StepperIdentifier } from './nodes/Expression/Identifier'
import { StepperLiteral } from './nodes/Expression/Literal'
import { StepperLogicalExpression } from './nodes/Expression/LogicalExpression'
import { StepperUnaryExpression } from './nodes/Expression/UnaryExpression'
import { StepperProgram } from './nodes/Program'
import { StepperBlockStatement } from './nodes/Statement/BlockStatement'
import { StepperExpressionStatement } from './nodes/Statement/ExpressionStatement'
import { StepperFunctionDeclaration } from './nodes/Statement/FunctionDeclaration'
import { StepperIfStatement } from './nodes/Statement/IfStatement'
import { StepperReturnStatement } from './nodes/Statement/ReturnStatement'
import {
  StepperVariableDeclaration,
  StepperVariableDeclarator
} from './nodes/Statement/VariableDeclaration'
<<<<<<< HEAD
=======
import { StepperIdentifier } from './nodes/Expression/Identifier'
import { StepperBlockStatement } from './nodes/Statement/BlockStatement'
import { StepperIfStatement } from './nodes/Statement/IfStatement'
import { StepperConditionalExpression } from './nodes/Expression/ConditionalExpression'
import { StepperArrowFunctionExpression } from './nodes/Expression/ArrowFunctionExpression'
import { StepperFunctionApplication } from './nodes/Expression/FunctionApplication'
import { StepperReturnStatement } from './nodes/Statement/ReturnStatement'
import { StepperFunctionDeclaration } from './nodes/Statement/FunctionDeclaration'
import { StepperArrayExpression } from './nodes/Expression/ArrayExpression'
import { StepperLogicalExpression } from './nodes/Expression/LogicalExpression'
import { StepperBlockExpression } from './nodes/Expression/BlockExpression'
import { isBuiltinFunction } from './builtins'

>>>>>>> f40371c9
const undefinedNode = new StepperLiteral('undefined')

const nodeConverters: { [Key: string]: (node: any) => StepperBaseNode } = {
  Literal: (node: es.SimpleLiteral) => StepperLiteral.create(node),
  UnaryExpression: (node: es.UnaryExpression) => StepperUnaryExpression.create(node),
  BinaryExpression: (node: es.BinaryExpression) => StepperBinaryExpression.create(node),
  LogicalExpression: (node: es.LogicalExpression) => StepperLogicalExpression.create(node),
  FunctionDeclaration: (node: es.FunctionDeclaration) => StepperFunctionDeclaration.create(node),
  ExpressionStatement: (node: es.ExpressionStatement) => StepperExpressionStatement.create(node),
  ConditionalExpression: (node: es.ConditionalExpression) =>
    StepperConditionalExpression.create(node),
  ArrowFunctionExpression: (node: es.ArrowFunctionExpression) =>
    StepperArrowFunctionExpression.create(node),
  ArrayExpression: (node: es.ArrayExpression) => StepperArrayExpression.create(node),
  CallExpression: (node: es.CallExpression) =>
    StepperFunctionApplication.create(node as es.SimpleCallExpression),
  ReturnStatement: (node: es.ReturnStatement) => StepperReturnStatement.create(node),
  Program: (node: es.Program) => StepperProgram.create(node),
  VariableDeclaration: (node: es.VariableDeclaration) => StepperVariableDeclaration.create(node),
  VariableDeclarator: (node: es.VariableDeclarator) => StepperVariableDeclarator.create(node),
  Identifier: (node: es.Identifier) => {
    if (node.name === 'NaN') {
      return new StepperLiteral(NaN, 'NaN')
    } else if (node.name === 'Infinity') {
      return new StepperLiteral(Infinity, 'Infinity')
    } else {
      return StepperIdentifier.create(node)
    }
  },
  BlockStatement: (node: es.BlockStatement) => StepperBlockStatement.create(node),
  IfStatement: (node: es.IfStatement) => StepperIfStatement.create(node)
}

export function convert(node: es.BaseNode): StepperBaseNode {
  const converter = nodeConverters[node.type as keyof typeof nodeConverters]
  return converter ? converter(node as any) : undefinedNode
}

// Explanation generator
export function explain(redex: StepperBaseNode): string {
  const explainers = {
    UnaryExpression: (node: StepperUnaryExpression) => {
      if (node.operator === '-') {
        return (
          'Unary expression evaluated, value ' +
          JSON.stringify((node.argument as StepperLiteral).value) +
          ' negated.'
        )
      } else if (node.operator === '!') {
        return (
          'Unary expression evaluated, boolean ' +
          JSON.stringify((node.argument as StepperLiteral).value) +
          ' negated.'
        )
      } else {
        throw new Error('Unsupported unary operator ' + node.operator)
      }
    },
    BinaryExpression: (node: StepperBinaryExpression) => {
      return 'Binary expression ' + generate(node) + ' evaluated'
    },
    LogicalExpression: (node: StepperLogicalExpression) => {
      if (node.operator == '&&') {
        return (node.left as StepperLiteral).value === true
          ? 'AND operation evaluated, left of operator is true, continue evaluating right of operator'
          : 'AND operation evaluated, left of operator is false, stop evaluation'
      } else if (node.operator == '||') {
        return (node.left as StepperLiteral).value === true
          ? 'OR operation evaluated, left of operator is true, stop evaluation'
          : 'OR operation evaluated, left of operator is false, continue evaluating right of operator'
      } else {
        throw new Error('Invalid operator')
      }
    },
    VariableDeclaration: (node: StepperVariableDeclaration) => {
      if (node.kind === 'const') {
        return (
          'Constant ' +
          node.declarations.map(ast => ast.id.name).join(', ') +
          ' declared and substituted into the rest of block'
        )
      } else {
        return '...'
      }
    },
    ReturnStatement: (node: StepperReturnStatement) => {
      if (!node.argument) {
        throw new Error('return argument should not be empty')
      }
      return generate(node.argument) + ' returned'
    },
    FunctionDeclaration: (node: StepperFunctionDeclaration) => {
      return `Function ${node.id.name} declared, parameter(s) ${node.params.map(x =>
        generate(x)
      )} required`
    },
    ExpressionStatement: (node: StepperExpressionStatement) => {
      return generate(node.expression) + ' finished evaluating'
    },
    BlockStatement: (node: StepperBlockStatement) => {
      if (node.body.length === 0) {
        return 'Empty block expression evaluated'
      }
      return generate(node.body[0]) + ' finished evaluating'
    },
    BlockExpression: (_node: StepperBlockExpression) => {
      throw new Error('Not implemented')
    },
    ConditionalExpression: (node: StepperConditionalExpression) => {
      const test = node.test // test should have typeof literal
      if (test.type !== 'Literal') {
        throw new Error('Invalid conditional contraction. `test` should be literal.')
      }
      const testStatus = test.value
      if (typeof testStatus !== 'boolean') {
        throw new Error(
          'Invalid conditional contraction. `test` should be boolean, got ' +
            typeof testStatus +
            ' instead.'
        )
      }
      if (testStatus === true) {
        return 'Conditional expression evaluated, condition is true, consequent evaluated'
      } else {
        return 'Conditional expression evaluated, condition is false, alternate evaluated'
      }
    },
    CallExpression: (node: StepperFunctionApplication) => {
      if (node.callee.type !== 'ArrowFunctionExpression' && node.callee.type !== 'Identifier') {
        throw new Error('`callee` should be function expression.')
      }

      // Determine whether the called function is built-in or not and create explanation accordingly
      const func: StepperArrowFunctionExpression = node.callee as StepperArrowFunctionExpression
      if (func.name && isBuiltinFunction(func.name)) {
        return `${func.name} runs`
        // @ts-expect-error func.body.type can be StepperBlockExpression
      } else if (func.body.type === 'BlockStatement') {
        if (func.params.length === 0) {
          return '() => {...}' + ' runs'
        }
        const paramDisplay = func.params.map(x => x.name).join(', ')
        const argDisplay: string = node.arguments
          .map(x =>
            (x.type === 'ArrowFunctionExpression' || x.type === 'Identifier') &&
            x.name !== undefined
              ? x.name
              : generate(x)
          )
          .join(', ')
        return 'Function ' + func.name + ' takes in ' + argDisplay + ' as input ' + paramDisplay
      } else {
        if (func.params.length === 0) {
          return generate(func) + ' runs'
        }
        return (
          node.arguments.map(x => generate(x)).join(', ') +
          ' substituted into ' +
          func.params.map(x => x.name).join(', ') +
          ' of ' +
          generate(func)
        )
      }
    },
    ArrowFunctionExpression: (_node: StepperArrowFunctionExpression) => {
      throw new Error('Not implemented.')
    },
    IfStatement: (node: StepperIfStatement) => {
      if (node.test instanceof StepperLiteral) {
        if (node.test.value) {
          return 'If statement evaluated, condition true, proceed to if block'
        } else {
          return 'If statement evaluated, condition false, proceed to else block'
        }
      } else {
        throw new Error('Not implemented')
      }
    },
    Default: (_: StepperBaseNode) => {
      return '...'
    }
  }
  //@ts-expect-error gracefully handle default ast node
  const explainer = explainers[redex.type] ?? explainers.Default
  return explainer(redex)
}<|MERGE_RESOLUTION|>--- conflicted
+++ resolved
@@ -7,12 +7,8 @@
 - static create: factory method to parse estree to StepperAST
 */
 
-<<<<<<< HEAD
-=======
 import type es from 'estree'
->>>>>>> f40371c9
 import { generate } from 'astring'
-import * as es from 'estree'
 import { isBuiltinFunction } from './builtins'
 import type { StepperBaseNode } from './interface'
 import { StepperArrayExpression } from './nodes/Expression/ArrayExpression'
@@ -35,22 +31,8 @@
   StepperVariableDeclaration,
   StepperVariableDeclarator
 } from './nodes/Statement/VariableDeclaration'
-<<<<<<< HEAD
-=======
-import { StepperIdentifier } from './nodes/Expression/Identifier'
-import { StepperBlockStatement } from './nodes/Statement/BlockStatement'
-import { StepperIfStatement } from './nodes/Statement/IfStatement'
-import { StepperConditionalExpression } from './nodes/Expression/ConditionalExpression'
-import { StepperArrowFunctionExpression } from './nodes/Expression/ArrowFunctionExpression'
-import { StepperFunctionApplication } from './nodes/Expression/FunctionApplication'
-import { StepperReturnStatement } from './nodes/Statement/ReturnStatement'
-import { StepperFunctionDeclaration } from './nodes/Statement/FunctionDeclaration'
-import { StepperArrayExpression } from './nodes/Expression/ArrayExpression'
-import { StepperLogicalExpression } from './nodes/Expression/LogicalExpression'
-import { StepperBlockExpression } from './nodes/Expression/BlockExpression'
-import { isBuiltinFunction } from './builtins'
-
->>>>>>> f40371c9
+
+
 const undefinedNode = new StepperLiteral('undefined')
 
 const nodeConverters: { [Key: string]: (node: any) => StepperBaseNode } = {
