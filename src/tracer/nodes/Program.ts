import type { Comment, Program, SourceLocation } from 'estree'
<<<<<<< HEAD
=======
import type { StepperBaseNode } from '../interface'
import { convert } from '../generator'

>>>>>>> f40371c9
import { redex } from '..'
import { convert } from '../generator'
import type { StepperBaseNode } from '../interface'
import { assignMuTerms } from '../utils'
<<<<<<< HEAD
import type { StepperStatement } from './Statement'
import { StepperFunctionDeclaration } from './Statement/FunctionDeclaration'
import { StepperVariableDeclaration } from './Statement/VariableDeclaration'
=======
import type { StepperVariableDeclaration } from './Statement/VariableDeclaration'
import { StepperStatement } from './Statement'
import type { StepperFunctionDeclaration } from './Statement/FunctionDeclaration'
>>>>>>> f40371c9
import { type StepperExpression, type StepperPattern, undefinedNode } from '.'

export class StepperProgram implements Program, StepperBaseNode {
  type: 'Program'
  sourceType: 'script' | 'module'
  body: StepperStatement[]
  comments?: Comment[] | undefined
  leadingComments?: Comment[] | undefined
  trailingComments?: Comment[] | undefined
  loc?: SourceLocation | null | undefined
  range?: [number, number] | undefined

  isContractible(): boolean {
    return false
  }

  isOneStepPossible(): boolean {
    return this.body.length === 0
      ? false // unlike BlockStatement
      : this.body[0].isOneStepPossible() ||
          this.body.length >= 2 ||
          (this.body.length == 1 &&
            (this.body[0].type == 'VariableDeclaration' ||
              this.body[0].type == 'FunctionDeclaration'))
  }

  contract(): StepperProgram {
    throw new Error('not implemented')
  }

  oneStep(): StepperProgram {
    // reduce the first statement
    if (this.body[0].isOneStepPossible()) {
      const firstStatementOneStep = this.body[0].oneStep()
      const afterSubstitutedScope = this.body.slice(1)
      if (firstStatementOneStep === undefinedNode) {
        return new StepperProgram([afterSubstitutedScope].flat())
      }
      return new StepperProgram(
        [firstStatementOneStep as StepperStatement, afterSubstitutedScope].flat()
      )
    }

    // If the first statement is constant declaration, gracefully handle it!
    if (this.body[0].type == 'VariableDeclaration') {
      const declarations = assignMuTerms(this.body[0].declarations) // for arrow function expression
      const afterSubstitutedScope = this.body
        .slice(1)
        .map(current =>
          declarations
            .filter(declarator => declarator.init)
            .reduce(
              (statement, declarator) =>
                statement.substitute(declarator.id, declarator.init!) as StepperStatement,
              current
            )
        )
      const substitutedProgram = new StepperProgram(afterSubstitutedScope)
      redex.preRedex = [this.body[0]]
      redex.postRedex = afterSubstitutedScope
      return substitutedProgram
    }

    // If the first statement is function declaration, also gracefully handle it!
    if (this.body[0].type == 'FunctionDeclaration') {
      const arrowFunction = this.body[0].getArrowFunctionExpression()
      const functionIdentifier = this.body[0].id
      const afterSubstitutedScope = this.body
        .slice(1)
        .map(
          statement => statement.substitute(functionIdentifier, arrowFunction) as StepperStatement
        )
      const substitutedProgram = new StepperProgram(afterSubstitutedScope)
      redex.preRedex = [this.body[0]]
      redex.postRedex = afterSubstitutedScope
      return substitutedProgram
    }

    const firstValueStatement = this.body[0]
    // After this stage, the first statement is a value statement. Now, proceed until getting the second value statement.
    if (this.body.length >= 2 && this.body[1].isOneStepPossible()) {
      const secondStatementOneStep = this.body[1].oneStep()
      const afterSubstitutedScope = this.body.slice(2)
      if (secondStatementOneStep === undefinedNode) {
        return new StepperProgram([firstValueStatement, afterSubstitutedScope].flat())
      }
      return new StepperProgram(
        [
          firstValueStatement,
          secondStatementOneStep as StepperStatement,
          afterSubstitutedScope
        ].flat()
      )
    }

    // If the second statement is constant declaration, gracefully handle it!
    if (this.body.length >= 2 && this.body[1].type == 'VariableDeclaration') {
      const declarations = assignMuTerms(this.body[1].declarations)
      const afterSubstitutedScope = this.body
        .slice(2)
        .map(current =>
          declarations
            .filter(declarator => declarator.init)
            .reduce(
              (statement, declarator) =>
                statement.substitute(declarator.id, declarator.init!) as StepperStatement,
              current
            )
        )
      const substitutedProgram = new StepperProgram(
        [firstValueStatement, afterSubstitutedScope].flat()
      )
      redex.preRedex = [this.body[1]]
      redex.postRedex = declarations.map(x => x.id)
      return substitutedProgram
    }

    // If the second statement is function declaration, also gracefully handle it!
    if (this.body.length >= 2 && this.body[1].type == 'FunctionDeclaration') {
      const arrowFunction = this.body[1].getArrowFunctionExpression()
      const functionIdentifier = this.body[1].id
      const afterSubstitutedScope = this.body
        .slice(2)
        .map(
          statement => statement.substitute(functionIdentifier, arrowFunction) as StepperStatement
        )
      const substitutedProgram = new StepperProgram(
        [firstValueStatement, afterSubstitutedScope].flat()
      )
      redex.preRedex = [this.body[1]]
      redex.postRedex = afterSubstitutedScope
      return substitutedProgram
    }

    this.body[0].contractEmpty() // update the contracted statement onto redex
    return new StepperProgram(this.body.slice(1))
  }

  static create(node: Program) {
    return new StepperProgram(
      node.body.map(ast => convert(ast) as StepperStatement),
      node.comments,
      node.leadingComments,
      node.trailingComments,
      node.loc,
      node.range
    )
  }

  constructor(
    body: StepperStatement[], // TODO: Add support for variable declaration
    comments?: Comment[] | undefined,
    leadingComments?: Comment[] | undefined,
    trailingComments?: Comment[] | undefined,
    loc?: SourceLocation | null | undefined,
    range?: [number, number] | undefined
  ) {
    this.type = 'Program'
    this.sourceType = 'module'
    this.body = body
    this.comments = comments
    this.leadingComments = leadingComments
    this.trailingComments = trailingComments
    this.loc = loc
    this.range = range
  }

  substitute(id: StepperPattern, value: StepperExpression): StepperBaseNode {
    return new StepperProgram(
      this.body.map(statement => statement.substitute(id, value) as StepperStatement)
    )
  }

  scanAllDeclarationNames(): string[] {
    return this.body
      .filter(ast => ast.type === 'VariableDeclaration' || ast.type === 'FunctionDeclaration')
      .flatMap((ast: StepperVariableDeclaration | StepperFunctionDeclaration) => {
        if (ast.type === 'VariableDeclaration') {
          return ast.declarations.map(ast => ast.id.name)
        } else {
          // Function Declaration
          return [ast.id.name]
        }
      })
  }

  freeNames(): string[] {
    const names = new Set(this.body.flatMap(ast => ast.freeNames()))
    this.scanAllDeclarationNames().forEach(name => names.delete(name))
    return Array.from(names)
  }

  allNames(): string[] {
    return Array.from(new Set(this.body.flatMap(ast => ast.allNames())))
  }

  rename(before: string, after: string): StepperProgram {
    return new StepperProgram(
      this.body.map(statement => statement.rename(before, after) as StepperStatement)
    )
  }
}<|MERGE_RESOLUTION|>--- conflicted
+++ resolved
@@ -1,24 +1,13 @@
 import type { Comment, Program, SourceLocation } from 'estree'
-<<<<<<< HEAD
-=======
 import type { StepperBaseNode } from '../interface'
+
+import { redex } from '..'
+import { assignMuTerms } from '../utils'
+import type { StepperVariableDeclaration } from './Statement/VariableDeclaration'
+import type { StepperStatement } from './Statement'
+import type { StepperFunctionDeclaration } from './Statement/FunctionDeclaration'
+import { type StepperExpression, type StepperPattern, undefinedNode } from '.'
 import { convert } from '../generator'
-
->>>>>>> f40371c9
-import { redex } from '..'
-import { convert } from '../generator'
-import type { StepperBaseNode } from '../interface'
-import { assignMuTerms } from '../utils'
-<<<<<<< HEAD
-import type { StepperStatement } from './Statement'
-import { StepperFunctionDeclaration } from './Statement/FunctionDeclaration'
-import { StepperVariableDeclaration } from './Statement/VariableDeclaration'
-=======
-import type { StepperVariableDeclaration } from './Statement/VariableDeclaration'
-import { StepperStatement } from './Statement'
-import type { StepperFunctionDeclaration } from './Statement/FunctionDeclaration'
->>>>>>> f40371c9
-import { type StepperExpression, type StepperPattern, undefinedNode } from '.'
 
 export class StepperProgram implements Program, StepperBaseNode {
   type: 'Program'
