<<<<<<< HEAD
import type { Comment, ReturnStatement, SourceLocation } from 'estree'
=======
import type { Comment, SourceLocation, ReturnStatement } from 'estree'
import type { StepperBaseNode } from '../../interface'
import { convert } from '../../generator'
>>>>>>> f40371c9
import type { StepperExpression, StepperPattern } from '..'
import { redex } from '../..'
import { convert } from '../../generator'
import type { StepperBaseNode } from '../../interface'

export class StepperReturnStatement implements ReturnStatement, StepperBaseNode {
  type: 'ReturnStatement'
  argument: StepperExpression | null
  leadingComments?: Comment[] | undefined
  trailingComments?: Comment[] | undefined
  loc?: SourceLocation | null | undefined
  range?: [number, number] | undefined

  constructor(
    argument: StepperExpression | null,
    leadingComments?: Comment[] | undefined,
    trailingComments?: Comment[] | undefined,
    loc?: SourceLocation | null | undefined,
    range?: [number, number] | undefined
  ) {
    this.type = 'ReturnStatement'
    this.argument = argument
    this.leadingComments = leadingComments
    this.trailingComments = trailingComments
    this.loc = loc
    this.range = range
  }

  static create(node: ReturnStatement) {
    return new StepperReturnStatement(
      node.argument ? (convert(node.argument) as StepperExpression) : null,
      node.leadingComments,
      node.trailingComments,
      node.loc,
      node.range
    )
  }

  isContractible(): boolean {
    return true
  }

  isOneStepPossible(): boolean {
    return true
  }

  contract(): StepperExpression {
    if (!this.argument) {
      throw new Error('Cannot contract return statement without argument')
    }
    redex.preRedex = [this]
    redex.postRedex = [this.argument]
    return this.argument
  }

  contractEmpty() {
    redex.preRedex = [this]
    redex.postRedex = []
  }

  oneStep(): StepperExpression {
    if (!this.argument) {
      throw new Error('Cannot step return statement without argument')
    }
    return this.contract()
  }

  substitute(id: StepperPattern, value: StepperExpression): StepperBaseNode {
    return new StepperReturnStatement(
      this.argument ? this.argument.substitute(id, value) : null,
      this.leadingComments,
      this.trailingComments,
      this.loc,
      this.range
    )
  }

  freeNames(): string[] {
    return this.argument ? this.argument.freeNames() : []
  }

  allNames(): string[] {
    return this.argument ? this.argument.allNames() : []
  }

  rename(before: string, after: string): StepperReturnStatement {
    return new StepperReturnStatement(
      this.argument ? this.argument.rename(before, after) : null,
      this.leadingComments,
      this.trailingComments,
      this.loc,
      this.range
    )
  }
}<|MERGE_RESOLUTION|>--- conflicted
+++ resolved
@@ -1,10 +1,4 @@
-<<<<<<< HEAD
-import type { Comment, ReturnStatement, SourceLocation } from 'estree'
-=======
 import type { Comment, SourceLocation, ReturnStatement } from 'estree'
-import type { StepperBaseNode } from '../../interface'
-import { convert } from '../../generator'
->>>>>>> f40371c9
 import type { StepperExpression, StepperPattern } from '..'
 import { redex } from '../..'
 import { convert } from '../../generator'
