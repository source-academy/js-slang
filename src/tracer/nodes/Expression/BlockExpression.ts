--- conflicted
+++ resolved
@@ -1,18 +1,11 @@
 import type { BlockStatement, SourceLocation } from 'estree'
-<<<<<<< HEAD
-import { type StepperExpression, type StepperPattern, undefinedNode } from '..'
-=======
-import type { StepperBaseNode } from '../../interface'
 import { type StepperExpression, type StepperPattern, undefinedNode } from '..'
 import { convert } from '../../generator'
->>>>>>> f40371c9
 import { redex } from '../..'
-import { convert } from '../../generator'
 import type { StepperBaseNode } from '../../interface'
 import { assignMuTerms, getFreshName } from '../../utils'
 import type { StepperStatement } from '../Statement'
 import { StepperFunctionDeclaration } from '../Statement/FunctionDeclaration'
-import { StepperReturnStatement } from '../Statement/ReturnStatement'
 import { StepperVariableDeclaration } from '../Statement/VariableDeclaration'
 
 // TODO: add docs, because this is a block expression, not a block statement, and this does not follow official estree spec
