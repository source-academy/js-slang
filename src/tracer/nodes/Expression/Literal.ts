import type { Comment, SimpleLiteral, SourceLocation } from 'estree'
import type { StepperBaseNode } from '../../interface'
import type { StepperExpression, StepperPattern } from '..'

/**
 * This class represents a literal node in the stepper's AST (Abstract Syntax Tree).
 * It extends both SimpleLiteral and StepperBaseNode to integrate with the stepper system.
 * The class stores value-related properties such as type, value, raw representation,
 * and location metadata.
 *
 * @method isContractible() Indicates whether this node can be contracted (returns false).
 * @method isOneStepPossible() Indicates whether a single step evaluation is possible (returns false).
 * @method contract() Throws an error as contraction is not implemented.
 * @method oneStep() Throws an error as one-step evaluation is not implemented.
 */
<<<<<<< HEAD
import type { Comment, SimpleLiteral, SourceLocation } from 'estree'
import type { StepperExpression, StepperPattern } from '..'
import type { StepperBaseNode } from '../../interface'

=======
>>>>>>> f40371c9
export class StepperLiteral implements SimpleLiteral, StepperBaseNode {
  type: 'Literal'
  value: string | number | boolean | null
  raw?: string
  leadingComments?: Comment[]
  trailingComments?: Comment[]
  loc?: SourceLocation | null
  range?: [number, number]

  constructor(
    value: string | number | boolean | null,
    raw?: string,
    leadingComments?: Comment[],
    trailingComments?: Comment[],
    loc?: SourceLocation | null,
    range?: [number, number]
  ) {
    this.type = 'Literal'
    this.value = value
    this.raw = raw
    this.leadingComments = leadingComments
    this.trailingComments = trailingComments
    this.loc = loc
    this.range = range
  }

  static create(literal: SimpleLiteral) {
    return new StepperLiteral(
      literal.value,
      literal.raw,
      literal.leadingComments,
      literal.trailingComments,
      literal.loc,
      literal.range
    )
  }

  isContractible(): boolean {
    return false
  }

  isOneStepPossible(): boolean {
    return false
  }

  contract(): StepperLiteral {
    throw new Error('Method not implemented.')
  }

  oneStep(): StepperLiteral {
    throw new Error('Method not implemented.')
  }

  substitute(_id: StepperPattern, _value: StepperExpression): StepperLiteral {
    return this
  }

  freeNames(): string[] {
    return []
  }

  allNames(): string[] {
    return []
  }

  rename(_before: string, _after: string): StepperExpression {
    return new StepperLiteral(
      this.value,
      this.raw,
      this.leadingComments,
      this.trailingComments,
      this.loc,
      this.range
    )
  }
}<|MERGE_RESOLUTION|>--- conflicted
+++ resolved
@@ -13,13 +13,6 @@
  * @method contract() Throws an error as contraction is not implemented.
  * @method oneStep() Throws an error as one-step evaluation is not implemented.
  */
-<<<<<<< HEAD
-import type { Comment, SimpleLiteral, SourceLocation } from 'estree'
-import type { StepperExpression, StepperPattern } from '..'
-import type { StepperBaseNode } from '../../interface'
-
-=======
->>>>>>> f40371c9
 export class StepperLiteral implements SimpleLiteral, StepperBaseNode {
   type: 'Literal'
   value: string | number | boolean | null
