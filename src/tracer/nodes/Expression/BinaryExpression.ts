--- conflicted
+++ resolved
@@ -1,12 +1,6 @@
 import type { BinaryExpression, BinaryOperator, Comment, SourceLocation } from 'estree'
-<<<<<<< HEAD
-import type { StepperExpression, StepperPattern } from '..'
-import { redex } from '../..'
-=======
-import type { StepperBaseNode } from '../../interface'
 import { redex } from '../..'
 import type { StepperExpression, StepperPattern } from '..'
->>>>>>> f40371c9
 import { convert } from '../../generator'
 import type { StepperBaseNode } from '../../interface'
 import { StepperLiteral } from './Literal'
