import type { Comment, Literal, SourceLocation, UnaryExpression, UnaryOperator } from 'estree'
<<<<<<< HEAD
import type { StepperExpression, StepperPattern } from '..'
import { redex } from '../..'
import { convert } from '../../generator'
import type { StepperBaseNode } from '../../interface'
=======
import type { StepperBaseNode } from '../../interface'
import { redex } from '../..'
import { convert } from '../../generator'
import type { StepperExpression, StepperPattern } from '..'
>>>>>>> f40371c9
import { StepperLiteral } from './Literal'

export class StepperUnaryExpression implements UnaryExpression, StepperBaseNode {
  type: 'UnaryExpression'
  operator: UnaryOperator
  prefix: true
  argument: StepperExpression
  leadingComments?: Comment[]
  trailingComments?: Comment[]
  loc?: SourceLocation | null
  range?: [number, number]

  constructor(
    operator: UnaryOperator,
    argument: StepperExpression,
    leadingComments?: Comment[],
    trailingComments?: Comment[],
    loc?: SourceLocation | null,
    range?: [number, number]
  ) {
    this.type = 'UnaryExpression'
    this.operator = operator
    this.prefix = true
    this.argument = argument
    this.leadingComments = leadingComments
    this.trailingComments = trailingComments
    this.loc = loc
    this.range = range
  }

  static createLiteral(node: StepperUnaryExpression | UnaryExpression): StepperLiteral | undefined {
    // if node argument is positive literal(x) and node operator is "-", we replace them with literal(-x) instead.
    if (
      node.operator === '-' &&
      node.argument.type === 'Literal' &&
      typeof (node.argument as Literal).value === 'number' &&
      ((node.argument as Literal).value as number) > 0
    ) {
      return new StepperLiteral(
        -((node.argument as Literal).value as number),
        (-((node.argument as Literal).value as number)).toString(),
        node.leadingComments,
        node.trailingComments,
        node.loc,
        node.range
      )
    }
    return undefined
  }

  static create(node: UnaryExpression) {
    const literal = StepperUnaryExpression.createLiteral(node)
    if (literal) {
      return literal
    }
    return new StepperUnaryExpression(
      node.operator,
      convert(node.argument) as StepperExpression,
      node.leadingComments,
      node.trailingComments,
      node.loc,
      node.range
    )
  }

  isContractible(): boolean {
    if (this.argument.type !== 'Literal') return false

    const valueType = typeof this.argument.value
    const markContractible = () => {
      redex.preRedex = [this]
      return true
    }

    switch (this.operator) {
      case '!':
        if (valueType === 'boolean') {
          return markContractible()
        } else {
          throw new Error(`Line ${this.loc?.start.line || 0}: Expected boolean, got ${valueType}.`)
        }
      case '-':
        if (valueType === 'number') {
          return markContractible()
        } else {
          throw new Error(`Line ${this.loc?.start.line || 0}: Expected number, got ${valueType}.`)
        }
      default:
        return false
    }
  }

  isOneStepPossible(): boolean {
    return this.isContractible() || this.argument.isOneStepPossible()
  }

  contract(): StepperLiteral {
    redex.preRedex = [this]
    if (this.argument.type !== 'Literal') throw new Error()

    const operand = this.argument.value
    if (this.operator === '!') {
      const ret = new StepperLiteral(
        !operand,
        undefined,
        this.leadingComments,
        this.trailingComments,
        this.loc,
        this.range
      )
      redex.postRedex = [ret]
      return ret
    } else if (this.operator === '-') {
      const ret = new StepperLiteral(
        -(operand as number),
        (-(operand as number)).toString(),
        this.leadingComments,
        this.trailingComments,
        this.loc,
        this.range
      )
      redex.postRedex = [ret]
      return ret
    }

    throw new Error()
  }

  oneStep(): StepperExpression {
    if (this.isContractible()) {
      return this.contract()
    }
    const res = new StepperUnaryExpression(
      this.operator,
      this.argument.oneStep(),
      this.leadingComments,
      this.trailingComments,
      this.loc,
      this.range
    )
    const literal = StepperUnaryExpression.createLiteral(res)
    return literal ? literal : res
  }

  substitute(id: StepperPattern, value: StepperExpression): StepperExpression {
    const res = new StepperUnaryExpression(
      this.operator,
      this.argument.substitute(id, value),
      this.leadingComments,
      this.trailingComments,
      this.loc,
      this.range
    )
    const literal = StepperUnaryExpression.createLiteral(res)
    return literal ? literal : res
  }

  freeNames(): string[] {
    return this.argument.freeNames()
  }

  allNames(): string[] {
    return this.argument.allNames()
  }

  rename(before: string, after: string): StepperExpression {
    return new StepperUnaryExpression(
      this.operator,
      this.argument.rename(before, after),
      this.leadingComments,
      this.trailingComments,
      this.loc,
      this.range
    )
  }
}<|MERGE_RESOLUTION|>--- conflicted
+++ resolved
@@ -1,15 +1,8 @@
 import type { Comment, Literal, SourceLocation, UnaryExpression, UnaryOperator } from 'estree'
-<<<<<<< HEAD
-import type { StepperExpression, StepperPattern } from '..'
-import { redex } from '../..'
-import { convert } from '../../generator'
-import type { StepperBaseNode } from '../../interface'
-=======
 import type { StepperBaseNode } from '../../interface'
 import { redex } from '../..'
 import { convert } from '../../generator'
 import type { StepperExpression, StepperPattern } from '..'
->>>>>>> f40371c9
 import { StepperLiteral } from './Literal'
 
 export class StepperUnaryExpression implements UnaryExpression, StepperBaseNode {
