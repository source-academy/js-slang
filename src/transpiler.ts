import { simple } from 'acorn-walk/dist/walk'
import { generate } from 'astring'
import * as es from 'estree'
import { RawSourceMap, SourceMapGenerator } from 'source-map'
import { GLOBAL, GLOBAL_KEY_TO_ACCESS_NATIVE_STORAGE } from './constants'
import * as errors from './interpreter-errors'
import { AllowedDeclarations, Value } from './types'
import * as create from './utils/astCreator'
<<<<<<< HEAD
import * as random from './utils/random'
=======
// import * as rttc from "./utils/rttc";
>>>>>>> dffe1486

/**
 * This whole transpiler includes many many many many hacks to get stuff working.
 * Order in which certain functions are called matter as well.
 * There should be an explanation on it coming up soon.
 */

type StorageLocations = 'builtins' | 'globals' | 'operators' | 'properTailCalls'

let NATIVE_STORAGE: {
  builtins: Map<string, Value>
  globals: Map<string, { kind: AllowedDeclarations; value: Value }>
  operators: Map<string, (...operands: Value[]) => Value>
}

let usedIdentifiers: Set<string>

function getUniqueId(uniqueId = 'unique') {
  while (usedIdentifiers.has(uniqueId)) {
    const start = uniqueId.slice(0, -1)
    const end = uniqueId[uniqueId.length - 1]
    const endToDigit = Number(end)
    if (Number.isNaN(endToDigit) || endToDigit === 9) {
      uniqueId += '0'
    } else {
      uniqueId = start + String(endToDigit + 1)
    }
  }
  usedIdentifiers.add(uniqueId)
  return uniqueId
}

const globalIds = {
  native: '',
  callIfFuncAndRightArgs: '',
  boolOrErr: '',
  wrap: ''
}
let contextId: number

function createStorageLocationAstFor(type: StorageLocations): es.MemberExpression {
  return create.memberExpression(
    {
      type: 'MemberExpression',
      object: create.identifier(globalIds.native),
      property: create.literal(contextId),
      computed: true
    },
    type
  )
}

function createGetFromStorageLocationAstFor(name: string, type: StorageLocations): es.Expression {
  return create.callExpression(create.memberExpression(createStorageLocationAstFor(type), 'get'), [
    create.literal(name)
  ])
}

function createStatementAstToStoreBackCurrentlyDeclaredGlobal(
  name: string,
  kind: AllowedDeclarations
): es.ExpressionStatement {
  return create.expressionStatement(
    create.callExpression(create.memberExpression(createStorageLocationAstFor('globals'), 'set'), [
      create.literal(name),
      create.objectExpression([
        create.property('kind', create.literal(kind)),
        create.property('value', create.identifier(name))
      ])
    ])
  )
}

function createStatementsToDeclareBuiltins() {
  const statements = []
  for (const builtinName of NATIVE_STORAGE[contextId].builtins.keys()) {
    statements.push(
      create.constantDeclaration(
        builtinName,
        createGetFromStorageLocationAstFor(builtinName, 'builtins')
      )
    )
  }
  return statements
}

function createStatementsToDeclarePreviouslyDeclaredGlobals() {
  const statements = []
  for (const [name, valueWrapper] of NATIVE_STORAGE[contextId].globals.entries()) {
    const unwrappedValueAst = create.memberExpression(
      createGetFromStorageLocationAstFor(name, 'globals'),
      'value'
    )
    statements.push(create.declaration(name, valueWrapper.kind, unwrappedValueAst))
  }
  return statements
}

function createStatementsToStorePreviouslyDeclaredLetGlobals() {
  const statements = []
  for (const [name, valueWrapper] of NATIVE_STORAGE[contextId].globals.entries()) {
    if (valueWrapper.kind === 'let') {
      statements.push(createStatementAstToStoreBackCurrentlyDeclaredGlobal(name, 'let'))
    }
  }
  return statements
}

function createStatementsToStoreCurrentlyDeclaredGlobals(program: es.Program) {
  const statements = []
  for (const statement of program.body) {
    if (statement.type === 'VariableDeclaration') {
      const name = (statement.declarations[0].id as es.Identifier).name
      if (NATIVE_STORAGE[contextId].globals.has(name)) {
        throw new errors.VariableRedeclaration(statement, name)
      }
      const kind = statement.kind as AllowedDeclarations
      statements.push(createStatementAstToStoreBackCurrentlyDeclaredGlobal(name, kind))
    }
  }
  return statements
}

function generateFunctionsToStringMap(program: es.Program) {
  const map: Map<es.Node, string> = new Map()
  simple(program, {
    ArrowFunctionExpression(node: es.ArrowFunctionExpression) {
      map.set(node, generate(node))
    },
    FunctionDeclaration(node: es.FunctionDeclaration) {
      map.set(node, generate(node))
    }
  })
  return map
}

function transformFunctionDeclarationsToArrowFunctions(
  program: es.Program,
  functionsToStringMap: Map<es.Node, string>
) {
  simple(program, {
    FunctionDeclaration(node) {
      const { id, params, body } = node as es.FunctionDeclaration
      node.type = 'VariableDeclaration'
      node = node as es.VariableDeclaration
      const asArrowFunction = create.blockArrowFunction(params as es.Identifier[], body)
      functionsToStringMap.set(asArrowFunction, functionsToStringMap.get(node)!)
      node.declarations = [
        {
          type: 'VariableDeclarator',
          id: id as es.Identifier,
          init: asArrowFunction
        }
      ]
      node.kind = 'const'
    }
  })
}

/**
 * Transforms all arrow functions
 * (arg1, arg2, ...) => { statement1; statement2; return statement3; }
 *
 * to
 *
 * <NATIVE STORAGE>.properTailCalls.wrap((arg1, arg2, ...) => {
 *   statement1;statement2;return statement3;
 * })
 *
 * to allow for iterative processes to take place
 */

function wrapArrowFunctionsToAllowNormalCallsAndNiceToString(
  program: es.Program,
  functionsToStringMap: Map<es.Node, string>
) {
  simple(program, {
    ArrowFunctionExpression(node) {
      const originalNode = { ...node }
      node.type = 'CallExpression'
      const transformedNode = node as es.CallExpression
<<<<<<< HEAD
      transformedNode.arguments = [
        originalNode as es.ArrowFunctionExpression,
        create.literal(functionsToStringMap.get(node)!)
      ]
      transformedNode.callee = create.memberExpression(
        createStorageLocationAstFor('properTailCalls'),
        'wrap'
      )
=======
      transformedNode.arguments = [originalNode as es.ArrowFunctionExpression]
      transformedNode.callee = create.identifier(globalIds.wrap)
>>>>>>> dffe1486
    }
  })
}

/**
 * Transforms all return statements (including expression arrow functions) to return an intermediate value
 * return nonFnCall + 1;
 *  =>
 * return {isTail: false, value: nonFnCall + 1};
 *
 * return fnCall(arg1, arg2);
 * => return {isTail: true, function: fnCall, arguments: [arg1, arg2]}
 *
 * conditional and logical expressions will be recursively looped through as well
 */

function transformReturnStatementsToAllowProperTailCalls(program: es.Program) {
  function transformLogicalExpression(expression: es.Expression): es.Expression {
    switch (expression.type) {
      case 'LogicalExpression':
        return {
          type: 'LogicalExpression',
          operator: expression.operator,
          left: expression.left,
          right: transformLogicalExpression(expression.right),
          loc: expression.loc!
        }
      case 'ConditionalExpression':
        return {
          type: 'ConditionalExpression',
          test: expression.test,
          consequent: transformLogicalExpression(expression.consequent),
          alternate: transformLogicalExpression(expression.alternate),
          loc: expression.loc!
        }
      case 'CallExpression':
        expression = expression as es.CallExpression
        const { line, column } = expression.loc!.start
        return create.objectExpression([
          create.property('isTail', create.literal(true)),
          create.property('function', expression.callee as es.Expression),
          create.property('arguments', {
            type: 'ArrayExpression',
            elements: expression.arguments
          }),
          create.property('line', create.literal(line)),
          create.property('column', create.literal(column))
        ])
      default:
        return create.objectExpression([
          create.property('isTail', create.literal(false)),
          create.property('value', expression)
        ])
    }
  }

  simple(program, {
    ReturnStatement(node: es.ReturnStatement) {
      node.argument = transformLogicalExpression(node.argument!)
    },
    ArrowFunctionExpression(node: es.ArrowFunctionExpression) {
      if (node.expression) {
        node.body = transformLogicalExpression(node.body as es.Expression)
      }
    }
  })
}

function transformCallExpressionsToCheckIfFunction(program: es.Program) {
  simple(program, {
    CallExpression(node: es.CallExpression) {
      const { line, column } = node.loc!.start
      node.arguments = [
        node.callee as es.Expression,
        create.literal(line),
        create.literal(column),
        ...node.arguments
      ]
      node.callee = create.identifier(globalIds.callIfFuncAndRightArgs)
    }
  })
}

function transformTernaryIfAndLogicalsToCheckIfBoolean(program: es.Program) {
  const transform = (test: es.Expression, line: number, column: number) =>
    create.callExpression(create.identifier(globalIds.boolOrErr), [
      test,
      create.literal(line),
      create.literal(column)
    ])
  simple(program, {
    IfStatement(node: es.IfStatement) {
      const { line, column } = node.loc!.start
      node.test = transform(node.test, line, column)
    },
    ConditionalExpression(node: es.ConditionalExpression) {
      const { line, column } = node.loc!.start
      node.test = transform(node.test, line, column)
    },
    LogicalExpression(node: es.LogicalExpression) {
      const { line, column } = node.loc!.start
      node.left = transform(node.left, line, column)
    }
  })
}

function refreshLatestIdentifiers(program: es.Program) {
  NATIVE_STORAGE = GLOBAL[GLOBAL_KEY_TO_ACCESS_NATIVE_STORAGE]
  usedIdentifiers = getAllIdentifiersUsed(program)
  for (const identifier of Object.getOwnPropertyNames(globalIds)) {
    globalIds[identifier] = getUniqueId(identifier)
  }
}

function getAllIdentifiersUsed(program: es.Program) {
  const identifiers = new Set<string>()
  simple(program, {
    Identifier(node: es.Identifier) {
      identifiers.add(node.name)
    },
    Pattern(node: es.Pattern) {
      if (node.type === 'Identifier') {
        identifiers.add(node.name)
      } else if (node.type === 'MemberExpression') {
        if (node.object.type === 'Identifier') {
          identifiers.add(node.object.name)
        }
      }
    }
  })
  return identifiers
}

function getStatementsToPrepend() {
  return [
    ...createStatementsToDeclareBuiltins(),
    ...createStatementsToDeclarePreviouslyDeclaredGlobals()
  ]
}

function getStatementsToAppend(program: es.Program): es.Statement[] {
  return [
    ...createStatementsToStorePreviouslyDeclaredLetGlobals(),
    ...createStatementsToStoreCurrentlyDeclaredGlobals(program)
  ]
}

/**
 * statement1;
 * statement2;
 * ...
 * const a = 1; //lastStatement example 1 (should give undefined)
 * 1 + 1; //lastStatement example 2 (should give 2)
 * b = fun(5); //lastStatement example 3 (should set b to fun(5))
 * if (true) { true; } else { false; } //lastStatement example 4 (should give true)
 * for (let i = 0; i < 5; i = i + 1) { i; } //lastStatement example 5 (should give 4)
 *
 * We want to preserve the last evaluated statement's result to return back, so
 * for const/let declarations we simply don't change anything, and return undefined
 * at the end.
 *
 * For others, we will convert it into a string, wrap it in an eval, and store
 * the result in a temporary variable. e.g.
 *
 * const tempVar = eval("1+1;");
 * const tempVar = eval("if (true) { true; } else { false; }");
 * etc etc...
 * now at the end of all the appended statements we can do
 * return tempVar;
 */

function splitLastStatementIntoStorageOfResultAndAccessorPair(
  lastStatement: es.Statement
): { storage: es.Statement; lastLineToReturnResult: es.Statement; evalMap?: RawSourceMap } {
  if (lastStatement.type === 'VariableDeclaration') {
    return {
      storage: lastStatement,
      lastLineToReturnResult: create.returnStatement(create.identifier('undefined'))
    }
  }
<<<<<<< HEAD
  const uniqueIdentifier = getUnqiueId()
  const map = new SourceMapGenerator({ file: 'lastline' })
=======
  const uniqueIdentifier = getUniqueId('lastStatementResult')
  const map = new sourceMap.SourceMapGenerator({ file: 'lastline' })
>>>>>>> dffe1486
  const lastStatementAsCode = generate(lastStatement, { lineEnd: ' ', sourceMap: map, version: 3 })
  const uniqueDeclarationToStoreLastStatementResult = create.constantDeclaration(
    uniqueIdentifier,
    create.callExpression(create.identifier('eval'), [
      create.literal(lastStatementAsCode, lastStatement.loc!)
    ])
  )
  const returnStatementToReturnLastStatementResult = create.returnStatement(
    create.identifier(uniqueIdentifier)
  )
  return {
    storage: uniqueDeclarationToStoreLastStatementResult,
    lastLineToReturnResult: returnStatementToReturnLastStatementResult,
    evalMap: map.toJSON()
  }
}

export function transpile(untranformedProgram: es.Program, id: number) {
  contextId = id
  refreshLatestIdentifiers(untranformedProgram)
  const program: es.Program = untranformedProgram
  const statements = program.body as es.Statement[]
  if (statements.length === 0) {
    return { transpiled: '' }
  }
  const functionsToStringMap = generateFunctionsToStringMap(program)
  transformReturnStatementsToAllowProperTailCalls(program)
  transformCallExpressionsToCheckIfFunction(program)
  transformTernaryIfAndLogicalsToCheckIfBoolean(program)
<<<<<<< HEAD
  transformFunctionDeclarationsToArrowFunctions(program, functionsToStringMap)
  wrapArrowFunctionsToAllowNormalCallsAndNiceToString(program, functionsToStringMap)
  const declarationToAccessNativeStorage = create.constantDeclaration(
    nativeStorageUniqueId,
    create.identifier(GLOBAL_KEY_TO_ACCESS_NATIVE_STORAGE)
  )
=======
  transformFunctionDeclarationsToArrowFunctions(program)
  wrapArrowFunctionsToAllowNormalCallsAndNiceToString(program)
>>>>>>> dffe1486
  const statementsToPrepend = getStatementsToPrepend()
  const statementsToAppend = getStatementsToAppend(program)
  const lastStatement = statements.pop() as es.Statement
  const {
    lastLineToReturnResult,
    storage,
    evalMap
  } = splitLastStatementIntoStorageOfResultAndAccessorPair(lastStatement)
  const wrapped = wrapInAnonymousFunctionToBlockExternalGlobals([
    ...statementsToPrepend,
    ...statements,
    storage,
    ...statementsToAppend,
    lastLineToReturnResult
  ])
  program.body = [...getDeclarationsToAccessTranspilerInternals(), wrapped]

  const map = new SourceMapGenerator({ file: 'source' })
  const transpiled = generate(program, { sourceMap: map })
  const codeMap = map.toJSON()
  return { transpiled, codeMap, evalMap }
}

function getDeclarationsToAccessTranspilerInternals(): es.VariableDeclaration[] {
  return [
    create.constantDeclaration(
      globalIds.native,
      create.identifier(GLOBAL_KEY_TO_ACCESS_NATIVE_STORAGE)
    ),
    create.constantDeclaration(
      globalIds.boolOrErr,
      createGetFromStorageLocationAstFor('itselfIfBooleanElseError', 'operators')
    ),
    create.constantDeclaration(
      globalIds.callIfFuncAndRightArgs,
      createGetFromStorageLocationAstFor('callIfFunctionAndRightArgumentsElseError', 'operators')
    ),
    create.constantDeclaration(
      globalIds.wrap,
      create.memberExpression(createStorageLocationAstFor('properTailCalls'), 'wrap')
    )
  ]
}

/**
 * Restricts the access of external global variables in Source
 *
 * statement;
 * statement2;
 * statement3;
 * =>
 * ((window, Number, Function, alert, ...other globals) => {
 *  statement;
 *  statement2;
 *  statement3;
 * })();
 *
 */
function wrapInAnonymousFunctionToBlockExternalGlobals(statements: es.Statement[]): es.Statement {
  function isValidIdentifier(candidate: string) {
    try {
      // tslint:disable-next-line:no-eval
      eval(`"use strict";{const ${candidate} = 1;}`)
      return true
    } catch {
      return false
    }
  }

  const globalsArray = Object.getOwnPropertyNames(GLOBAL)
  const globalsWithValidIdentifiers = globalsArray.filter(isValidIdentifier)
  const validGlobalsAsIdentifierAsts = globalsWithValidIdentifiers.map(globalName =>
    create.identifier(globalName)
  )
  return create.expressionStatement(
    create.callExpression(
      create.blockArrowFunction(validGlobalsAsIdentifierAsts, [
        create.returnStatement(create.callExpression(create.blockArrowFunction([], statements), []))
      ]),
      []
    )
  )
}<|MERGE_RESOLUTION|>--- conflicted
+++ resolved
@@ -6,11 +6,6 @@
 import * as errors from './interpreter-errors'
 import { AllowedDeclarations, Value } from './types'
 import * as create from './utils/astCreator'
-<<<<<<< HEAD
-import * as random from './utils/random'
-=======
-// import * as rttc from "./utils/rttc";
->>>>>>> dffe1486
 
 /**
  * This whole transpiler includes many many many many hacks to get stuff working.
@@ -192,19 +187,11 @@
       const originalNode = { ...node }
       node.type = 'CallExpression'
       const transformedNode = node as es.CallExpression
-<<<<<<< HEAD
       transformedNode.arguments = [
         originalNode as es.ArrowFunctionExpression,
         create.literal(functionsToStringMap.get(node)!)
       ]
-      transformedNode.callee = create.memberExpression(
-        createStorageLocationAstFor('properTailCalls'),
-        'wrap'
-      )
-=======
-      transformedNode.arguments = [originalNode as es.ArrowFunctionExpression]
       transformedNode.callee = create.identifier(globalIds.wrap)
->>>>>>> dffe1486
     }
   })
 }
@@ -220,7 +207,6 @@
  *
  * conditional and logical expressions will be recursively looped through as well
  */
-
 function transformReturnStatementsToAllowProperTailCalls(program: es.Program) {
   function transformLogicalExpression(expression: es.Expression): es.Expression {
     switch (expression.type) {
@@ -385,13 +371,8 @@
       lastLineToReturnResult: create.returnStatement(create.identifier('undefined'))
     }
   }
-<<<<<<< HEAD
-  const uniqueIdentifier = getUnqiueId()
-  const map = new SourceMapGenerator({ file: 'lastline' })
-=======
   const uniqueIdentifier = getUniqueId('lastStatementResult')
   const map = new sourceMap.SourceMapGenerator({ file: 'lastline' })
->>>>>>> dffe1486
   const lastStatementAsCode = generate(lastStatement, { lineEnd: ' ', sourceMap: map, version: 3 })
   const uniqueDeclarationToStoreLastStatementResult = create.constantDeclaration(
     uniqueIdentifier,
@@ -421,17 +402,8 @@
   transformReturnStatementsToAllowProperTailCalls(program)
   transformCallExpressionsToCheckIfFunction(program)
   transformTernaryIfAndLogicalsToCheckIfBoolean(program)
-<<<<<<< HEAD
-  transformFunctionDeclarationsToArrowFunctions(program, functionsToStringMap)
-  wrapArrowFunctionsToAllowNormalCallsAndNiceToString(program, functionsToStringMap)
-  const declarationToAccessNativeStorage = create.constantDeclaration(
-    nativeStorageUniqueId,
-    create.identifier(GLOBAL_KEY_TO_ACCESS_NATIVE_STORAGE)
-  )
-=======
   transformFunctionDeclarationsToArrowFunctions(program)
   wrapArrowFunctionsToAllowNormalCallsAndNiceToString(program)
->>>>>>> dffe1486
   const statementsToPrepend = getStatementsToPrepend()
   const statementsToAppend = getStatementsToAppend(program)
   const lastStatement = statements.pop() as es.Statement
