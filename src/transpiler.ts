import { simple } from 'acorn-walk/dist/walk'
import { generate } from 'astring'
import * as es from 'estree'
<<<<<<< HEAD
=======
import { RawSourceMap } from 'source-map'
>>>>>>> 1c08a59a
import * as sourceMap from 'source-map'
import { GLOBAL, GLOBAL_KEY_TO_ACCESS_NATIVE_STORAGE } from './constants'
// import * as constants from "./constants";
import * as errors from './interpreter-errors'
import { AllowedDeclarations, Value } from './types'
import * as create from './utils/astCreator'
import * as random from './utils/random'
// import * as rttc from "./utils/rttc";

/**
 * This whole transpiler includes many many many many hacks to get stuff working.
 * Order in which certain functions are called matter as well.
 * There should be an explanation on it coming up soon.
 */

type StorageLocations = 'builtins' | 'globals' | 'operators' | 'properTailCalls'

let NATIVE_STORAGE: {
  builtins: Map<string, Value>
  globals: Map<string, { kind: AllowedDeclarations; value: Value }>
  operators: Map<string, (...operands: Value[]) => Value>
}

let usedIdentifiers: Set<string>

function getUnqiueId() {
  let uniqueId = `$$unique${random.integer()}`
  while (usedIdentifiers.has(uniqueId)) {
    uniqueId += random.character()
  }
  usedIdentifiers.add(uniqueId)
  return uniqueId
}

let nativeStorageUniqueId: string
let contextId: number

function createStorageLocationAstFor(type: StorageLocations): es.MemberExpression {
  return create.memberExpression(
    {
      type: 'MemberExpression',
      object: create.identifier(nativeStorageUniqueId),
      property: create.literal(contextId),
      computed: true
    },
    type
  )
}

function createGetFromStorageLocationAstFor(name: string, type: StorageLocations): es.Expression {
  return create.callExpression(create.memberExpression(createStorageLocationAstFor(type), 'get'), [
    create.literal(name)
  ])
}

function createStatementAstToStoreBackCurrentlyDeclaredGlobal(
  name: string,
  kind: AllowedDeclarations
): es.ExpressionStatement {
  return create.expressionStatement(
    create.callExpression(create.memberExpression(createStorageLocationAstFor('globals'), 'set'), [
      create.literal(name),
      create.objectExpression([
        create.property('kind', create.literal(kind)),
        create.property('value', create.identifier(name))
      ])
    ])
  )
}

function createStatementsToDeclareBuiltins() {
  const statements = []
  for (const builtinName of NATIVE_STORAGE[contextId].builtins.keys()) {
    statements.push(
      create.constantDeclaration(
        builtinName,
        createGetFromStorageLocationAstFor(builtinName, 'builtins')
      )
    )
  }
  return statements
}

function createStatementsToDeclarePreviouslyDeclaredGlobals() {
  const statements = []
  for (const [name, valueWrapper] of NATIVE_STORAGE[contextId].globals.entries()) {
    const unwrappedValueAst = create.memberExpression(
      createGetFromStorageLocationAstFor(name, 'globals'),
      'value'
    )
    statements.push(create.declaration(name, valueWrapper.kind, unwrappedValueAst))
  }
  return statements
}

function createStatementsToStorePreviouslyDeclaredLetGlobals() {
  const statements = []
  for (const [name, valueWrapper] of NATIVE_STORAGE[contextId].globals.entries()) {
    if (valueWrapper.kind === 'let') {
      statements.push(createStatementAstToStoreBackCurrentlyDeclaredGlobal(name, 'let'))
    }
  }
  return statements
}

function createStatementsToStoreCurrentlyDeclaredGlobals(program: es.Program) {
  const statements = []
  for (const statement of program.body) {
    if (statement.type === 'VariableDeclaration') {
      const name = (statement.declarations[0].id as es.Identifier).name
      if (NATIVE_STORAGE[contextId].globals.has(name)) {
        throw new errors.VariableRedeclaration(statement, name)
      }
      const kind = statement.kind as AllowedDeclarations
      statements.push(createStatementAstToStoreBackCurrentlyDeclaredGlobal(name, kind))
    }
  }
  return statements
}

<<<<<<< HEAD
function generateFunctionsToStringMap(program: es.Program) {
  const map: Map<es.Node, string> = new Map()
  simple(program, {
    ArrowFunctionExpression(node: es.ArrowFunctionExpression) {
      map.set(node, generate(node))
    },
    FunctionDeclaration(node: es.FunctionDeclaration) {
      map.set(node, generate(node))
    }
  })
  return map
}

function transformFunctionDeclarationsToArrowFunctions(
  program: es.Program,
  functionsToStringMap: Map<es.Node, string>
) {
=======
function transformFunctionDeclarationsToArrowFunctions(program: es.Program) {
>>>>>>> 1c08a59a
  simple(program, {
    FunctionDeclaration(node) {
      const { id, params, body } = node as es.FunctionDeclaration
      node.type = 'VariableDeclaration'
      node = node as es.VariableDeclaration
      const asArrowFunction = create.blockArrowFunction(params as es.Identifier[], body)
<<<<<<< HEAD
      functionsToStringMap.set(asArrowFunction, functionsToStringMap.get(node)!)
=======
>>>>>>> 1c08a59a
      node.declarations = [
        {
          type: 'VariableDeclarator',
          id: id as es.Identifier,
          init: asArrowFunction
        }
      ]
      node.kind = 'const'
    }
  })
}

/**
 * Transforms all arrow functions
 * (arg1, arg2, ...) => { statement1; statement2; return statement3; }
 *
 * to
 *
 * <NATIVE STORAGE>.properTailCalls.wrap((arg1, arg2, ...) => {
 *   statement1;statement2;return statement3;
 * })
 *
 * to allow for iterative processes to take place
 */

<<<<<<< HEAD
function wrapArrowFunctionsToAllowNormalCallsAndNiceToString(
  program: es.Program,
  functionsToStringMap: Map<es.Node, string>
) {
=======
function wrapArrowFunctionsToAllowNormalCallsAndNiceToString(program: es.Program) {
>>>>>>> 1c08a59a
  simple(program, {
    ArrowFunctionExpression(node) {
      const originalNode = { ...node }
      node.type = 'CallExpression'
      const transformedNode = node as es.CallExpression
      transformedNode.arguments = [
        originalNode as es.ArrowFunctionExpression,
        create.literal(functionsToStringMap.get(node)! || 'nothing')
      ]
      transformedNode.callee = create.memberExpression(
        createStorageLocationAstFor('properTailCalls'),
        'wrap'
      )
    }
  })
}
/**
 * Transforms all return statements (including expression arrow functions) to return an intermediate value
 * return nonFnCall + 1;
 *  =>
 * return {isTail: false, value: nonFnCall + 1};
 *
 * return fnCall(arg1, arg2);
 * => return {isTail: true, function: fnCall, arguments: [arg1, arg2]}
 *
 * conditional and logical expressions will be recursively looped through as well
 */
function transformReturnStatementsToAllowProperTailCalls(program: es.Program) {
  function transformLogicalExpression(expression: es.Expression): es.Expression {
    switch (expression.type) {
      case 'LogicalExpression':
        return {
          type: 'LogicalExpression',
          operator: expression.operator,
          left: expression.left,
          right: transformLogicalExpression(expression.right),
          loc: expression.loc!
        }
      case 'ConditionalExpression':
        return {
          type: 'ConditionalExpression',
          test: expression.test,
          consequent: transformLogicalExpression(expression.consequent),
          alternate: transformLogicalExpression(expression.alternate),
          loc: expression.loc!
        }
      case 'CallExpression':
        expression = expression as es.CallExpression
        const { line, column } = expression.loc!.start
        return create.objectExpression([
          create.property('isTail', create.literal(true)),
          create.property('function', expression.callee as es.Expression),
          create.property('arguments', {
            type: 'ArrayExpression',
            elements: expression.arguments
          }),
          create.property('line', create.literal(line)),
          create.property('column', create.literal(column))
        ])
      default:
        return create.objectExpression([
          create.property('isTail', create.literal(false)),
          create.property('value', expression)
        ])
    }
  }

  simple(program, {
    ReturnStatement(node: es.ReturnStatement) {
      node.argument = transformLogicalExpression(node.argument!)
    },
    ArrowFunctionExpression(node: es.ArrowFunctionExpression) {
      if (node.expression) {
        node.body = transformLogicalExpression(node.body as es.Expression)
      }
    }
  })
}

function transformCallExpressionsToCheckIfFunction(program: es.Program) {
  simple(program, {
    CallExpression(node: es.CallExpression) {
      const { line, column } = node.loc!.start
      node.arguments = [
        node.callee as es.Expression,
        create.literal(line),
        create.literal(column),
        ...node.arguments
      ]
      node.callee = createGetFromStorageLocationAstFor(
        'callIfFunctionAndRightArgumentsElseError',
        'operators'
      )
    }
  })
}

function transformTernaryIfAndLogicalsToCheckIfBoolean(program: es.Program) {
  const transform = (test: es.Expression, line: number, column: number) =>
    create.callExpression(
      createGetFromStorageLocationAstFor('itselfIfBooleanElseError', 'operators'),
      [test, create.literal(line), create.literal(column)]
    )
  simple(program, {
    IfStatement(node: es.IfStatement) {
      const { line, column } = node.loc!.start
      node.test = transform(node.test, line, column)
    },
    ConditionalExpression(node: es.ConditionalExpression) {
      const { line, column } = node.loc!.start
      node.test = transform(node.test, line, column)
    },
    LogicalExpression(node: es.LogicalExpression) {
      const { line, column } = node.loc!.start
      node.left = transform(node.left, line, column)
    }
  })
}

function refreshLatestNatives(program: es.Program) {
  NATIVE_STORAGE = GLOBAL[GLOBAL_KEY_TO_ACCESS_NATIVE_STORAGE]
  usedIdentifiers = getAllIdentifiersUsed(program)
  nativeStorageUniqueId = getUnqiueId()
}

function getAllIdentifiersUsed(program: es.Program) {
  const identifiers = new Set<string>()
  simple(program, {
    Identifier(node: es.Identifier) {
      identifiers.add(node.name)
    }
  })
  return identifiers
}

function getStatementsToPrepend() {
  return [
    ...createStatementsToDeclareBuiltins(),
    ...createStatementsToDeclarePreviouslyDeclaredGlobals()
  ]
}

function getStatementsToAppend(program: es.Program): es.Statement[] {
  return [
    ...createStatementsToStorePreviouslyDeclaredLetGlobals(),
    ...createStatementsToStoreCurrentlyDeclaredGlobals(program)
  ]
}

/**
 * statement1;
 * statement2;
 * ...
 * const a = 1; //lastStatement example 1 (should give undefined)
 * 1 + 1; //lastStatement example 2 (should give 2)
 * b = fun(5); //lastStatement example 3 (should set b to fun(5))
 * if (true) { true; } else { false; } //lastStatement example 4 (should give true)
 * for (let i = 0; i < 5; i = i + 1) { i; } //lastStatement example 5 (should give 4)
 *
 * We want to preserve the last evaluated statement's result to return back, so
 * for const/let declarations we simply don't change anything, and return undefined
 * at the end.
 *
 * For others, we will convert it into a string, wrap it in an eval, and store
 * the result in a temporary variable. e.g.
 *
 * const tempVar = eval("1+1;");
 * const tempVar = eval("if (true) { true; } else { false; }");
 * etc etc...
 * now at the end of all the appended statements we can do
 * return tempVar;
 */

function splitLastStatementIntoStorageOfResultAndAccessorPair(
  lastStatement: es.Statement
<<<<<<< HEAD
): [es.Statement, es.Statement, {}?] {
=======
): { storage: es.Statement; lastLineToReturnResult: es.Statement; evalMap?: RawSourceMap } {
>>>>>>> 1c08a59a
  if (lastStatement.type === 'VariableDeclaration') {
    return {
      storage: lastStatement,
      lastLineToReturnResult: create.returnStatement(create.identifier('undefined'))
    }
  }
  const uniqueIdentifier = getUnqiueId()
  const map = new sourceMap.SourceMapGenerator({ file: 'lastline' })
  const lastStatementAsCode = generate(lastStatement, { lineEnd: ' ', sourceMap: map, version: 3 })
  const uniqueDeclarationToStoreLastStatementResult = create.constantDeclaration(
    uniqueIdentifier,
    create.callExpression(create.identifier('eval'), [
      create.literal(lastStatementAsCode, lastStatement.loc!)
    ])
  )
  const returnStatementToReturnLastStatementResult = create.returnStatement(
    create.identifier(uniqueIdentifier)
  )
<<<<<<< HEAD
  return [
    uniqueDeclarationToStoreLastStatementResult,
    returnStatementToReturnLastStatementResult,
    map.toJSON()
  ]
=======
  return {
    storage: uniqueDeclarationToStoreLastStatementResult,
    lastLineToReturnResult: returnStatementToReturnLastStatementResult,
    evalMap: map.toJSON()
  }
>>>>>>> 1c08a59a
}

export function transpile(untranformedProgram: es.Program, id: number) {
  contextId = id
  refreshLatestNatives(untranformedProgram)
  const program: es.Program = untranformedProgram
  const statements = program.body as es.Statement[]
  if (statements.length === 0) {
<<<<<<< HEAD
    return ''
  }
  const functionsToStringMap = generateFunctionsToStringMap(program)
  transformReturnStatementsToAllowProperTailCalls(program)
  transformCallExpressionsToCheckIfFunction(program)
  transformTernaryIfAndLogicalsToCheckIfBoolean(program)
  transformFunctionDeclarationsToArrowFunctions(program, functionsToStringMap)
  wrapArrowFunctionsToAllowNormalCallsAndNiceToString(program, functionsToStringMap)
=======
    return { transpiled: '' }
  }
  transformReturnStatementsToAllowProperTailCalls(program)
  transformCallExpressionsToCheckIfFunction(program)
  transformTernaryIfAndLogicalsToCheckIfBoolean(program)
  transformFunctionDeclarationsToArrowFunctions(program)
  wrapArrowFunctionsToAllowNormalCallsAndNiceToString(program)
>>>>>>> 1c08a59a
  const declarationToAccessNativeStorage = create.constantDeclaration(
    nativeStorageUniqueId,
    create.identifier(GLOBAL_KEY_TO_ACCESS_NATIVE_STORAGE)
  )
  const statementsToPrepend = getStatementsToPrepend()
  const statementsToAppend = getStatementsToAppend(program)
  const lastStatement = statements.pop() as es.Statement
<<<<<<< HEAD
  const [
    uniqueDeclarationToStoreLastStatementResult,
    returnStatementToReturnLastStatementResult,
    lastStatementSourceMap
  ] = splitLastStatementIntoStorageOfResultAndAccessorPair(lastStatement)
  const wrapped = wrapInAnonymousFunctionToBlockExternalGlobals([
    ...statementsToPrepend,
    ...statements,
    uniqueDeclarationToStoreLastStatementResult,
    ...statementsToAppend,
    returnStatementToReturnLastStatementResult
=======
  const {
    lastLineToReturnResult,
    storage,
    evalMap
  } = splitLastStatementIntoStorageOfResultAndAccessorPair(lastStatement)
  const wrapped = wrapInAnonymousFunctionToBlockExternalGlobals([
    ...statementsToPrepend,
    ...statements,
    storage,
    ...statementsToAppend,
    lastLineToReturnResult
>>>>>>> 1c08a59a
  ])
  program.body = [declarationToAccessNativeStorage, wrapped]

  const map = new sourceMap.SourceMapGenerator({ file: 'source' })
  const transpiled = generate(program, { sourceMap: map })
<<<<<<< HEAD
  const consumer = map.toJSON()
  return [transpiled, consumer, lastStatementSourceMap]
=======
  const codeMap = map.toJSON()
  return { transpiled, codeMap, evalMap }
>>>>>>> 1c08a59a
}

/**
 * Restricts the access of external global variables in Source
 *
 * statement;
 * statement2;
 * statement3;
 * =>
 * ((window, Number, Function, alert, ...other globals) => {
 *  statement;
 *  statement2;
 *  statement3;
 * })();
 *
 */
function wrapInAnonymousFunctionToBlockExternalGlobals(statements: es.Statement[]): es.Statement {
  function isValidIdentifier(candidate: string) {
    try {
      // tslint:disable-next-line:no-eval
      eval(`"use strict";{const ${candidate} = 1;}`)
      return true
    } catch {
      return false
    }
  }

  const globalsArray = Object.getOwnPropertyNames(GLOBAL)
  const globalsWithValidIdentifiers = globalsArray.filter(isValidIdentifier)
  const validGlobalsAsIdentifierAsts = globalsWithValidIdentifiers.map(globalName =>
    create.identifier(globalName)
  )
  return create.expressionStatement(
    create.callExpression(
      create.blockArrowFunction(validGlobalsAsIdentifierAsts, [
        create.returnStatement(create.callExpression(create.blockArrowFunction([], statements), []))
      ]),
      []
    )
  )
}<|MERGE_RESOLUTION|>--- conflicted
+++ resolved
@@ -1,10 +1,7 @@
 import { simple } from 'acorn-walk/dist/walk'
 import { generate } from 'astring'
 import * as es from 'estree'
-<<<<<<< HEAD
-=======
 import { RawSourceMap } from 'source-map'
->>>>>>> 1c08a59a
 import * as sourceMap from 'source-map'
 import { GLOBAL, GLOBAL_KEY_TO_ACCESS_NATIVE_STORAGE } from './constants'
 // import * as constants from "./constants";
@@ -125,7 +122,6 @@
   return statements
 }
 
-<<<<<<< HEAD
 function generateFunctionsToStringMap(program: es.Program) {
   const map: Map<es.Node, string> = new Map()
   simple(program, {
@@ -143,19 +139,13 @@
   program: es.Program,
   functionsToStringMap: Map<es.Node, string>
 ) {
-=======
-function transformFunctionDeclarationsToArrowFunctions(program: es.Program) {
->>>>>>> 1c08a59a
   simple(program, {
     FunctionDeclaration(node) {
       const { id, params, body } = node as es.FunctionDeclaration
       node.type = 'VariableDeclaration'
       node = node as es.VariableDeclaration
       const asArrowFunction = create.blockArrowFunction(params as es.Identifier[], body)
-<<<<<<< HEAD
       functionsToStringMap.set(asArrowFunction, functionsToStringMap.get(node)!)
-=======
->>>>>>> 1c08a59a
       node.declarations = [
         {
           type: 'VariableDeclarator',
@@ -181,14 +171,10 @@
  * to allow for iterative processes to take place
  */
 
-<<<<<<< HEAD
 function wrapArrowFunctionsToAllowNormalCallsAndNiceToString(
   program: es.Program,
   functionsToStringMap: Map<es.Node, string>
 ) {
-=======
-function wrapArrowFunctionsToAllowNormalCallsAndNiceToString(program: es.Program) {
->>>>>>> 1c08a59a
   simple(program, {
     ArrowFunctionExpression(node) {
       const originalNode = { ...node }
@@ -205,6 +191,7 @@
     }
   })
 }
+
 /**
  * Transforms all return statements (including expression arrow functions) to return an intermediate value
  * return nonFnCall + 1;
@@ -216,6 +203,7 @@
  *
  * conditional and logical expressions will be recursively looped through as well
  */
+
 function transformReturnStatementsToAllowProperTailCalls(program: es.Program) {
   function transformLogicalExpression(expression: es.Expression): es.Expression {
     switch (expression.type) {
@@ -364,11 +352,7 @@
 
 function splitLastStatementIntoStorageOfResultAndAccessorPair(
   lastStatement: es.Statement
-<<<<<<< HEAD
-): [es.Statement, es.Statement, {}?] {
-=======
 ): { storage: es.Statement; lastLineToReturnResult: es.Statement; evalMap?: RawSourceMap } {
->>>>>>> 1c08a59a
   if (lastStatement.type === 'VariableDeclaration') {
     return {
       storage: lastStatement,
@@ -387,19 +371,11 @@
   const returnStatementToReturnLastStatementResult = create.returnStatement(
     create.identifier(uniqueIdentifier)
   )
-<<<<<<< HEAD
-  return [
-    uniqueDeclarationToStoreLastStatementResult,
-    returnStatementToReturnLastStatementResult,
-    map.toJSON()
-  ]
-=======
   return {
     storage: uniqueDeclarationToStoreLastStatementResult,
     lastLineToReturnResult: returnStatementToReturnLastStatementResult,
     evalMap: map.toJSON()
   }
->>>>>>> 1c08a59a
 }
 
 export function transpile(untranformedProgram: es.Program, id: number) {
@@ -408,8 +384,7 @@
   const program: es.Program = untranformedProgram
   const statements = program.body as es.Statement[]
   if (statements.length === 0) {
-<<<<<<< HEAD
-    return ''
+    return { transpiled: '' }
   }
   const functionsToStringMap = generateFunctionsToStringMap(program)
   transformReturnStatementsToAllowProperTailCalls(program)
@@ -417,15 +392,6 @@
   transformTernaryIfAndLogicalsToCheckIfBoolean(program)
   transformFunctionDeclarationsToArrowFunctions(program, functionsToStringMap)
   wrapArrowFunctionsToAllowNormalCallsAndNiceToString(program, functionsToStringMap)
-=======
-    return { transpiled: '' }
-  }
-  transformReturnStatementsToAllowProperTailCalls(program)
-  transformCallExpressionsToCheckIfFunction(program)
-  transformTernaryIfAndLogicalsToCheckIfBoolean(program)
-  transformFunctionDeclarationsToArrowFunctions(program)
-  wrapArrowFunctionsToAllowNormalCallsAndNiceToString(program)
->>>>>>> 1c08a59a
   const declarationToAccessNativeStorage = create.constantDeclaration(
     nativeStorageUniqueId,
     create.identifier(GLOBAL_KEY_TO_ACCESS_NATIVE_STORAGE)
@@ -433,19 +399,6 @@
   const statementsToPrepend = getStatementsToPrepend()
   const statementsToAppend = getStatementsToAppend(program)
   const lastStatement = statements.pop() as es.Statement
-<<<<<<< HEAD
-  const [
-    uniqueDeclarationToStoreLastStatementResult,
-    returnStatementToReturnLastStatementResult,
-    lastStatementSourceMap
-  ] = splitLastStatementIntoStorageOfResultAndAccessorPair(lastStatement)
-  const wrapped = wrapInAnonymousFunctionToBlockExternalGlobals([
-    ...statementsToPrepend,
-    ...statements,
-    uniqueDeclarationToStoreLastStatementResult,
-    ...statementsToAppend,
-    returnStatementToReturnLastStatementResult
-=======
   const {
     lastLineToReturnResult,
     storage,
@@ -457,19 +410,13 @@
     storage,
     ...statementsToAppend,
     lastLineToReturnResult
->>>>>>> 1c08a59a
   ])
   program.body = [declarationToAccessNativeStorage, wrapped]
 
   const map = new sourceMap.SourceMapGenerator({ file: 'source' })
   const transpiled = generate(program, { sourceMap: map })
-<<<<<<< HEAD
-  const consumer = map.toJSON()
-  return [transpiled, consumer, lastStatementSourceMap]
-=======
   const codeMap = map.toJSON()
   return { transpiled, codeMap, evalMap }
->>>>>>> 1c08a59a
 }
 
 /**
