--- conflicted
+++ resolved
@@ -1,23 +1,11 @@
 import { simple } from 'acorn-walk/dist/walk'
 import { generate } from 'astring'
 import * as es from 'estree'
-<<<<<<< HEAD
-import * as sourceMap from 'source-map'
-import { GLOBAL, GLOBAL_KEY_TO_ACCESS_NATIVE_STORAGE } from './constants'
-// import * as constants from "./constants";
-=======
 import { RawSourceMap, SourceMapGenerator } from 'source-map'
 import { GLOBAL, GLOBAL_KEY_TO_ACCESS_NATIVE_STORAGE } from './constants'
->>>>>>> 72994e24
 import * as errors from './interpreter-errors'
 import { AllowedDeclarations, Value } from './types'
 import * as create from './utils/astCreator'
-
-/**
- * This whole transpiler includes many many many many hacks to get stuff working.
- * Order in which certain functions are called matter as well.
- * There should be an explanation on it coming up soon.
- */
 
 /**
  * This whole transpiler includes many many many many hacks to get stuff working.
@@ -201,21 +189,13 @@
       const transformedNode = node as es.CallExpression
       transformedNode.arguments = [
         originalNode as es.ArrowFunctionExpression,
-<<<<<<< HEAD
-        create.literal(functionsToStringMap.get(node)! || 'nothing')
-      ]
-      transformedNode.callee = create.memberExpression(
-        createStorageLocationAstFor('properTailCalls'),
-        'wrap'
-      )
-=======
         create.literal(functionsToStringMap.get(node)!)
       ]
       transformedNode.callee = create.identifier(globalIds.wrap)
->>>>>>> 72994e24
-    }
-  })
-}
+    }
+  })
+}
+
 /**
  * Transforms all return statements (including expression arrow functions) to return an intermediate value
  * return nonFnCall + 1;
@@ -289,32 +269,18 @@
         create.literal(column),
         ...node.arguments
       ]
-<<<<<<< HEAD
-      node.callee = createGetFromStorageLocationAstFor(
-        'callIfFunctionAndRightArgumentsElseError',
-        'operators'
-      )
-=======
       node.callee = create.identifier(globalIds.callIfFuncAndRightArgs)
->>>>>>> 72994e24
     }
   })
 }
 
 function transformTernaryIfAndLogicalsToCheckIfBoolean(program: es.Program) {
   const transform = (test: es.Expression, line: number, column: number) =>
-<<<<<<< HEAD
-    create.callExpression(
-      createGetFromStorageLocationAstFor('itselfIfBooleanElseError', 'operators'),
-      [test, create.literal(line), create.literal(column)]
-    )
-=======
     create.callExpression(create.identifier(globalIds.boolOrErr), [
       test,
       create.literal(line),
       create.literal(column)
     ])
->>>>>>> 72994e24
   simple(program, {
     IfStatement(node: es.IfStatement) {
       const { line, column } = node.loc!.start
@@ -398,24 +364,15 @@
 
 function splitLastStatementIntoStorageOfResultAndAccessorPair(
   lastStatement: es.Statement
-<<<<<<< HEAD
-): [es.Statement, es.Statement, {}?] {
-=======
 ): { storage: es.Statement; lastLineToReturnResult: es.Statement; evalMap?: RawSourceMap } {
->>>>>>> 72994e24
   if (lastStatement.type === 'VariableDeclaration') {
     return {
       storage: lastStatement,
       lastLineToReturnResult: create.returnStatement(create.identifier('undefined'))
     }
   }
-<<<<<<< HEAD
-  const uniqueIdentifier = getUnqiueId()
-  const map = new sourceMap.SourceMapGenerator({ file: 'lastline' })
-=======
   const uniqueIdentifier = getUniqueId('lastStatementResult')
   const map = new SourceMapGenerator({ file: 'lastline' })
->>>>>>> 72994e24
   const lastStatementAsCode = generate(lastStatement, { lineEnd: ' ', sourceMap: map, version: 3 })
   const uniqueDeclarationToStoreLastStatementResult = create.constantDeclaration(
     uniqueIdentifier,
@@ -426,36 +383,20 @@
   const returnStatementToReturnLastStatementResult = create.returnStatement(
     create.identifier(uniqueIdentifier)
   )
-<<<<<<< HEAD
-  return [
-    uniqueDeclarationToStoreLastStatementResult,
-    returnStatementToReturnLastStatementResult,
-    map.toJSON()
-  ]
-=======
   return {
     storage: uniqueDeclarationToStoreLastStatementResult,
     lastLineToReturnResult: returnStatementToReturnLastStatementResult,
     evalMap: map.toJSON()
   }
->>>>>>> 72994e24
 }
 
 export function transpile(untranformedProgram: es.Program, id: number) {
   contextId = id
-<<<<<<< HEAD
-  refreshLatestNatives(untranformedProgram)
-  const program: es.Program = untranformedProgram
-  const statements = program.body as es.Statement[]
-  if (statements.length === 0) {
-    return ''
-=======
   refreshLatestIdentifiers(untranformedProgram)
   const program: es.Program = untranformedProgram
   const statements = program.body as es.Statement[]
   if (statements.length === 0) {
     return { transpiled: '' }
->>>>>>> 72994e24
   }
   const functionsToStringMap = generateFunctionsToStringMap(program)
   transformReturnStatementsToAllowProperTailCalls(program)
@@ -463,33 +404,6 @@
   transformTernaryIfAndLogicalsToCheckIfBoolean(program)
   transformFunctionDeclarationsToArrowFunctions(program, functionsToStringMap)
   wrapArrowFunctionsToAllowNormalCallsAndNiceToString(program, functionsToStringMap)
-<<<<<<< HEAD
-  const declarationToAccessNativeStorage = create.constantDeclaration(
-    nativeStorageUniqueId,
-    create.identifier(GLOBAL_KEY_TO_ACCESS_NATIVE_STORAGE)
-  )
-  const statementsToPrepend = getStatementsToPrepend()
-  const statementsToAppend = getStatementsToAppend(program)
-  const lastStatement = statements.pop() as es.Statement
-  const [
-    uniqueDeclarationToStoreLastStatementResult,
-    returnStatementToReturnLastStatementResult,
-    lastStatementSourceMap
-  ] = splitLastStatementIntoStorageOfResultAndAccessorPair(lastStatement)
-  const wrapped = wrapInAnonymousFunctionToBlockExternalGlobals([
-    ...statementsToPrepend,
-    ...statements,
-    uniqueDeclarationToStoreLastStatementResult,
-    ...statementsToAppend,
-    returnStatementToReturnLastStatementResult
-  ])
-  program.body = [declarationToAccessNativeStorage, wrapped]
-
-  const map = new sourceMap.SourceMapGenerator({ file: 'source' })
-  const transpiled = generate(program, { sourceMap: map })
-  const consumer = map.toJSON()
-  return [transpiled, consumer, lastStatementSourceMap]
-=======
   const statementsToPrepend = getStatementsToPrepend()
   const statementsToAppend = getStatementsToAppend(program)
   const lastStatement = statements.pop() as es.Statement
@@ -532,7 +446,6 @@
       create.memberExpression(createStorageLocationAstFor('properTailCalls'), 'wrap')
     )
   ]
->>>>>>> 72994e24
 }
 
 /**
