--- conflicted
+++ resolved
@@ -1,11 +1,6 @@
-<<<<<<< HEAD
+import { expect, test } from 'vitest'
 import { Chapter } from '../langs'
-import { expectFinishedResult, expectParsedError } from '../utils/testing'
-=======
-import { expect, test } from 'vitest'
-import { Chapter } from '../types'
 import { testSuccess, testFailure } from '../utils/testing'
->>>>>>> dc271e94
 
 test('draw_data returns first argument if more than one argument', async () => {
   const { context } = await testSuccess(`draw_data(1, 2);`, Chapter.SOURCE_3)
