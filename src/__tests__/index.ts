import type { Position } from 'acorn/dist/acorn'
import type { SourceLocation } from 'estree'

<<<<<<< HEAD
import { findDeclaration, getScope, runInContext } from '../index'
import { Chapter } from '../langs'
import { Value } from '../types'
import { stripIndent } from '../utils/formatters'
import {
  createTestContext,
  expectFinishedResult,
  expectParsedError,
  testSuccess
} from '../utils/testing'
=======
import { describe, expect, test } from 'vitest'
import * as jsslang from '../index'
import { Chapter, Value } from '../types'
import { stripIndent } from '../utils/formatters'
import { createTestContext, testFailure, testSuccess } from '../utils/testing'
import { TestOptions } from '../utils/testing/types'
>>>>>>> dc271e94
import {
  assertFinishedResultValue,
  evalWithBuiltins,
  processTestOptions
} from '../utils/testing/misc'
import { TestOptions } from '../utils/testing/types'

const toString = (x: Value) => '' + x

test('Empty code returns undefined', () => {
  return expect(testSuccess('')).resolves.toBe(undefined)
})

test('Single string self-evaluates to itself', () => {
  return expect(testSuccess("'42';")).resolves.toBe('42')
})

test('Multiline string self-evaluates to itself', () => {
  return expect(testSuccess('`1\n1`;')).resolves.toBe(`1
1`)
})

test('Allow display to return value it is displaying', () => {
  return expect(testSuccess('25*(display(1+1));')).resolves.toBe(50)
})

test('Single number self-evaluates to itself', () => {
  return expect(testSuccess('42;')).resolves.toBe(42)
})

test('Single boolean self-evaluates to itself', () => {
  return expect(testSuccess('true;')).resolves.toBe(true)
})

test('Arrow function definition returns itself', () => {
  return expect(testSuccess('() => 42;')).resolves.toMatchInlineSnapshot(`[Function]`)
})

test('Builtins hide their implementation when stringify', () => {
  return expect(testSuccess('stringify(pair);', Chapter.SOURCE_2 ))
    .resolves
    .toMatchInlineSnapshot(`
            "function pair(left, right) {
            	[implementation hidden]
            }"
          `)
})

test('Builtins hide their implementation when toString', () => {
  return expect(testSuccess('toString(pair);', {
    chapter: Chapter.SOURCE_2,
    testBuiltins: { toString }
  })).resolves.toMatchInlineSnapshot(`
            "function pair(left, right) {
            	[implementation hidden]
            }"
          `)
})

test('functions toString (mostly) matches up with JS', async () => {
  const code = stripIndent`
    function f(x) {
    return 5;
  }
  toString(a=>a) + toString(f);
  `
  const options: TestOptions = { testBuiltins: { toString } }
  const { result } = await testSuccess(code, options)

  expect(result.value.replace(/ /g, '')).toEqual(
    evalWithBuiltins(code, options.testBuiltins).replace(/ /g, '')
  )
})

test('Factorial arrow function', () => {
  return expect(testSuccess(
    stripIndent`
    const fac = (i) => i === 1 ? 1 : i * fac(i-1);
    fac(5);
  `
  )).resolves.toBe(120)
})

test('parseError for missing semicolon', () => {
  return expect(testFailure('42')).resolves.toMatchInlineSnapshot(
    `"Line 1: Missing semicolon at the end of statement"`
  )
})

test('parseError for template literals with expressions', () => {
  return expect(testFailure('`${1}`;')).resolves.toMatchInlineSnapshot(
    `"Line 1: Expressions are not allowed in template literals (\`multiline strings\`)"`
  )
})

test.skip('Simple arrow function infinite recursion represents CallExpression well', { timeout: 30000 }, () => {
  return expect(testFailure('(x => x(x)(x))(x => x(x)(x));')).resolves.toMatchInlineSnapshot(
    `"Line 1: RangeError: Maximum call stack size exceeded"`
  )
})

test('Simple function infinite recursion represents CallExpression well', { timeout: 30000 }, () => {
  return expect(testFailure('function f(x) {return x(x)(x);} f(f);')).resolves.toMatchInlineSnapshot(
    `"RangeError: Maximum call stack size exceeded"`
  )
})

test('Cannot overwrite consts even when assignment is allowed', () => {
  return expect(testFailure(
    stripIndent`
    function test(){
      const constant = 3;
      constant = 4;
      return constant;
    }
    test();
  `,
    Chapter.SOURCE_3
  )).resolves.toMatchInlineSnapshot(`"Line 3: Cannot assign new value to constant constant."`)
})

test('Assignment has value', () => {
  return expect(testSuccess(
    stripIndent`
    let a = 1;
    let b = a = 4;
    b === 4 && a === 4;
  `,
    Chapter.SOURCE_3
  )).resolves.toBe(true)
})

test('Array assignment has value', () => {
  return expect(testSuccess(
    stripIndent`
    let arr = [];
    const a = arr[0] = 1;
    const b = arr[1] = arr[2] = 4;
    arr[0] === 1 && arr[1] === 4 && arr[2] === 4;
  `,
    Chapter.SOURCE_3
  )).resolves.toBe(true)
})

test('Can overwrite lets when assignment is allowed', () => {
  return expect(testSuccess(
    stripIndent`
    function test() {
      let variable = false;
      variable = true;
      return variable;
    }
    test();
  `,
    Chapter.SOURCE_3
  )).resolves.toBe(true)
})

<<<<<<< HEAD
test('Arrow function infinite recursion with list args represents CallExpression well', () => {
  return expectParsedError(
  stripIndent`
    const f = xs => append(f(xs), list());
    f(list(1, 2));
  `,
  { chapter: Chapter.SOURCE_2 }
).toMatchInlineSnapshot(`"Line 1: RangeError: Maximum call stack size exceeded"`)
}, 30000)
=======
test('Arrow function infinite recursion with list args represents CallExpression well', { timeout: 30000 }, () => {
  return expect(testFailure(
    stripIndent`
    const f = xs => append(f(xs), list());
    f(list(1, 2));
  `,
    Chapter.SOURCE_2
  )).resolves.toMatchInlineSnapshot(
    `"Line 2: The function (anonymous) has encountered an infinite loop. It has no base case."`
  )
})
>>>>>>> dc271e94

test('Function infinite recursion with list args represents CallExpression well', { timeout: 30000 }, () => {
  return expect(testFailure(
    stripIndent`
    function f(xs) { return append(f(xs), list()); }
    f(list(1, 2));
  `
  )).resolves.toMatchInlineSnapshot(`"Line 1: Name append not declared."`)
})

test('Arrow function infinite recursion with different args represents CallExpression well', {timeout: 30000 }, () => {
  return expect(testFailure(stripIndent`
    const f = i => f(i+1) - 1;
    f(0);
<<<<<<< HEAD
  `).toMatchInlineSnapshot(`"Line 1: RangeError: Maximum call stack size exceeded"`)
}, 30000)
=======
  `)).resolves.toMatchInlineSnapshot(
    `"Line 2: The function (anonymous) has encountered an infinite loop. It has no base case."`
  )
})
>>>>>>> dc271e94

test('Function infinite recursion with different args represents CallExpression well', { timeout: 30000 }, () => {
  return expect(testFailure(stripIndent`
    function f(i) { return f(i+1) - 1; }
    f(0);
<<<<<<< HEAD
  `).toMatchInlineSnapshot(`"RangeError: Maximum call stack size exceeded"`)
}, 30000)
=======
  `)).resolves.toMatchInlineSnapshot(
    `"Line 2: The function f has encountered an infinite loop. It has no base case."`
  )
})
>>>>>>> dc271e94

test('Functions passed into non-source functions remain equal', () => {
  return expect(testSuccess(
    stripIndent`
    function t(x, y, z) {
      return x + y + z;
    }
    identity(t) === t && t(1, 2, 3) === 6;
  `,
    { chapter: Chapter.SOURCE_3, testBuiltins: { 'identity(x)': (x: any) => x } }
  )).resolves.toBe(true)
})

test('Accessing array with nonexistent index returns undefined', () => {
  return expect(testSuccess(
    stripIndent`
    const a = [];
    a[1];
  `,
    Chapter.SOURCE_4,
  )).resolves.toBe(undefined)
})

test('Accessing object with nonexistent property returns undefined', () => {
  return expect(testSuccess(
    stripIndent`
    const o = {};
    o.nonexistent;
  `,
    Chapter.LIBRARY_PARSER
  )).resolves.toBe(undefined)
})

test('Simple object assignment and retrieval', () => {
  return expect(testSuccess(
    stripIndent`
    const o = {};
    o.a = 1;
    o.a;
  `,
    Chapter.LIBRARY_PARSER
  )).toBe(1)
})

test('Deep object assignment and retrieval', () => {
  return expect(testSuccess(
    stripIndent`
    const o = {};
    o.a = {};
    o.a.b = {};
    o.a.b.c = "string";
    o.a.b.c;
  `,
    Chapter.LIBRARY_PARSER
  )).resolves.toBe('string')
})

test('Test apply_in_underlying_javascript', () => {
  return expect(testSuccess(
    stripIndent`
    apply_in_underlying_javascript((a, b, c) => a * b * c, list(2, 5, 6));
  `,
    Chapter.SOURCE_4
  )).resolves.toBe(60)
})

test('Test equal for primitives', () => {
  return expect(testSuccess(
    stripIndent`
    equal(1, 1) && equal("str", "str") && equal(null, null) && !equal(1, 2) && !equal("str", "");
  `,
    { chapter: Chapter.SOURCE_2 }
  )).resolves.toBe(true)
})

test('Test equal for lists', () => {
  return expect(testSuccess(
    stripIndent`
    equal(list(1, 2), pair(1, pair(2, null))) && equal(list(1, 2, 3, 4), list(1, 2, 3, 4));
  `,
    { chapter: Chapter.SOURCE_2 }
  )).resolves.toBe(true)
})

test('Test equal for different lists', () => {
  return expect(testSuccess(
    stripIndent`
    !equal(list(1, 2), pair(1, 2)) && !equal(list(1, 2, 3), list(1, list(2, 3)));
  `,
    { chapter: Chapter.SOURCE_2 }
  )).resolves.toBe(true)
})

test('true if with empty if works', () => {
  return expect(testSuccess(
    stripIndent`
    if (true) {
    } else {
    }
  `
  )).resolves.toBe(undefined)
})

test('true if with nonempty if works', () => {
  return expect(testSuccess(
    stripIndent`
    if (true) {
      1;
    } else {
    }
  `
  )).resolves.toBe(1)
})

test('false if with empty else works', () => {
  return expect(testSuccess(
    stripIndent`
    if (false) {
    } else {
    }
  `
  )).resolves.toBe(undefined)
})

test('false if with nonempty if works', () => {
  return expect(testSuccess(
    stripIndent`
    if (false) {
    } else {
      2;
    }
  `
  )).resolves.toBe(2)
})

describe('matchJSTests', () => {
  async function expectToMatchJS(code: string, rawOptions: TestOptions = {}) {
    const options = processTestOptions(rawOptions)
    if (options.testBuiltins) {
      options.testBuiltins = {
        ...options.testBuiltins,
        toString
      }
    } else {
      options.testBuiltins = { toString }
    }

    const { result } = await testSuccess(code, options)

    expect(evalWithBuiltins(code, options.testBuiltins)).toEqual(result.value)
  }

  test('primitives toString matches up with JS', async () => {
    const code = stripIndent`
      toString(true) +
      toString(false) +
      toString(1) +
      toString(1.5) +
      toString(null) +
      toString(undefined) +
      toString(NaN);
      `

    const options: TestOptions = {
      testBuiltins: { toString },
      chapter: Chapter.SOURCE_2
    }
    const { result } = await testSuccess(code, options)
    expect(evalWithBuiltins(code, options.testBuiltins)).toEqual(result.value)
  })

  test('test true conditional expression', () => {
    return expectToMatchJS('true ? true : false;')
  })

  test('test false conditional expression', () => {
    return expectToMatchJS('false ? true : false;')
  })

  test('test false && true', () => {
    return expectToMatchJS('false && true;')
  })

  test('test false && false', () => {
    return expectToMatchJS('false && false;')
  })

  test('test true && false', () => {
    return expectToMatchJS('true && false;')
  })

  test('test true && true', () => {
    return expectToMatchJS('true && true;')
  })

  test('test && shortcircuiting', () => {
    return expectToMatchJS('false && 1();')
  })

  test('test false || true', () => {
    return expectToMatchJS('false || true;')
  })

  test('test false || false', () => {
    return expectToMatchJS('false || false;')
  })

  test('test true || false', () => {
    return expectToMatchJS('true || false;')
  })

  test('test true || true', () => {
    return expectToMatchJS('true || true;')
  })

  test('test || shortcircuiting', () => {
    return expectToMatchJS('true || 1();')
  })

  test('Objects toString matches up with JS', () => {
    return expectToMatchJS('toString({a: 1});', {
      chapter: Chapter.LIBRARY_PARSER
    })
  })

  test('Arrays toString matches up with JS', () => {
    return expectToMatchJS('toString([1, 2]);', {
      chapter: Chapter.SOURCE_3
    })
  })
})

test('Rest parameters work', () => {
  return expect(testSuccess(
    stripIndent`
    function rest(a, b, ...c) {
      let sum = a + b;
      for (let i = 0; i < array_length(c); i = i + 1) {
        sum = sum + c[i];
      }
      return sum;
    }
    rest(1, 2); // no error
    rest(1, 2, ...[3, 4, 5],  ...[6, 7], ...[]);
  `,
    { chapter: Chapter.SOURCE_3 }
  )).resolves.toMatchInlineSnapshot(`28`)
})

test('Test context reuse', async () => {
  const context = createTestContext({ chapter: Chapter.SOURCE_4 })
  const init = stripIndent`
  let i = 0;
  function f() {
    i = i + 1;
    return i;
  }
  i;
  `

  const snippets: [string, any][] = [
    [init, 0],
    ['i = 100; f();', 101],
    ['f(); i;', 102],
    ['i;', 102]
  ]

  for (const [code, expected] of snippets) {
    const result = await jsslang.runInContext(code, context)
    assertFinishedResultValue(result, expected)
  }
})

class SourceLocationTestResult {
  start: Position
  end: Position
  constructor(startLine: number, startCol: number, endLine: number, endCol: number) {
    this.start = { line: startLine, column: startCol }
    this.end = { line: endLine, column: endCol }
  }
}

function expectResultsToMatch(
  actualResult: SourceLocation | null | undefined,
  expectedResult: SourceLocationTestResult | null | undefined
) {
  if (expectedResult === null) {
    expect(actualResult).toBeNull()
    return
  }
  if (expectedResult === undefined) {
    expect(actualResult).toBeUndefined()
    return
  }
  expect(actualResult).not.toBeNull()
  expect(actualResult).not.toBeUndefined()
  if (actualResult === null || actualResult === undefined) {
    return
  }
  expect(actualResult.start.line).toEqual(expectedResult.start.line)
  expect(actualResult.start.column).toEqual(expectedResult.start.column)
  expect(actualResult.end.line).toEqual(expectedResult.end.line)
  expect(actualResult.end.column).toEqual(expectedResult.end.column)
}

test('Find variable declaration in global scope', () => {
  const context = createTestContext({ chapter: Chapter.SOURCE_4 })
  const code = stripIndent`
  let i = 0;
  function f() {
    i = i + 1;
    return i;
  }
  i;
  `
  const expected = new SourceLocationTestResult(1, 4, 1, 5)
  const actual = jsslang.findDeclaration(code, context, { line: 6, column: 0 })
  expectResultsToMatch(actual, expected)
  expect(actual).toMatchSnapshot()
})

test('Find variable declaration in global scope from occurrence in function scope', () => {
  const context = createTestContext({ chapter: Chapter.SOURCE_4 })
  const code = stripIndent`
  let i = 0;
  function f() {
    i = i + 1;
    return i;
  }
  i;
  `
  const expected = new SourceLocationTestResult(1, 4, 1, 5)
  const actual = jsslang.findDeclaration(code, context, { line: 4, column: 9 })
  expectResultsToMatch(actual, expected)
  expect(actual).toMatchSnapshot()
})

test('Find variable declaration in function scope from occurrence in function scope', () => {
  const context = createTestContext({ chapter: Chapter.SOURCE_4 })
  const code = stripIndent`
  let i = 0;
  function f() {
    let i = 2;
    return i;
  }
  i;
  `
  const expected = new SourceLocationTestResult(3, 6, 3, 7)
  const actual = jsslang.findDeclaration(code, context, { line: 4, column: 9 })
  expectResultsToMatch(actual, expected)
  expect(actual).toMatchSnapshot()
})

test('Find no declaration from occurrence when there is no declaration (syntax error)', () => {
  const context = createTestContext({ chapter: Chapter.SOURCE_4 })
  const code = stripIndent`
  function f() {
    let i = 2;
    return i;
  }
  x;
  `
  const expected = null
  const actual = jsslang.findDeclaration(code, context, { line: 5, column: 0 })
  expectResultsToMatch(actual, expected)
  expect(actual).toMatchSnapshot()
})

test('Find no declaration from selection that does not refer to a declaration', () => {
  const context = createTestContext({ chapter: Chapter.SOURCE_4 })
  const code = stripIndent`
  let i = 0;
  function f() {
    let i = 2;
    return i;
  }
  i;
  `
  const expected = null
  const actual = jsslang.findDeclaration(code, context, { line: 4, column: 3 })
  expectResultsToMatch(actual, expected)
  expect(actual).toMatchSnapshot()
})

test('Find function declaration', () => {
  const context = createTestContext({ chapter: Chapter.SOURCE_4 })
  const code = stripIndent`
  let i = 0;
  function foo() {
    let i = 2;
    return i;
  }
  foo();
  `
  const expected = new SourceLocationTestResult(2, 9, 2, 12)
  const actual = jsslang.findDeclaration(code, context, { line: 6, column: 0 })
  expectResultsToMatch(actual, expected)
  expect(actual).toMatchSnapshot()
})

test('Find function param declaration', () => {
  const context = createTestContext({ chapter: Chapter.SOURCE_4 })
  const code = stripIndent`
  function timesTwo(num) {
    return num * 2;
  }
  timesTwo(2);
  `
  const expected = new SourceLocationTestResult(1, 18, 1, 21)
  const actual = jsslang.findDeclaration(code, context, { line: 2, column: 9 })
  expectResultsToMatch(actual, expected)
  expect(actual).toMatchSnapshot()
})

test('Find variable declaration with same name as function param declaration', () => {
  const context = createTestContext({ chapter: Chapter.SOURCE_4 })
  const code = stripIndent`
  function timesTwo(num) {
    return num * 2;
  }
  const num = 2;
  timesTwo(num);
  `
  const expected = new SourceLocationTestResult(4, 6, 4, 9)
  const actual = jsslang.findDeclaration(code, context, { line: 5, column: 9 })
  expectResultsToMatch(actual, expected)
  // expect(actual).toMatchSnapshot()
})

test('Find arrow function declaration', () => {
  const context = createTestContext({ chapter: Chapter.SOURCE_4 })
  const code = stripIndent`
  let i = 0;
  const foo = () => {
    let i = 2;
    return i;
  }
  foo();
  `
  const expected = new SourceLocationTestResult(2, 6, 2, 9)
  const actual = jsslang.findDeclaration(code, context, { line: 6, column: 0 })
  expectResultsToMatch(actual, expected)
  expect(actual).toMatchSnapshot()
})

test('Find arrow function param declaration', () => {
  const context = createTestContext({ chapter: Chapter.SOURCE_4 })
  const code = stripIndent`
  const timesTwo = (num) => {
    return num * 2;
  }
  timesTwo(2);
  `
  const expected = new SourceLocationTestResult(1, 18, 1, 21)
  const actual = jsslang.findDeclaration(code, context, { line: 2, column: 9 })
  expectResultsToMatch(actual, expected)
  expect(actual).toMatchSnapshot()
})

test('Find variable declaration with same name as arrow function param declaration', () => {
  const context = createTestContext({ chapter: Chapter.SOURCE_4 })
  const code = stripIndent`
  const timesTwo = (num) => {
    return num * 2;
  }
  const num = 2;
  timesTwo(num);
  `
  const expected = new SourceLocationTestResult(4, 6, 4, 9)
  const actual = jsslang.findDeclaration(code, context, { line: 5, column: 9 })
  expectResultsToMatch(actual, expected)
  expect(actual).toMatchSnapshot()
})

test('Find declaration in init of for loop', () => {
  const context = createTestContext({ chapter: Chapter.SOURCE_4 })
  const code = stripIndent`
  let x = 1;
  for (let i = 1; i <= 2; i++) {
    x = x * i;
  }
  x;
  `
  const expected = new SourceLocationTestResult(2, 9, 2, 10)
  const actual = jsslang.findDeclaration(code, context, { line: 3, column: 10 })
  expectResultsToMatch(actual, expected)
  expect(actual).toMatchSnapshot()
})

test('Find variable declaration with same name as init of for loop', () => {
  const context = createTestContext({ chapter: Chapter.SOURCE_4 })
  const code = stripIndent`
  let x = 1;
  for (let i = 1; i <= 2; i++) {
    x = x * i;
  }
  const i = 2;
  i;
  `
  const expected = new SourceLocationTestResult(5, 6, 5, 7)
  const actual = jsslang.findDeclaration(code, context, { line: 6, column: 0 })
  expectResultsToMatch(actual, expected)
  expect(actual).toMatchSnapshot()
})

test('Find variable declaration in block statement', () => {
  const context = createTestContext({ chapter: Chapter.SOURCE_4 })
  const code = stripIndent`
  {
    let x = 1;
    x = x + 2;
  }
  let x = 2;
  x = x + 2;
  `
  const expected = new SourceLocationTestResult(2, 6, 2, 7)
  const actual = jsslang.findDeclaration(code, context, { line: 3, column: 2 })
  expectResultsToMatch(actual, expected)
  expect(actual).toMatchSnapshot()
})
test('Find variable declaration of same name as variable declaration in block statement', () => {
  const context = createTestContext({ chapter: Chapter.SOURCE_4 })
  const code = stripIndent`
  {
    let x = 1;
    x = x + 2;
  }
  let x = 2;
  x = x + 2;
  `
  const expected = new SourceLocationTestResult(5, 4, 5, 5)
  const actual = jsslang.findDeclaration(code, context, { line: 6, column: 0 })
  expectResultsToMatch(actual, expected)
  expect(actual).toMatchSnapshot()
})

test('Find declaration of of variable in update statement of a for loop', () => {
  const context = createTestContext({ chapter: Chapter.SOURCE_4 })
  const code = stripIndent`
  for (let x = 10; x < 12; ++x) {
      display(x);
  }
  let x = 5;
  `
  const expected = new SourceLocationTestResult(1, 9, 1, 10)
  const actual = jsslang.findDeclaration(code, context, { line: 1, column: 17 })
  expectResultsToMatch(actual, expected)
  expect(actual).toMatchSnapshot()
})

test('Find scope of a variable declaration', () => {
  const context = createTestContext({ chapter: Chapter.SOURCE_4 })
  const code = `{
    const x = 1;
    {
        const x = 2;
        function f(y) {
            return x + y;
        }
    }
    display(x);
  }`
  const expected = [
    new SourceLocationTestResult(1, 0, 3, 4),
    new SourceLocationTestResult(8, 5, 10, 3)
  ]
  const actual = jsslang.getScope(code, context, { line: 2, column: 10 })
  expected.forEach((expectedRange, index) => {
    const actualRange = new SourceLocationTestResult(
      actual[index].start.line,
      actual[index].start.column,
      actual[index].end.line,
      actual[index].end.column
    )
    expectResultsToMatch(actualRange, expectedRange)
  })
  expect(actual).toMatchSnapshot()
})

test('Find scope of a nested variable declaration', () => {
  const context = createTestContext({ chapter: Chapter.SOURCE_4 })
  const code = `{
    const x = 1;
    {
        const x = 2;
        function f(y) {
            return x + y;
        }
    }
    display(x);
  }`
  const expected = [new SourceLocationTestResult(3, 4, 8, 5)]
  const actual = jsslang.getScope(code, context, { line: 4, column: 15 })
  expected.forEach((expectedRange, index) => {
    const actualRange = new SourceLocationTestResult(
      actual[index].start.line,
      actual[index].start.column,
      actual[index].end.line,
      actual[index].end.column
    )
    expectResultsToMatch(actualRange, expectedRange)
  })
  expect(actual).toMatchSnapshot()
})

test('Find scope of a function parameter', () => {
  const context = createTestContext({ chapter: Chapter.SOURCE_4 })
  const code = `{
    const x = 1;
    {
        const x = 2;
        function f(y) {
            return x + y;
        }
    }
    display(x);
  }`
  const expected = [new SourceLocationTestResult(5, 22, 7, 9)]
  const actual = jsslang.getScope(code, context, { line: 5, column: 19 })
  expected.forEach((expectedRange, index) => {
    const actualRange = new SourceLocationTestResult(
      actual[index].start.line,
      actual[index].start.column,
      actual[index].end.line,
      actual[index].end.column
    )
    expectResultsToMatch(actualRange, expectedRange)
  })
  expect(actual).toMatchSnapshot()
})

test('Find scope of a function declaration', () => {
  const context = createTestContext({ chapter: Chapter.SOURCE_4 })
  const code = `{
    const x = 1;
    {
        const x = 2;
        function f(y) {
            return x + y;
        }
    }
    display(x);
  }`
  const expected = [new SourceLocationTestResult(3, 4, 8, 5)]
  const actual = jsslang.getScope(code, context, { line: 5, column: 17 })
  expected.forEach((expectedRange, index) => {
    const actualRange = new SourceLocationTestResult(
      actual[index].start.line,
      actual[index].start.column,
      actual[index].end.line,
      actual[index].end.column
    )
    expectResultsToMatch(actualRange, expectedRange)
  })
  expect(actual).toMatchSnapshot()
})

test('Find scope of a variable declaration with more nesting', () => {
  const context = createTestContext({ chapter: Chapter.SOURCE_4 })
  const code = `{
    const x = 1;
    {
        const x = 2;
        function f(y) {
            for (let x = 10; x < 20; x = x + 1) {
                display(x);
            }
            return x + y;
        }
        for (let x = 10; x < 20; x = x + 1) {
            display(x);
        }
    }
    display(x);
  }`
  const expected = [
    new SourceLocationTestResult(3, 4, 6, 12),
    new SourceLocationTestResult(8, 13, 11, 8),
    new SourceLocationTestResult(13, 9, 14, 5)
  ]
  const actual = jsslang.getScope(code, context, { line: 4, column: 15 })
  expected.forEach((expectedRange, index) => {
    const actualRange = new SourceLocationTestResult(
      actual[index].start.line,
      actual[index].start.column,
      actual[index].end.line,
      actual[index].end.column
    )
    expectResultsToMatch(actualRange, expectedRange)
  })
  expect(actual).toMatchSnapshot()
})

test('Find scope of a variable declaration with multiple blocks', () => {
  const context = createTestContext({ chapter: Chapter.SOURCE_4 })
  const code = `const x = 1;
    {
        const x = 2;
        {
            const x = 3;
        }
        x ;
        {
            const x = 4;
        }
        x;
        {
            const x = 5;
        }
    }
    x;`
  const expected = [
    new SourceLocationTestResult(2, 4, 4, 8),
    new SourceLocationTestResult(6, 9, 8, 8),
    new SourceLocationTestResult(10, 9, 12, 8),
    new SourceLocationTestResult(14, 9, 15, 5)
  ]
  const actual = jsslang.getScope(code, context, { line: 3, column: 15 })
  expected.forEach((expectedRange, index) => {
    const actualRange = new SourceLocationTestResult(
      actual[index].start.line,
      actual[index].start.column,
      actual[index].end.line,
      actual[index].end.column
    )
    expectResultsToMatch(actualRange, expectedRange)
  })
  expect(actual).toMatchSnapshot()
})<|MERGE_RESOLUTION|>--- conflicted
+++ resolved
@@ -1,30 +1,12 @@
 import type { Position } from 'acorn/dist/acorn'
 import type { SourceLocation } from 'estree'
 
-<<<<<<< HEAD
-import { findDeclaration, getScope, runInContext } from '../index'
-import { Chapter } from '../langs'
-import { Value } from '../types'
+import { assert, describe, expect, test } from 'vitest'
+import * as jsslang from '../index'
+import { Chapter } from '../index'
+import type { Value } from '../types'
 import { stripIndent } from '../utils/formatters'
-import {
-  createTestContext,
-  expectFinishedResult,
-  expectParsedError,
-  testSuccess
-} from '../utils/testing'
-=======
-import { describe, expect, test } from 'vitest'
-import * as jsslang from '../index'
-import { Chapter, Value } from '../types'
-import { stripIndent } from '../utils/formatters'
-import { createTestContext, testFailure, testSuccess } from '../utils/testing'
-import { TestOptions } from '../utils/testing/types'
->>>>>>> dc271e94
-import {
-  assertFinishedResultValue,
-  evalWithBuiltins,
-  processTestOptions
-} from '../utils/testing/misc'
+import { createTestContext, evalWithBuiltins, processTestOptions, testFailure, testSuccess } from '../utils/testing'
 import { TestOptions } from '../utils/testing/types'
 
 const toString = (x: Value) => '' + x
@@ -178,17 +160,6 @@
   )).resolves.toBe(true)
 })
 
-<<<<<<< HEAD
-test('Arrow function infinite recursion with list args represents CallExpression well', () => {
-  return expectParsedError(
-  stripIndent`
-    const f = xs => append(f(xs), list());
-    f(list(1, 2));
-  `,
-  { chapter: Chapter.SOURCE_2 }
-).toMatchInlineSnapshot(`"Line 1: RangeError: Maximum call stack size exceeded"`)
-}, 30000)
-=======
 test('Arrow function infinite recursion with list args represents CallExpression well', { timeout: 30000 }, () => {
   return expect(testFailure(
     stripIndent`
@@ -200,7 +171,6 @@
     `"Line 2: The function (anonymous) has encountered an infinite loop. It has no base case."`
   )
 })
->>>>>>> dc271e94
 
 test('Function infinite recursion with list args represents CallExpression well', { timeout: 30000 }, () => {
   return expect(testFailure(
@@ -215,29 +185,19 @@
   return expect(testFailure(stripIndent`
     const f = i => f(i+1) - 1;
     f(0);
-<<<<<<< HEAD
-  `).toMatchInlineSnapshot(`"Line 1: RangeError: Maximum call stack size exceeded"`)
-}, 30000)
-=======
   `)).resolves.toMatchInlineSnapshot(
     `"Line 2: The function (anonymous) has encountered an infinite loop. It has no base case."`
   )
 })
->>>>>>> dc271e94
 
 test('Function infinite recursion with different args represents CallExpression well', { timeout: 30000 }, () => {
   return expect(testFailure(stripIndent`
     function f(i) { return f(i+1) - 1; }
     f(0);
-<<<<<<< HEAD
-  `).toMatchInlineSnapshot(`"RangeError: Maximum call stack size exceeded"`)
-}, 30000)
-=======
   `)).resolves.toMatchInlineSnapshot(
     `"Line 2: The function f has encountered an infinite loop. It has no base case."`
   )
 })
->>>>>>> dc271e94
 
 test('Functions passed into non-source functions remain equal', () => {
   return expect(testSuccess(
@@ -507,7 +467,8 @@
 
   for (const [code, expected] of snippets) {
     const result = await jsslang.runInContext(code, context)
-    assertFinishedResultValue(result, expected)
+    assert(result.status === 'finished')
+    expect(result.value).toEqual(expected)
   }
 })
 
