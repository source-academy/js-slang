import { stripIndent } from 'common-tags'
import { mockContext } from '../mocks/context'
import { parseError, runInContext } from '../index'
import { Finished } from '../types'

test('Empty code returns undefined', () => {
  const code = ''
  const context = mockContext()
  const promise = runInContext(code, context, { scheduler: 'preemptive' })
  return promise.then(obj => {
    expect(obj).toMatchSnapshot()
    expect(obj.status).toBe('finished')
    expect((obj as Finished).value).toBe(undefined)
  })
})

test('Single string self-evaluates to itself', () => {
  const code = "'42';"
  const context = mockContext()
  const promise = runInContext(code, context, { scheduler: 'preemptive' })
  return promise.then(obj => {
    expect(obj).toMatchSnapshot()
    expect(obj.status).toBe('finished')
    expect((obj as Finished).value).toBe('42')
  })
})

test('Single number self-evaluates to itself', () => {
  const code = '42;'
  const context = mockContext()
  const promise = runInContext(code, context, { scheduler: 'preemptive' })
  return promise.then(obj => {
    expect(obj).toMatchSnapshot()
    expect(obj.status).toBe('finished')
    expect((obj as Finished).value).toBe(42)
  })
})

test('Single boolean self-evaluates to itself', () => {
  const code = 'true;'
  const context = mockContext()
  const promise = runInContext(code, context, { scheduler: 'preemptive' })
  return promise.then(obj => {
    expect(obj).toMatchSnapshot()
    expect(obj.status).toBe('finished')
    expect((obj as Finished).value).toBe(true)
  })
})

test('Arrow function definition returns itself', () => {
  const code = '() => 42;'
  const context = mockContext()
  const promise = runInContext(code, context, { scheduler: 'preemptive' })
  return promise.then(obj => {
    expect(obj).toMatchSnapshot()
    expect(obj.status).toBe('finished')
    expect((obj as Finished).value).toMatchSnapshot()
  })
})

test('list now uses Source toString instead of native when +ed with another string', () => {
  const code = '"123" + list(4, 5, 6);'
  const context = mockContext(2)
  const promise = runInContext(code, context, { scheduler: 'preemptive' })
  return promise.then(obj => {
    expect(obj).toMatchSnapshot()
    expect(obj.status).toBe('finished')
    expect((obj as Finished).value).toBe("123[4, [5, [6, []]]]")
  })
})

test('__SOURCE__ functions now uses Source toString instead of native when +ed with another string', () => {
  const code = ' pair + "123";'
  const context = mockContext(2)
  const promise = runInContext(code, context, { scheduler: 'preemptive' })
  return promise.then(obj => {
    expect(obj).toMatchSnapshot()
    expect(obj.status).toBe('finished')
  })
})

test('Factorial arrow function', () => {
  const code = stripIndent`
    const fac = (i) => i === 1 ? 1 : i * fac(i-1);
    fac(5);
  `
  const context = mockContext(4)
  const promise = runInContext(code, context, { scheduler: 'preemptive' })
  return promise.then(obj => {
    expect(obj).toMatchSnapshot()
    expect(obj.status).toBe('finished')
    expect((obj as Finished).value).toBe(120)
  })
})

test('parseError for missing semicolon', () => {
  const code = '42'
  const context = mockContext()
  const promise = runInContext(code, context, { scheduler: 'preemptive' })
  return promise.then(obj => {
    const errors = parseError(context.errors)
    expect(errors).toMatchSnapshot()
  })
})

test(
  'Simple inifinite recursion represents CallExpression well',
  () => {
    const code = '(x => x(x))(x => x(x));'
    const context = mockContext()
    const promise = runInContext(code, context, { scheduler: 'preemptive' })
    return promise.then(obj => {
      const errors = parseError(context.errors)
      expect(errors).toMatchSnapshot()
    })
  },
  30000
)

test("Cannot overwrite consts even when assignment is allowed", () => {
  const code = `
  function test(){
    const constant = 3;
    constant = 4;
    return constant;
  }
  test();
  `;
  const context = mockContext(3);
  const promise = runInContext(code, context, { scheduler: "preemptive" });
  return promise.then(obj => {
    expect(obj.status).toBe("error");
    const errors = parseError(context.errors)
    expect(errors).toMatchSnapshot()
  });
});


test("Can overwrite lets when assignment is allowed", () => {
  const code = `
  function test(){
    let variable = false;
    variable = true;
    return variable;
  }
  test();
  `;
  const context = mockContext(3);
  const promise = runInContext(code, context, { scheduler: "preemptive" });
  return promise.then(obj => {
    expect(obj.status).toBe('finished')
    expect((obj as Finished).value).toBe(true)
  });
});

test(
  'Inifinite recursion with list args represents CallExpression well',
  () => {
    const code = `
    const f = xs => f(xs);
    f(list(1, 2 ));
  `
    const context = mockContext(2)
    const promise = runInContext(code, context, { scheduler: 'preemptive' })
    return promise.then(obj => {
      const errors = parseError(context.errors)
      expect(errors).toMatchSnapshot()
    })
  },
  30000
)

test(
  'Inifinite recursion with different args represents CallExpression well',
  () => {
    const code = `
    const f = i => f(i+1);
    f(0);
  `
    const context = mockContext()
    const promise = runInContext(code, context, { scheduler: 'preemptive' })
    return promise.then(obj => {
      const errors = parseError(context.errors)
      expect(errors).toEqual(
        expect.stringMatching(/^Line 2: Infinite recursion\n\ *(f\(\d*\)[^f]{2,4}){3}/)
      )
    })
  },
  30000
<<<<<<< HEAD
=======
)

// This is bad practice. Don't do this!
test('const uses block scoping instead of function scoping', () => {
  const code = `
    function test(){
      const x = true;
      if(true) {
          const x = false;
      } else {
          const x = false;
      }
      return x;
    }
    test();
  `;
  const context = mockContext()
  const promise = runInContext(code, context, { scheduler: 'preemptive' })
  return promise.then(obj => {
    expect(obj).toMatchSnapshot()
    expect(obj.status).toBe('finished')
    expect((obj as Finished).value).toBe(true)
  })
})

test(
  'Hoisting of function declarations',
  () => {
    const code = `
      const v = f();
      function f() {
        return 1;
      }
      v;
    `
    const context = mockContext()
    const promise = runInContext(code, context, { scheduler: 'preemptive' })
    return promise.then(obj => {
      expect(obj).toMatchSnapshot()
      expect(obj.status).toBe('finished')
      expect((obj as Finished).value).toBe(1)
    })
  },
  30000
)
test(
  'In a block, every going-to-be-defined variable in the current scope that shadows another variable with the same name in an outer scope cannot be accessed until it has been defined in the current scope.',
  () => {
    const code = `
      
      const a = 1;
      {
        a + a;
        const a = 10;
      }
    `
    const context = mockContext()
    const promise = runInContext(code, context, { scheduler: 'preemptive' })
    return promise.then(obj => {
      const errors = parseError(context.errors)
      expect(errors).toEqual(
        expect.stringMatching(/^Line 5: Undefined Variable a/)
      )
    })
  },
  30000
>>>>>>> 13e5d4e4
)<|MERGE_RESOLUTION|>--- conflicted
+++ resolved
@@ -187,8 +187,6 @@
     })
   },
   30000
-<<<<<<< HEAD
-=======
 )
 
 // This is bad practice. Don't do this!
@@ -255,5 +253,4 @@
     })
   },
   30000
->>>>>>> 13e5d4e4
 )