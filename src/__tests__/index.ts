import { stripIndent } from 'common-tags'
import { mockContext } from '../mocks/context'
import { parseError, runInContext } from '../index'
import { Finished } from '../types'

test('Empty code returns undefined', () => {
  const code = ''
  const context = mockContext()
  const promise = runInContext(code, context, { scheduler: 'preemptive' })
  return promise.then(obj => {
    expect(obj).toMatchSnapshot()
    expect(obj.status).toBe('finished')
    expect((obj as Finished).value).toBe(undefined)
  })
})

test('Single string self-evaluates to itself', () => {
  const code = "'42';"
  const context = mockContext()
  const promise = runInContext(code, context, { scheduler: 'preemptive' })
  return promise.then(obj => {
    expect(obj).toMatchSnapshot()
    expect(obj.status).toBe('finished')
    expect((obj as Finished).value).toBe('42')
  })
})

test('Multi-dimensional arrays display properly', () => {
  const code = `
    function a() {} 
    ""+[1, a, 3, [() => 1, 5]];
   `;
  const context = mockContext(4)
  const promise = runInContext(code, context, { scheduler: 'preemptive' })
  return promise.then(obj => {
    expect(obj).toMatchSnapshot()
    expect(obj.status).toBe('finished')
    expect((obj as Finished).value).toBe('[1, function a() {}, 3, [() => 1, 5]]')
  })
})

test('Single number self-evaluates to itself', () => {
  const code = '42;'
  const context = mockContext()
  const promise = runInContext(code, context, { scheduler: 'preemptive' })
  return promise.then(obj => {
    expect(obj).toMatchSnapshot()
    expect(obj.status).toBe('finished')
    expect((obj as Finished).value).toBe(42)
  })
})

test('Single boolean self-evaluates to itself', () => {
  const code = 'true;'
  const context = mockContext()
  const promise = runInContext(code, context, { scheduler: 'preemptive' })
  return promise.then(obj => {
    expect(obj).toMatchSnapshot()
    expect(obj.status).toBe('finished')
    expect((obj as Finished).value).toBe(true)
  })
})

test('Arrow function definition returns itself', () => {
  const code = '() => 42;'
  const context = mockContext()
  const promise = runInContext(code, context, { scheduler: 'preemptive' })
  return promise.then(obj => {
    expect(obj).toMatchSnapshot()
    expect(obj.status).toBe('finished')
    expect((obj as Finished).value).toMatchSnapshot()
  })
})

test('list now uses Source toString instead of native when +ed with another string', () => {
  const code = '"123" + list(4, 5, 6);'
  const context = mockContext(2)
  const promise = runInContext(code, context, { scheduler: 'preemptive' })
  return promise.then(obj => {
    expect(obj).toMatchSnapshot()
    expect(obj.status).toBe('finished')
    expect((obj as Finished).value).toBe("123[4, [5, [6, []]]]")
  })
})

test('__SOURCE__ functions now uses Source toString instead of native when +ed with another string', () => {
  const code = ' pair + "123";'
  const context = mockContext(2)
  const promise = runInContext(code, context, { scheduler: 'preemptive' })
  return promise.then(obj => {
    expect(obj).toMatchSnapshot()
    expect(obj.status).toBe('finished')
  })
})

test('Factorial arrow function', () => {
  const code = stripIndent`
    const fac = (i) => i === 1 ? 1 : i * fac(i-1);
    fac(5);
  `
  const context = mockContext(4)
  const promise = runInContext(code, context, { scheduler: 'preemptive' })
  return promise.then(obj => {
    expect(obj).toMatchSnapshot()
    expect(obj.status).toBe('finished')
    expect((obj as Finished).value).toBe(120)
  })
})

test('parseError for missing semicolon', () => {
  const code = '42'
  const context = mockContext()
  const promise = runInContext(code, context, { scheduler: 'preemptive' })
  return promise.then(obj => {
    const errors = parseError(context.errors)
    expect(errors).toMatchSnapshot()
  })
})

test(
  'Simple inifinite recursion represents CallExpression well',
  () => {
    const code = '(x => x(x))(x => x(x));'
    const context = mockContext()
    const promise = runInContext(code, context, { scheduler: 'preemptive' })
    return promise.then(obj => {
      const errors = parseError(context.errors)
      expect(errors).toMatchSnapshot()
    })
  },
  30000
)

test("Cannot overwrite consts even when assignment is allowed", () => {
  const code = `
  function test(){
    const constant = 3;
    constant = 4;
    return constant;
  }
  test();
  `;
  const context = mockContext(3);
  const promise = runInContext(code, context, { scheduler: "preemptive" });
  return promise.then(obj => {
    expect(obj.status).toBe("error");
    const errors = parseError(context.errors)
    expect(errors).toMatchSnapshot()
  });
});


test("Can overwrite lets when assignment is allowed", () => {
  const code = `
  function test(){
    let variable = false;
    variable = true;
    return variable;
  }
  test();
  `;
  const context = mockContext(3);
  const promise = runInContext(code, context, { scheduler: "preemptive" });
  return promise.then(obj => {
    expect(obj.status).toBe('finished')
    expect((obj as Finished).value).toBe(true)
  });
});

test(
  'Inifinite recursion with list args represents CallExpression well',
  () => {
    const code = `
    const f = xs => f(xs);
    f(list(1, 2 ));
  `
    const context = mockContext(2)
    const promise = runInContext(code, context, { scheduler: 'preemptive' })
    return promise.then(obj => {
      const errors = parseError(context.errors)
      expect(errors).toMatchSnapshot()
    })
  },
  30000
)

test(
  'Inifinite recursion with different args represents CallExpression well',
  () => {
    const code = `
    const f = i => f(i+1);
    f(0);
  `
    const context = mockContext()
    const promise = runInContext(code, context, { scheduler: 'preemptive' })
    return promise.then(obj => {
      const errors = parseError(context.errors)
      expect(errors).toEqual(
        expect.stringMatching(/^Line 2: Infinite recursion\n\ *(f\(\d*\)[^f]{2,4}){3}/)
      )
    })
  },
  30000
)

<<<<<<< HEAD
test("Functions passed into non-source functions remain equal", () => {
  const code = `
  function t(x, y, z) {
    return x + y + z;
  }
  head(pair(t, t)) === t && t(1, 2, 3) === 6;
  `;
  const context = mockContext(4);
  const promise = runInContext(code, context, { scheduler: "preemptive" });
  return promise.then(obj => {
    expect(obj.status).toBe('finished')
    expect((obj as Finished).value).toBe(true)
  });
});
=======
test('Metacircular Interpreter parses Arrow Function Expressions properly', () => {
  const code = 'stringify(parse("x => x + 1;"));'
  const context = mockContext(4)
  const promise = runInContext(code, context, { scheduler: 'preemptive' })
  return promise.then(obj => {
    expect(obj).toMatchSnapshot()
    expect(obj.status).toBe('finished')
  })
})

test('Metacircular Interpreter parses Arrow Function Assignments properly', () => {
  const code = 'stringify(parse("const y = x => x + 1;"));'
  const context = mockContext(4)
  const promise = runInContext(code, context, { scheduler: 'preemptive' })
  return promise.then(obj => {
    expect(obj).toMatchSnapshot()
    expect(obj.status).toBe('finished')
  })
})

test('Multi-dimensional arrays display properly', () => {
  const code = `
    function a() {} 
    ""+[1, a, 3, [() => 1, 5]];
   `;
  const context = mockContext(4)
  const promise = runInContext(code, context, { scheduler: 'preemptive' })
  return promise.then(obj => {
    expect(obj).toMatchSnapshot()
    expect(obj.status).toBe('finished')
    expect((obj as Finished).value).toBe('[1, function a() {}, 3, [() => 1, 5]]')
  })
})

test('Simple object assignment and retrieval', () => {
  const code = `
    const o = {};
    o.a = 1;
    o.a;
   `;
  const context = mockContext(4)
  const promise = runInContext(code, context, { scheduler: 'preemptive' })
  return promise.then(obj => {
    expect(obj).toMatchSnapshot()
    expect(obj.status).toBe('finished')
    expect((obj as Finished).value).toBe(1)
  })
})

test('Deep object assignment and retrieval', () => {
  const code = `
    const o = {};
    o.a = {};
    o.a.b = {};
    o.a.b.c = "string";
    o.a.b.c;
   `;
  const context = mockContext(4)
  const promise = runInContext(code, context, { scheduler: 'preemptive' })
  return promise.then(obj => {
    expect(obj).toMatchSnapshot()
    expect(obj.status).toBe('finished')
    expect((obj as Finished).value).toBe("string")
  })
})
>>>>>>> 0c0d033c
<|MERGE_RESOLUTION|>--- conflicted
+++ resolved
@@ -203,7 +203,6 @@
   30000
 )
 
-<<<<<<< HEAD
 test("Functions passed into non-source functions remain equal", () => {
   const code = `
   function t(x, y, z) {
@@ -218,7 +217,7 @@
     expect((obj as Finished).value).toBe(true)
   });
 });
-=======
+
 test('Metacircular Interpreter parses Arrow Function Expressions properly', () => {
   const code = 'stringify(parse("x => x + 1;"));'
   const context = mockContext(4)
@@ -283,5 +282,4 @@
     expect(obj.status).toBe('finished')
     expect((obj as Finished).value).toBe("string")
   })
-})
->>>>>>> 0c0d033c
+})