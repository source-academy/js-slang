import { mockContext } from '../mocks/context'
import { parse } from '../parser'
import { codify, getEvaluationSteps } from '../substituter'
import { substituterNodes } from '../types'

function getLastStepAsString(steps: substituterNodes[]): string {
  return codify(steps[steps.length - 1]).trim()
}

// source 0
test('Test basic substitution', () => {
  const code = `
    (1 + 2) * (3 + 4);
  `
  const program = parse(code, mockContext())!
  const steps = getEvaluationSteps(program, mockContext())
  expect(steps).toMatchSnapshot()
  expect(steps.map(codify).join('\n')).toMatchInlineSnapshot(`
"(1 + 2) * (3 + 4);

3 * (3 + 4);

3 * 7;

21;
"
`)
})

test('Test binary operator error', () => {
  const code = `
    (1 + 2) * ('a' + 'string');
  `
  const context = mockContext()
  const program = parse(code, context)!
  const steps = getEvaluationSteps(program, context)
  expect(steps).toMatchSnapshot()
  expect(steps.map(codify).join('\n')).toMatchInlineSnapshot(`
"(1 + 2) * ('a' + 'string');

3 * ('a' + 'string');

3 * \\"astring\\";
"
`)
})

test('Test two statement substitution', () => {
  const code = `
    (1 + 2) * (3 + 4);
    3 * 5;
  `
  const program = parse(code, mockContext())!
  const steps = getEvaluationSteps(program, mockContext(4))
  expect(steps).toMatchSnapshot()
  expect(steps.map(codify).join('\n')).toMatchInlineSnapshot(`
"(1 + 2) * (3 + 4);
3 * 5;

3 * (3 + 4);
3 * 5;

3 * 7;
3 * 5;

21;
3 * 5;

3 * 5;

15;
"
`)
})

test('Test unary and binary boolean operations', () => {
  const code = `
  !!!true || true;
  `
  const program = parse(code, mockContext())!
  const steps = getEvaluationSteps(program, mockContext())
  expect(steps).toMatchSnapshot()
  expect(steps.map(codify).join('\n')).toMatchInlineSnapshot(`
"!!!true || true;

!!false || true;

!true || true;

false || true;

true;
"
`)
})

test('Test ternary operator', () => {
  const code = `
  1 + -1 === 0
    ? false ? garbage : Infinity
    : anotherGarbage;
  `
  const program = parse(code, mockContext())!
  const steps = getEvaluationSteps(program, mockContext())
  expect(steps).toMatchSnapshot()
  expect(steps.map(codify).join('\n')).toMatchInlineSnapshot(`
"1 + -1 === 0 ? false ? garbage : Infinity : anotherGarbage;

0 === 0 ? false ? garbage : Infinity : anotherGarbage;

true ? false ? garbage : Infinity : anotherGarbage;

false ? garbage : Infinity;

Infinity;
"
`)
})

test('Test basic function', () => {
  const code = `
  function f(n) {
    return n;
  }
  f(5+1*6-40);
  `
  const program = parse(code, mockContext())!
  const steps = getEvaluationSteps(program, mockContext())
  expect(steps).toMatchSnapshot()
  expect(steps.map(codify).join('\n')).toMatchInlineSnapshot(`
"function f(n) {
  return n;
}
f(5 + 1 * 6 - 40);

f(5 + 1 * 6 - 40);

f(5 + 6 - 40);

f(11 - 40);

f(-29);

-29;
"
`)
})

test('Test basic bifunction', () => {
  const code = `
  function f(n, m) {
    return n * m;
  }
  f(5+1*6-40, 2-5);
  `
  const program = parse(code, mockContext())!
  const steps = getEvaluationSteps(program, mockContext())
  expect(steps).toMatchSnapshot()
  expect(steps.map(codify).join('\n')).toMatchInlineSnapshot(`
"function f(n, m) {
  return n * m;
}
f(5 + 1 * 6 - 40, 2 - 5);

f(5 + 1 * 6 - 40, 2 - 5);

f(5 + 6 - 40, 2 - 5);

f(11 - 40, 2 - 5);

f(-29, 2 - 5);

f(-29, -3);

-29 * -3;

87;
"
`)
})

test('Test "recursive" function calls', () => {
  const code = `
  function factorial(n) {
    return n === 0
      ? 1
      : n * factorial(n-1);
  }
  factorial(5);
  `
  const program = parse(code, mockContext())!
  const steps = getEvaluationSteps(program, mockContext())
  expect(steps).toMatchSnapshot()
  expect(steps.map(codify).join('\n')).toMatchInlineSnapshot(`
"function factorial(n) {
  return n === 0 ? 1 : n * factorial(n - 1);
}
factorial(5);

factorial(5);

5 === 0 ? 1 : 5 * factorial(5 - 1);

false ? 1 : 5 * factorial(5 - 1);

5 * factorial(5 - 1);

5 * factorial(4);

5 * (4 === 0 ? 1 : 4 * factorial(4 - 1));

5 * (false ? 1 : 4 * factorial(4 - 1));

5 * (4 * factorial(4 - 1));

5 * (4 * factorial(3));

5 * (4 * (3 === 0 ? 1 : 3 * factorial(3 - 1)));

5 * (4 * (false ? 1 : 3 * factorial(3 - 1)));

5 * (4 * (3 * factorial(3 - 1)));

5 * (4 * (3 * factorial(2)));

5 * (4 * (3 * (2 === 0 ? 1 : 2 * factorial(2 - 1))));

5 * (4 * (3 * (false ? 1 : 2 * factorial(2 - 1))));

5 * (4 * (3 * (2 * factorial(2 - 1))));

5 * (4 * (3 * (2 * factorial(1))));

5 * (4 * (3 * (2 * (1 === 0 ? 1 : 1 * factorial(1 - 1)))));

5 * (4 * (3 * (2 * (false ? 1 : 1 * factorial(1 - 1)))));

5 * (4 * (3 * (2 * (1 * factorial(1 - 1)))));

5 * (4 * (3 * (2 * (1 * factorial(0)))));

5 * (4 * (3 * (2 * (1 * (0 === 0 ? 1 : 0 * factorial(0 - 1))))));

5 * (4 * (3 * (2 * (1 * (true ? 1 : 0 * factorial(0 - 1))))));

5 * (4 * (3 * (2 * (1 * 1))));

5 * (4 * (3 * (2 * 1)));

5 * (4 * (3 * 2));

5 * (4 * 6);

5 * 24;

120;
"
`)
})

// source 0
test('undefined || 1', () => {
  const code = `
  undefined || 1;
  `
  const program = parse(code, mockContext())!
  const steps = getEvaluationSteps(program, mockContext())
  expect(steps).toMatchSnapshot()
  expect(steps.map(codify).join('\n')).toMatchInlineSnapshot(`
"undefined || 1;
"
`)
})

// source 0
test('1 + math_sin', () => {
  const code = `
  1 + math_sin;
  `
  const program = parse(code, mockContext())!
  const steps = getEvaluationSteps(program, mockContext())
  expect(steps).toMatchSnapshot()
  expect(steps.map(codify).join('\n')).toMatchInlineSnapshot(`
"1 + math_sin;
"
`)
})

// source 0
test('plus undefined', () => {
  const code = `
  math_sin(1) + undefined;
  `
  const program = parse(code, mockContext())!
  const steps = getEvaluationSteps(program, mockContext())
  expect(steps).toMatchSnapshot()
  expect(steps.map(codify).join('\n')).toMatchInlineSnapshot(`
"math_sin(1) + undefined;

0.8414709848078965 + undefined;
"
`)
})

// source 0
test('math_pow', () => {
  const code = `
  math_pow(2, 20) || NaN;
  `
  const program = parse(code, mockContext())!
  const steps = getEvaluationSteps(program, mockContext())
  expect(steps).toMatchSnapshot()
  expect(steps.map(codify).join('\n')).toMatchInlineSnapshot(`
"math_pow(2, 20) || NaN;

<<<<<<< HEAD
5.153775207320113e+47 || NaN;
=======
1048576 || NaN;
>>>>>>> cebf40e2
"
`)
})

// source 0
test('expmod', () => {
  const code = `
  function is_even(n) {
    return n % 2 === 0;
}

function expmod(base, exp, m) {
    if (exp === 0) {
        return 1;
    } else {
        if (is_even(exp)) {
            const to_half = expmod(base, exp / 2, m);
            return to_half * to_half % m;
        } else {
            return base * expmod(base, exp - 1, m) % m;
        }
    }
}

expmod(4, 3, 5);
  `
  const program = parse(code, mockContext())!
  const steps = getEvaluationSteps(program, mockContext())
  expect(steps.map(codify).join('\n')).toMatchSnapshot()
})

// source 0
test('Infinite recursion', () => {
  const code = `
  function f() {
    return f();
}
f();
  `
  const program = parse(code, mockContext())!
  const steps = getEvaluationSteps(program, mockContext())
  expect(steps.map(codify).join('\n')).toMatchSnapshot()
})

// source 0
test('subsets', () => {
  const code = `
  function subsets(s) {
    if (is_null(s)) {
        return list(null);
    } else {
        const rest = subsets(tail(s));
        return append(rest, map(x => pair(head(s), x), rest));
    }
}

 subsets(list(1, 2, 3));
  `
  const program = parse(code, mockContext(2))!
  const steps = getEvaluationSteps(program, mockContext(2))
  expect(steps.map(codify).join('\n')).toMatchSnapshot()
})

// source 0
test('even odd mutual', () => {
  const code = `
  const odd = n => n === 0 ? false : even(n-1);
  const even = n => n === 0 || odd(n-1);
  even(1);
  `
  const program = parse(code, mockContext())!
  const steps = getEvaluationSteps(program, mockContext())
  expect(steps).toMatchSnapshot()
  expect(getLastStepAsString(steps)).toEqual('false;')
  expect(steps.map(codify).join('\n')).toMatchInlineSnapshot(`
"const odd = n => n === 0 ? false : even(n - 1);
const even = n => n === 0 || odd(n - 1);
even(1);

const even = n => n === 0 || (n => ...)(n - 1);
even(1);

(n => n === 0 || (n => ...)(n - 1))(1);

1 === 0 || (n => n === 0 ? false : (n => ...)(n - 1))(1 - 1);

false || (n => n === 0 ? false : (n => ...)(n - 1))(1 - 1);

(n => n === 0 ? false : (n => ...)(n - 1))(1 - 1);

(n => n === 0 ? false : (n => ...)(n - 1))(0);

0 === 0 ? false : (n => n === 0 || (n => ...)(n - 1))(0 - 1);

true ? false : (n => n === 0 || (n => ...)(n - 1))(0 - 1);

false;
"
`)
})

// source 0
test('assign undefined', () => {
  const code = `
  const a = undefined;
  a;
  `
  const program = parse(code, mockContext())!
  const steps = getEvaluationSteps(program, mockContext())
  expect(steps).toMatchSnapshot()
  expect(getLastStepAsString(steps)).toEqual('undefined;')
  expect(steps.map(codify).join('\n')).toMatchInlineSnapshot(`
"const a = undefined;
a;

undefined;
"
`)
})

test('builtins return identifiers', () => {
  const code = `
  math_sin();
  `
  const program = parse(code, mockContext())!
  const steps = getEvaluationSteps(program, mockContext())
  expect(steps).toMatchSnapshot()
  expect(getLastStepAsString(steps)).toEqual('NaN;')
  expect(steps.map(codify).join('\n')).toMatchInlineSnapshot(`
"math_sin();

NaN;
"
`)
})

test('negative numbers as arguments', () => {
  const code = `
  math_sin(-1);
  `
  const program = parse(code, mockContext())!
  const steps = getEvaluationSteps(program, mockContext())
  expect(steps).toMatchSnapshot()
  expect(steps.map(codify).join('\n')).toMatchInlineSnapshot(`
"math_sin(-1);

-0.8414709848078965;
"
`)
})

test('is_function checks for builtin', () => {
  const code = `
    is_function(is_function);
  `
  const program = parse(code, mockContext())!
  const steps = getEvaluationSteps(program, mockContext())
  expect(steps).toMatchSnapshot()
  expect(steps.map(codify).join('\n')).toMatchInlineSnapshot(`
"is_function(is_function);

true;
"
`)
})

test('triple equals work on function', () => {
  const code = `
    function f() { return g(); } function g() { return f(); }
    f === f;
    g === g;
    f === g;
  `
  const program = parse(code, mockContext())!
  const steps = getEvaluationSteps(program, mockContext())
  expect(steps).toMatchSnapshot()
  expect(steps.map(codify).join('\n')).toMatchInlineSnapshot(`
"function f() {
  return g();
}
function g() {
  return f();
}
f === f;
g === g;
f === g;

function g() {
  return f();
}
f === f;
g === g;
f === g;

f === f;
g === g;
f === g;

true;
g === g;
f === g;

g === g;
f === g;

true;
f === g;

f === g;

false;
"
`)
})

test('constant declarations in blocks are protected', () => {
  const code = `
    const z = 1;

function f(g) {
    const z = 3;
    return g(z);
}

f(y => y + z);
  `
  const program = parse(code, mockContext())!
  const steps = getEvaluationSteps(program, mockContext())
  expect(steps).toMatchSnapshot()
  expect(steps.map(codify).join('\n')).toMatchInlineSnapshot(`
"const z = 1;
function f(g) {
  const z = 3;
  return g(z);
}
f(y => y + z);

function f(g) {
  const z = 3;
  return g(z);
}
f(y => y + 1);

f(y => y + 1);

{
  const z = 3;
  return (y => y + 1)(z);
};

{
  return (y => y + 1)(3);
};

{
  return 3 + 1;
};

{
  return 4;
};

4;
"
`)
  expect(getLastStepAsString(steps)).toEqual('4;')
})

test('function declarations in blocks are protected', () => {
  const code = `
    function repeat_pattern(n, p, r) {
    function twice_p(r) {
        return p(p(r));
    }
    return n === 0
        ? r
        : n % 2 !== 0
          ? repeat_pattern(n - 1, p, p(r))
          : repeat_pattern(n / 2, twice_p, r);
}

function plus_one(x) {
    return x + 1;
}

repeat_pattern(5, plus_one, 0);

  `
  const program = parse(code, mockContext())!
  const steps = getEvaluationSteps(program, mockContext())
  expect(steps.map(codify).join('\n')).toMatchSnapshot()
  expect(getLastStepAsString(steps)).toEqual('5;')
})

test('const declarations in blocks subst into call expressions', () => {
  const code = `
  const z = 1;
  function f(g) {
    const z = 3;
    return (y => z + z)(z);
  }
  f(undefined);
  `
  const program = parse(code, mockContext())!
  const steps = getEvaluationSteps(program, mockContext())
  expect(steps.map(codify).join('\n')).toMatchSnapshot()
  expect(getLastStepAsString(steps)).toEqual('6;')
})<|MERGE_RESOLUTION|>--- conflicted
+++ resolved
@@ -313,11 +313,7 @@
   expect(steps.map(codify).join('\n')).toMatchInlineSnapshot(`
 "math_pow(2, 20) || NaN;
 
-<<<<<<< HEAD
-5.153775207320113e+47 || NaN;
-=======
 1048576 || NaN;
->>>>>>> cebf40e2
 "
 `)
 })
