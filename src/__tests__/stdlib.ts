--- conflicted
+++ resolved
@@ -1,12 +1,8 @@
-<<<<<<< HEAD
+import { expect, test} from 'vitest'
 import { Chapter } from '../langs'
-import { Value } from '../types'
-=======
-import { expect, test} from 'vitest';
-import { Chapter, Value } from '../types'
->>>>>>> dc271e94
+import type { Value } from '../types'
 import { stripIndent } from '../utils/formatters'
-import { testFailure, testSuccess } from '../utils/testing';
+import { testFailure, testSuccess } from '../utils/testing'
 
 test.each([
   [
