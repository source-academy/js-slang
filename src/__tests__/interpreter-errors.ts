--- conflicted
+++ resolved
@@ -117,11 +117,6 @@
 
 test('In case a function ever returns null, should throw an error as well', () => {
   const code = `
-<<<<<<< HEAD
-    const myNull = pair.constructor("return null;")();
-    myNull.prop;
-   `
-=======
     const myNull = pair['constructor']("return null;")();
     myNull['prop'];
    `
@@ -138,8 +133,7 @@
 test('Nice errors when errors occur inside builtins', () => {
   const code = `
     parse_int("10");
-   `;
->>>>>>> a22ed1e4
+   `
   const context = mockContext(4)
   const promise = runInContext(code, context, { scheduler: 'preemptive' })
   return promise.then(obj => {
@@ -150,7 +144,36 @@
   })
 })
 
-<<<<<<< HEAD
+test('Nice errors when errors occur inside builtins', () => {
+  const code = `
+    parse("'");
+   `
+  const context = mockContext(4)
+  const promise = runInContext(code, context, { scheduler: 'preemptive' })
+  return promise.then(obj => {
+    expect(obj).toMatchSnapshot()
+    expect(obj.status).toBe('error')
+    expect(parseError(context.errors)).toMatchSnapshot()
+  });
+})
+
+test("Builtins don't create additional errors when it's not their fault", () => {
+  const code = `
+    function f(x) {
+      return a;
+    }
+    map(f, list(1, 2));
+   `
+  const context = mockContext(4)
+  const promise = runInContext(code, context, { scheduler: 'preemptive' })
+  return promise.then(obj => {
+    expect(obj).toMatchSnapshot()
+    expect(obj.status).toBe('error')
+    expect(context.errors).toMatchSnapshot()
+    expect(parseError(context.errors)).toBe('Line 3: Name a not declared')
+  });
+})
+
 test('Infinite recursion with a block bodied function', () => {
   const code = `
     function i(n) {
@@ -177,16 +200,10 @@
       return 1;
     }
     i(1000, 1);
-=======
-test('Nice errors when errors occur inside builtins', () => {
-  const code = `
-    parse("'");
->>>>>>> a22ed1e4
-   `;
-  const context = mockContext(4)
-  const promise = runInContext(code, context, { scheduler: 'preemptive' })
-  return promise.then(obj => {
-<<<<<<< HEAD
+   `
+  const context = mockContext(4)
+  const promise = runInContext(code, context, { scheduler: 'preemptive' })
+  return promise.then(obj => {
     expect(obj.status).toBe('error')
     expect(parseError(context.errors)).toEqual(
       expect.stringMatching(/Infinite recursion\n *(i\(\d*, 1\)[^f]{2,4}){3}/)
@@ -203,35 +220,13 @@
       return 1 + f(n);
     }
     f(1000);
-=======
-    expect(obj).toMatchSnapshot()
-    expect(obj.status).toBe('error')
-    expect(parseError(context.errors)).toMatchSnapshot()
-  });
-})
-
-test("Builtins don't create additional errors when it's not their fault", () => {
-  const code = `
-    function f(x) {
-      return a;
-    }
-    map(f, list(1, 2));
->>>>>>> a22ed1e4
-   `;
-  const context = mockContext(4)
-  const promise = runInContext(code, context, { scheduler: 'preemptive' })
-  return promise.then(obj => {
-<<<<<<< HEAD
+   `
+  const context = mockContext(4)
+  const promise = runInContext(code, context, { scheduler: 'preemptive' })
+  return promise.then(obj => {
     expect(obj.status).toBe('error')
     expect(parseError(context.errors)).toEqual(
       expect.stringMatching(/Infinite recursion\n([^f]*f[^g]*g[^f]*f|[^g]*g[^f]*f[^g]*g)/)
     )
   })
-=======
-    expect(obj).toMatchSnapshot()
-    expect(obj.status).toBe('error')
-    expect(context.errors).toMatchSnapshot()
-    expect(parseError(context.errors)).toBe('Line 3: Name a not declared')
-  });
->>>>>>> a22ed1e4
 })