import { parseError, runInContext } from '../index'
import { mockContext } from '../mocks/context'
import {
  expectDifferentParsedErrors,
  expectParsedError,
  expectParsedErrorNoSnapshot,
  expectResult,
  stripIndent
} from '../utils/testing'

const undefinedVariable = stripIndent`
im_undefined;
`
const undefinedVariableVerbose = stripIndent`
"enable verbose";
im_undefined;
`

test('Undefined variable error is thrown', () => {
  return expectParsedError(undefinedVariable).toMatchInlineSnapshot(
    `"Line 1: Name im_undefined not declared"`
  )
})

test('Undefined variable error is thrown - verbose', () => {
  return expectParsedError(undefinedVariableVerbose).toMatchInlineSnapshot(`
"Line 2, Column 0: Name im_undefined not declared
Before you can read the value of im_undefined, you need to declare it as a variable or a constant. \
You can do this using the let or const keywords.
"
`)
})

test('Undefined variable error message differs from verbose version', () => {
  return expectDifferentParsedErrors(undefinedVariable, undefinedVariableVerbose).toBe(undefined)
})

const assignToBuiltin = stripIndent`
map = 5;
`

const assignToBuiltinVerbose = stripIndent`
  "enable verbose";
  map = 5;
`

test('Error when assigning to builtin', () => {
  return expectParsedError(assignToBuiltin, { chapter: 3 }).toMatchInlineSnapshot(
    `"Line 1: Cannot assign new value to constant map"`
  )
})

test('Error when assigning to builtin - verbose', () => {
  return expectParsedError(assignToBuiltinVerbose, { chapter: 3 }).toMatchInlineSnapshot(`
"Line 2, Column 0: Cannot assign new value to constant map
TODO
"
`)
})

test('Assigning to builtin error message differs from verbose version', () => {
  return expectDifferentParsedErrors(assignToBuiltin, assignToBuiltinVerbose).toBe(undefined)
})

const assignToBuiltin1 = stripIndent`
undefined = 5;
`

const assignToBuiltinVerbose1 = stripIndent`
  "enable verbose";
  undefined = 5;
`

test('Error when assigning to builtin', () => {
  return expectParsedError(assignToBuiltin1, { chapter: 3 }).toMatchInlineSnapshot(
    `"Line 1: Cannot assign new value to constant undefined"`
  )
})

test('Error when assigning to builtin - verbose', () => {
  return expectParsedError(assignToBuiltinVerbose1, { chapter: 3 }).toMatchInlineSnapshot(`
"Line 2, Column 0: Cannot assign new value to constant undefined
TODO
"
`)
})

test('Assigning to builtin error message differs from verbose version', () => {
  return expectDifferentParsedErrors(assignToBuiltin1, assignToBuiltinVerbose1).toBe(undefined)
})

// NOTE: Obsoleted due to strict types on member access
test.skip('Error when assigning to property on undefined', () => {
  return expectParsedError(
    stripIndent`
    undefined.prop = 123;
  `,
    { chapter: 100 }
  ).toMatchInlineSnapshot(`"Line 1: Cannot assign property prop of undefined"`)
})

// NOTE: Obsoleted due to strict types on member access
test.skip('Error when assigning to property on variable with value undefined', () => {
  return expectParsedError(
    stripIndent`
    const u = undefined;
    u.prop = 123;
  `,
    { chapter: 100 }
  ).toMatchInlineSnapshot(`"Line 2: Cannot assign property prop of undefined"`)
})

// NOTE: Obsoleted due to strict types on member access
test.skip('Error when deeply assigning to property on variable with value undefined', () => {
  return expectParsedError(
    stripIndent`
    const u = undefined;
    u.prop.prop = 123;
  `,
    { chapter: 100 }
  ).toMatchInlineSnapshot(`"Line 2: Cannot read property prop of undefined"`)
})

// NOTE: Obsoleted due to strict types on member access
test.skip('Error when accessing property on undefined', () => {
  return expectParsedError(
    stripIndent`
    undefined.prop;
  `,
    { chapter: 100 }
  ).toMatchInlineSnapshot(`"Line 1: Cannot read property prop of undefined"`)
})

// NOTE: Obsoleted due to strict types on member access
test.skip('Error when deeply accessing property on undefined', () => {
  return expectParsedError(
    stripIndent`
    undefined.prop.prop;
  `,
    { chapter: 100 }
  ).toMatchInlineSnapshot(`"Line 1: Cannot read property prop of undefined"`)
})

test('Nice errors when errors occur inside builtins', () => {
  return expectParsedError(
    stripIndent`
    parse_int("10");
  `,
    { chapter: 4 }
  ).toMatchInlineSnapshot(
    `"Line 1: Error: parse_int expects two arguments a string s, and a positive integer i between 2 and 36, inclusive."`
  )
})

test('Nice errors when errors occur inside builtins', () => {
  return expectParsedError(
    stripIndent`
    parse("'");
  `,
    { chapter: 4 }
  ).toMatchInlineSnapshot(`"Line 1: ParseError: SyntaxError: Unterminated string constant (1:0)"`)
})

test("Builtins don't create additional errors when it's not their fault", () => {
  return expectParsedError(
    stripIndent`
    function f(x) {
      return a;
    }
    map(f, list(1, 2));
  `,
    { chapter: 4 }
  ).toMatchInlineSnapshot(`"Line 2: Name a not declared"`)
})

test('Infinite recursion with a block bodied function', () => {
  return expectParsedErrorNoSnapshot(
    stripIndent`
    function i(n) {
      return n === 0 ? 0 : 1 + i(n-1);
    }
    i(1000);
  `,
    { chapter: 4 }
  ).toEqual(expect.stringMatching(/Maximum call stack size exceeded\n *(i\(\d*\)[^i]{2,4}){3}/))
}, 10000)

test('Infinite recursion with function calls in argument', () => {
  return expectParsedErrorNoSnapshot(
    stripIndent`
    function i(n, redundant) {
      return n === 0 ? 0 : 1 + i(n-1, r());
    }
    function r() {
      return 1;
    }
    i(1000, 1);
  `,
    { chapter: 4 }
  ).toEqual(
    expect.stringMatching(/Maximum call stack size exceeded\n *(i\(\d*, 1\)[^i]{2,4}){2}[ir]/)
  )
}, 10000)

test('Infinite recursion of mutually recursive functions', () => {
  return expectParsedErrorNoSnapshot(
    stripIndent`
    function f(n) {
      return n === 0 ? 0 : 1 + g(n - 1);
    }
    function g(n) {
      return 1 + f(n);
    }
    f(1000);
  `,
    { chapter: 4 }
  ).toEqual(
    expect.stringMatching(
      /Maximum call stack size exceeded\n([^f]*f[^g]*g[^f]*f|[^g]*g[^f]*f[^g]*g)/
    )
  )
})

const callingNonFunctionValueUndefined = stripIndent`
(() => undefined())();
`

const callingNonFunctionValueUndefinedVerbose = stripIndent`
"enable verbose";
  undefined();
`
// should not be different when error passing is fixed
test('Error when calling non function value undefined', () => {
<<<<<<< HEAD
  return expectParsedError(callingNonFunctionValueUndefined, { native: true })
    .toMatchInlineSnapshot(`
"native:\\"Line -1: TypeError: Calling non-function value undefined\\"
interpreted:\\"Line 1: Calling non-function value undefined\\""
`)
=======
  return expectParsedError(
    stripIndent`
    undefined();
  `,
    { native: true }
  ).toMatchInlineSnapshot(`"Line 1: Calling non-function value undefined"`)
>>>>>>> 0ee28216
})

test('Error when calling non function value undefined - verbose', () => {
  return expectParsedError(callingNonFunctionValueUndefinedVerbose).toMatchInlineSnapshot(`
"Line 2, Column 2: Calling non-function value undefined
TODO
"
`)
})

test('Calling non function value undefined error message differs from verbose version', () => {
  return expectDifferentParsedErrors(
    callingNonFunctionValueUndefined,
    callingNonFunctionValueUndefinedVerbose
  ).toBe(undefined)
})

const callingNonFunctionValueNull = stripIndent`
null();
`

const callingNonFunctionValueNullVerbose = stripIndent`
"enable verbose";
  null();
`

test('Error when calling non function value null', () => {
  return expectParsedError(callingNonFunctionValueNull).toMatchInlineSnapshot(`
"Line 1, Column 0: null literals are not allowed
null literals are not allowed
"
`)
})

test('Error when calling non function value null - verbose', () => {
  return expectParsedError(callingNonFunctionValueNullVerbose).toMatchInlineSnapshot(`
"Line 2, Column 2: null literals are not allowed
null literals are not allowed
"
`)
})

test('Calling non function value null error message differs from verbose version', () => {
  return expectDifferentParsedErrors(
    callingNonFunctionValueNull,
    callingNonFunctionValueNullVerbose
  ).toBe(undefined)
})

const callingNonFunctionValueTrue = stripIndent`
true();
`
const callingNonFunctionValueTrueVerbose = stripIndent`
"enable verbose";
  true();
`

test('Error when calling non function value true', () => {
<<<<<<< HEAD
  return expectParsedError(callingNonFunctionValueTrue).toMatchInlineSnapshot(
    `"Line 1: Calling non-function value true"`
  )
=======
  return expectParsedError(
    stripIndent`
    true();
  `,
    { native: true }
  ).toMatchInlineSnapshot(`"Line 1: Calling non-function value true"`)
>>>>>>> 0ee28216
})

test('Error when calling non function value true - verbose', () => {
  return expectParsedError(callingNonFunctionValueTrueVerbose).toMatchInlineSnapshot(`
"Line 2, Column 2: Calling non-function value true
TODO
"
`)
})

test('Calling non function value true error message differs from verbose version', () => {
  return expectDifferentParsedErrors(
    callingNonFunctionValueTrue,
    callingNonFunctionValueTrueVerbose
  ).toBe(undefined)
})

const callingNonFunctionValue0 = stripIndent`
0();
`

const callingNonFunctionValue0Verbose = stripIndent`
"enable verbose";
  0();
`

test('Error when calling non function value 0', () => {
<<<<<<< HEAD
  return expectParsedError(callingNonFunctionValue0).toMatchInlineSnapshot(
    `"Line 1: Calling non-function value 0"`
  )
=======
  return expectParsedError(
    stripIndent`
    0();
  `,
    { native: true }
  ).toMatchInlineSnapshot(`"Line 1: Calling non-function value 0"`)
>>>>>>> 0ee28216
})

test('Error when calling non function value 0 - verbose', () => {
  return expectParsedError(callingNonFunctionValue0Verbose).toMatchInlineSnapshot(`
"Line 2, Column 2: Calling non-function value 0
TODO
"
`)
})

test('Calling non function value 0 error message differs from verbose version', () => {
  return expectDifferentParsedErrors(
    callingNonFunctionValue0,
    callingNonFunctionValue0Verbose
  ).toBe(undefined)
})

const callingNonFunctionValueString = stripIndent`
'string'();
`

const callingNonFunctionValueStringVerbose = stripIndent`
"enable verbose";
  'string'();
`

test('Error when calling non function value "string"', () => {
<<<<<<< HEAD
  return expectParsedError(callingNonFunctionValueString).toMatchInlineSnapshot(
    `"Line 1: Calling non-function value \\"string\\""`
  )
})

test('Error when calling non function value "string" - verbose', () => {
  return expectParsedError(callingNonFunctionValueStringVerbose).toMatchInlineSnapshot(`
"Line 2, Column 2: Calling non-function value \\"string\\"
TODO
"
`)
})

test('Calling non function value string error message differs from verbose version', () => {
  return expectDifferentParsedErrors(
    callingNonFunctionValueString,
    callingNonFunctionValueStringVerbose
  ).toBe(undefined)
=======
  return expectParsedError(
    stripIndent`
    'string'();
  `,
    { native: true }
  ).toMatchInlineSnapshot(`"Line 1: Calling non-function value \\"string\\""`)
>>>>>>> 0ee28216
})

const callingNonFunctionValueArray = stripIndent`
[1]();
`

const callingNonFunctionValueArrayVerbose = stripIndent`
"enable verbose";
[1]();
`

test('Error when calling non function value array', () => {
<<<<<<< HEAD
  return expectParsedError(callingNonFunctionValueArray, { chapter: 3 }).toMatchInlineSnapshot(
    `"Line 1: Calling non-function value [1]"`
  )
})

test('Error when calling non function value array - verbose', () => {
  return expectParsedError(callingNonFunctionValueArrayVerbose, { chapter: 3 })
    .toMatchInlineSnapshot(`
"Line 2, Column 0: Calling non-function value [1]
TODO
"
`)
})

test('Calling non function value array error message differs from verbose version', () => {
  return expectDifferentParsedErrors(
    callingNonFunctionValueArray,
    callingNonFunctionValueArrayVerbose
  ).toBe(undefined)
=======
  return expectParsedError(
    stripIndent`
    [1]();
  `,
    { chapter: 3, native: true }
  ).toMatchInlineSnapshot(`"Line 1: Calling non-function value [1]"`)
>>>>>>> 0ee28216
})

const callingNonFunctionValueObject = stripIndent`
({a: 1})();
`

const callingNonFunctionValueObjectVerbose = stripIndent`
"enable verbose";
({a: 1})();
`

test('Error when calling non function value object', () => {
  return expectParsedError(callingNonFunctionValueObject, { chapter: 100 }).toMatchInlineSnapshot(
    `"Line 1: Calling non-function value {\\"a\\": 1}"`
  )
})

test('Error when calling non function value object - verbose', () => {
  return expectParsedError(callingNonFunctionValueObjectVerbose, { chapter: 100 })
    .toMatchInlineSnapshot(`
"Line 2, Column 0: Calling non-function value {\\"a\\": 1}
TODO
"
`)
})

test('Calling non function value object error message differs from verbose version', () => {
  return expectDifferentParsedErrors(
    callingNonFunctionValueObject,
    callingNonFunctionValueObjectVerbose
  ).toBe(undefined)
})

test('Error when calling function with too few arguments', () => {
  return expectParsedError(
    stripIndent`
    function f(x) {
      return x;
    }
    f();
  `,
    { native: true }
  ).toMatchInlineSnapshot(`"Line 4: Expected 1 arguments, but got 0"`)
})

test('Error when calling function with too many arguments', () => {
  return expectParsedError(
    stripIndent`
    function f(x) {
      return x;
    }
    f(1, 2);
  `,
    { native: true }
  ).toMatchInlineSnapshot(`"Line 4: Expected 1 arguments, but got 2"`)
})

test('Error when calling arrow function with too few arguments', () => {
  return expectParsedError(
    stripIndent`
    const f = x => x;
    f();
  `,
    { native: true }
  ).toMatchInlineSnapshot(`"Line 2: Expected 1 arguments, but got 0"`)
})

test('Error when calling arrow function with too many arguments', () => {
  return expectParsedError(
    stripIndent`
    const f = x => x;
    f(1, 2);
  `,
    { native: true }
  ).toMatchInlineSnapshot(`"Line 2: Expected 1 arguments, but got 2"`)
})

test('Error when calling arrow function in tail call with too many arguments', () => {
  return expectParsedError(
    stripIndent`
    const g = () => 1;
    const f = x => g(x);
    f(1);
  `,
    { native: true }
  ).toMatchInlineSnapshot(`"Line 2: Expected 0 arguments, but got 1"`)
})

test('Error when redeclaring constant', () => {
  return expectParsedError(
    stripIndent`
    const f = x => x;
    const f = x => x;
  `,
    { chapter: 3, native: true }
  ).toMatchInlineSnapshot(`"Line 2: SyntaxError: Identifier 'f' has already been declared (2:6)"`)
})

test('Error when redeclaring constant as variable', () => {
  return expectParsedError(
    stripIndent`
    const f = x => x;
    let f = x => x;
  `,
    { chapter: 3, native: true }
  ).toMatchInlineSnapshot(`"Line 2: SyntaxError: Identifier 'f' has already been declared (2:4)"`)
})

test('Error when redeclaring variable as constant', () => {
  return expectParsedError(
    stripIndent`
    let f = x => x;
    const f = x => x;
  `,
    { chapter: 3, native: true }
  ).toMatchInlineSnapshot(`"Line 2: SyntaxError: Identifier 'f' has already been declared (2:6)"`)
})

test('Error when redeclaring variable', () => {
  return expectParsedError(
    stripIndent`
    let f = x => x;
    let f = x => x;
  `,
    { chapter: 3, native: true }
  ).toMatchInlineSnapshot(`"Line 2: SyntaxError: Identifier 'f' has already been declared (2:4)"`)
})

test('Runtime error when redeclaring constant in interpreter', () => {
  const code1 = `
    const f = x => x;
  `
  const code2 = `
    const f = x => x;
  `
  const context = mockContext(3)
  return runInContext(code1, context, { scheduler: 'preemptive' }).then(obj1 => {
    expect(obj1).toMatchSnapshot()
    expect(obj1.status).toBe('finished')
    expect(parseError(context.errors)).toMatchSnapshot()
    return runInContext(code2, context, { scheduler: 'preemptive' }).then(obj2 => {
      expect(obj2).toMatchSnapshot()
      expect(obj2.status).toBe('error')
      expect(parseError(context.errors)).toMatchSnapshot()
    })
  })
})

test('Runtime error when redeclaring constant in native', () => {
  const code1 = `
    const f = x => x;
  `
  const code2 = `
    const f = x => x;
  `
  const context = mockContext(3)
  return runInContext(code1, context, { scheduler: 'preemptive', isNativeRunnable: true }).then(
    obj1 => {
      expect(obj1).toMatchSnapshot()
      expect(obj1.status).toBe('finished')
      expect(parseError(context.errors)).toMatchSnapshot()
      return runInContext(code2, context, { scheduler: 'preemptive', isNativeRunnable: true }).then(
        obj2 => {
          expect(obj2).toMatchSnapshot()
          expect(obj2.status).toBe('error')
          expect(parseError(context.errors)).toMatchSnapshot()
        }
      )
    }
  )
})

test('Runtime error when redeclaring constant as variable', () => {
  const code1 = `
    const f = x => x;
  `
  const code2 = `
    let f = x => x;
  `
  const context = mockContext(3)
  return runInContext(code1, context, { scheduler: 'preemptive' }).then(obj1 => {
    expect(obj1).toMatchSnapshot()
    expect(obj1.status).toBe('finished')
    expect(parseError(context.errors)).toMatchSnapshot()
    return runInContext(code2, context, { scheduler: 'preemptive' }).then(obj2 => {
      expect(obj2).toMatchSnapshot()
      expect(obj2.status).toBe('error')
      expect(parseError(context.errors)).toMatchSnapshot()
    })
  })
})

test('Runtime error when redeclaring constant as function', () => {
  const code1 = `
    const f = x => x;
  `
  const code2 = `
    function f(x) { return x; }
  `
  const context = mockContext(3)
  return runInContext(code1, context, { scheduler: 'preemptive' }).then(obj1 => {
    expect(obj1).toMatchSnapshot()
    expect(obj1.status).toBe('finished')
    expect(parseError(context.errors)).toMatchSnapshot()
    return runInContext(code2, context, { scheduler: 'preemptive' }).then(obj2 => {
      expect(obj2).toMatchSnapshot()
      expect(obj2.status).toBe('error')
      expect(parseError(context.errors)).toMatchSnapshot()
    })
  })
})

test('Runtime error when redeclaring variable as constant', () => {
  const code1 = `
    let f = x => x;
  `
  const code2 = `
    const f = x => x;
  `
  const context = mockContext(3)
  return runInContext(code1, context, { scheduler: 'preemptive' }).then(obj1 => {
    expect(obj1).toMatchSnapshot()
    expect(parseError(context.errors)).toMatchSnapshot()
    expect(obj1.status).toBe('finished')
    return runInContext(code2, context, { scheduler: 'preemptive' }).then(obj2 => {
      expect(obj2).toMatchSnapshot()
      expect(parseError(context.errors)).toMatchSnapshot()
      expect(obj2.status).toBe('error')
    })
  })
})

test('Runtime error when redeclaring variable', () => {
  const code1 = `
    let f = x => x;
  `
  const code2 = `
    let f = x => x;
  `
  const context = mockContext(3)
  return runInContext(code1, context, { scheduler: 'preemptive' }).then(obj1 => {
    expect(obj1).toMatchSnapshot()
    expect(obj1.status).toBe('finished')
    expect(parseError(context.errors)).toMatchSnapshot()
    return runInContext(code2, context, { scheduler: 'preemptive' }).then(obj2 => {
      expect(obj2).toMatchSnapshot()
      expect(obj2.status).toBe('error')
      expect(parseError(context.errors)).toMatchSnapshot()
    })
  })
})

test('Runtime error when redeclaring variable as function', () => {
  const code1 = `
    let f = x => x;
  `
  const code2 = `
    function f(x) { return x; }
  `
  const context = mockContext(3)
  return runInContext(code1, context, { scheduler: 'preemptive' }).then(obj1 => {
    expect(obj1).toMatchSnapshot()
    expect(obj1.status).toBe('finished')
    expect(parseError(context.errors)).toMatchSnapshot()
    return runInContext(code2, context, { scheduler: 'preemptive' }).then(obj2 => {
      expect(obj2).toMatchSnapshot()
      expect(obj2.status).toBe('error')
      expect(parseError(context.errors)).toMatchSnapshot()
    })
  })
})

test('Runtime error when redeclaring function as constant', () => {
  const code1 = `
    function f(x) { return x; }
  `
  const code2 = `
    const f = x => x;
  `
  const context = mockContext(3)
  return runInContext(code1, context, { scheduler: 'preemptive' }).then(obj1 => {
    expect(obj1).toMatchSnapshot()
    expect(parseError(context.errors)).toMatchSnapshot()
    expect(obj1.status).toBe('finished')
    return runInContext(code2, context, { scheduler: 'preemptive' }).then(obj2 => {
      expect(obj2).toMatchSnapshot()
      expect(parseError(context.errors)).toMatchSnapshot()
      expect(obj2.status).toBe('error')
    })
  })
})

test('Runtime error when redeclaring function as variable', () => {
  const code1 = `
    function f(x) { return x; }
  `
  const code2 = `
    let f = x => x;
  `
  const context = mockContext(3)
  return runInContext(code1, context, { scheduler: 'preemptive' }).then(obj1 => {
    expect(obj1).toMatchSnapshot()
    expect(obj1.status).toBe('finished')
    expect(parseError(context.errors)).toMatchSnapshot()
    return runInContext(code2, context, { scheduler: 'preemptive' }).then(obj2 => {
      expect(obj2).toMatchSnapshot()
      expect(obj2.status).toBe('error')
      expect(parseError(context.errors)).toMatchSnapshot()
    })
  })
})

test('Runtime error when redeclaring function', () => {
  const code1 = `
    function f(x) { return x; }
  `
  const code2 = `
    function f(x) { return x; }
  `
  const context = mockContext(3)
  return runInContext(code1, context, { scheduler: 'preemptive' }).then(obj1 => {
    expect(obj1).toMatchSnapshot()
    expect(obj1.status).toBe('finished')
    expect(parseError(context.errors)).toMatchSnapshot()
    return runInContext(code2, context, { scheduler: 'preemptive' }).then(obj2 => {
      expect(obj2).toMatchSnapshot()
      expect(obj2.status).toBe('error')
      expect(parseError(context.errors)).toMatchSnapshot()
    })
  })
})

// NOTE: Obsoleted due to strict types on member access
test.skip('Error when accessing property of null', () => {
  return expectParsedError(
    stripIndent`
    null["prop"];
  `,
    { chapter: 100 }
  ).toMatchInlineSnapshot(`"Line 1: Cannot read property prop of null"`)
})

// NOTE: Obsoleted due to strict types on member access
test.skip('Error when accessing property of undefined', () => {
  return expectParsedError(
    stripIndent`
    undefined["prop"];
  `,
    { chapter: 100 }
  ).toMatchInlineSnapshot(`"Line 1: Cannot read property prop of undefined"`)
})

// NOTE: Obsoleted due to strict types on member access
test.skip('Error when accessing inherited property of builtin', () => {
  return expectParsedError(
    stripIndent`
    pair["constructor"];
  `,
    { chapter: 100 }
  ).toMatchInlineSnapshot(`
"Line 1: Cannot read inherited property constructor of function pair(left, right) {
	[implementation hidden]
}"
`)
})

// NOTE: Obsoleted due to strict types on member access
test.skip('Error when accessing inherited property of function', () => {
  return expectParsedError(
    stripIndent`
    function f() {}
    f["constructor"];
  `,
    { chapter: 100 }
  ).toMatchInlineSnapshot(`"Line 2: Cannot read inherited property constructor of function f() {}"`)
})

// NOTE: Obsoleted due to strict types on member access
test.skip('Error when accessing inherited property of arrow function', () => {
  return expectParsedError(
    stripIndent`
    (() => 1)["constructor"];
  `,
    { chapter: 100 }
  ).toMatchInlineSnapshot(`"Line 1: Cannot read inherited property constructor of () => 1"`)
})

// NOTE: Obsoleted due to strict types on member access
test.skip('Error when accessing inherited property of array', () => {
  return expectParsedError(
    stripIndent`
    [].push;
  `,
    { chapter: 100 }
  ).toMatchInlineSnapshot(`"Line 1: Cannot read inherited property push of []"`)
})

test('Error when accessing inherited property of object', () => {
  return expectParsedError(
    stripIndent`
    ({}).valueOf;
  `,
    { chapter: 100 }
  ).toMatchInlineSnapshot(`"Line 1: Cannot read inherited property valueOf of {}"`)
})

// NOTE: Obsoleted due to strict types on member access
test.skip('Error when accessing inherited property of string', () => {
  return expectParsedError(
    stripIndent`
    'hi'.includes;
  `,
    { chapter: 100 }
  ).toMatchInlineSnapshot(`"Line 1: Cannot read inherited property includes of \\"hi\\""`)
})

// NOTE: Obsoleted due to strict types on member access
test.skip('Error when accessing inherited property of number', () => {
  return expectParsedError(
    stripIndent`
    (1).toPrecision;
  `,
    { chapter: 100 }
  ).toMatchInlineSnapshot(`"Line 1: Cannot read inherited property toPrecision of 1"`)
})

test('Access local property', () => {
  return expectResult(
    stripIndent`
    ({a: 0})["a"];
  `,
    { chapter: 100 }
  ).toMatchInlineSnapshot(`0`)
})

test('Type error when accessing property of null', () => {
  return expectParsedError(
    stripIndent`
    null.prop;
    `,
    { chapter: 100 }
  ).toMatchInlineSnapshot(`"Line 1: Expected object or array, got null."`)
})

test('Type error when accessing property of string', () => {
  return expectParsedError(
    stripIndent`
    'hi'.length;
    `,
    { chapter: 100 }
  ).toMatchInlineSnapshot(`"Line 1: Expected object or array, got string."`)
})

test('Type error when accessing property of function', () => {
  return expectParsedError(
    stripIndent`
    function f() {
      return 1;
    }
    f.prototype;
    `,
    { chapter: 100 }
  ).toMatchInlineSnapshot(`"Line 4: Expected object or array, got function."`)
})

test('Type error when assigning property of string', () => {
  return expectParsedError(
    stripIndent`
    'hi'.prop = 5;
    `,
    { chapter: 100 }
  ).toMatchInlineSnapshot(`"Line 1: Expected object or array, got string."`)
})

test('Type error when assigning property of function', () => {
  return expectParsedError(
    stripIndent`
    function f() {
      return 1;
    }
    f.prop = 5;
    `,
    { chapter: 100 }
  ).toMatchInlineSnapshot(`"Line 4: Expected object or array, got function."`)
})

test('Type error with non boolean in if statement, error line at if statement, not at 1', () => {
  return expectParsedError(
    stripIndent`
    if (
    1
    ) {
      2;
    } else {}
    `,
    { chapter: 1, native: true }
  ).toMatchInlineSnapshot(`"Line 1: Expected boolean as condition, got number."`)
})

test('Type error with <number> * <nonnumber>, error line at <number>, not <nonnumber>', () => {
  return expectParsedError(
    stripIndent`
    12
    *
    'string';
    `,
    { chapter: 1 }
  ).toMatchInlineSnapshot(`"Line 1: Expected number on right hand side of operation, got string."`)
})<|MERGE_RESOLUTION|>--- conflicted
+++ resolved
@@ -231,20 +231,9 @@
 `
 // should not be different when error passing is fixed
 test('Error when calling non function value undefined', () => {
-<<<<<<< HEAD
-  return expectParsedError(callingNonFunctionValueUndefined, { native: true })
-    .toMatchInlineSnapshot(`
-"native:\\"Line -1: TypeError: Calling non-function value undefined\\"
-interpreted:\\"Line 1: Calling non-function value undefined\\""
-`)
-=======
-  return expectParsedError(
-    stripIndent`
-    undefined();
-  `,
-    { native: true }
-  ).toMatchInlineSnapshot(`"Line 1: Calling non-function value undefined"`)
->>>>>>> 0ee28216
+  return expectParsedError(callingNonFunctionValueUndefined, {
+    native: true
+  }).toMatchInlineSnapshot('Line 1: Calling non-function value undefined')
 })
 
 test('Error when calling non function value undefined - verbose', () => {
@@ -303,18 +292,9 @@
 `
 
 test('Error when calling non function value true', () => {
-<<<<<<< HEAD
-  return expectParsedError(callingNonFunctionValueTrue).toMatchInlineSnapshot(
+  return expectParsedError(callingNonFunctionValueTrue, { native: true }).toMatchInlineSnapshot(
     `"Line 1: Calling non-function value true"`
   )
-=======
-  return expectParsedError(
-    stripIndent`
-    true();
-  `,
-    { native: true }
-  ).toMatchInlineSnapshot(`"Line 1: Calling non-function value true"`)
->>>>>>> 0ee28216
 })
 
 test('Error when calling non function value true - verbose', () => {
@@ -342,18 +322,9 @@
 `
 
 test('Error when calling non function value 0', () => {
-<<<<<<< HEAD
-  return expectParsedError(callingNonFunctionValue0).toMatchInlineSnapshot(
+  return expectParsedError(callingNonFunctionValue0, { native: true }).toMatchInlineSnapshot(
     `"Line 1: Calling non-function value 0"`
   )
-=======
-  return expectParsedError(
-    stripIndent`
-    0();
-  `,
-    { native: true }
-  ).toMatchInlineSnapshot(`"Line 1: Calling non-function value 0"`)
->>>>>>> 0ee28216
 })
 
 test('Error when calling non function value 0 - verbose', () => {
@@ -381,8 +352,7 @@
 `
 
 test('Error when calling non function value "string"', () => {
-<<<<<<< HEAD
-  return expectParsedError(callingNonFunctionValueString).toMatchInlineSnapshot(
+  return expectParsedError(callingNonFunctionValueString, { native: true }).toMatchInlineSnapshot(
     `"Line 1: Calling non-function value \\"string\\""`
   )
 })
@@ -400,14 +370,6 @@
     callingNonFunctionValueString,
     callingNonFunctionValueStringVerbose
   ).toBe(undefined)
-=======
-  return expectParsedError(
-    stripIndent`
-    'string'();
-  `,
-    { native: true }
-  ).toMatchInlineSnapshot(`"Line 1: Calling non-function value \\"string\\""`)
->>>>>>> 0ee28216
 })
 
 const callingNonFunctionValueArray = stripIndent`
@@ -420,10 +382,10 @@
 `
 
 test('Error when calling non function value array', () => {
-<<<<<<< HEAD
-  return expectParsedError(callingNonFunctionValueArray, { chapter: 3 }).toMatchInlineSnapshot(
-    `"Line 1: Calling non-function value [1]"`
-  )
+  return expectParsedError(callingNonFunctionValueArray, {
+    chapter: 3,
+    native: true
+  }).toMatchInlineSnapshot(`"Line 1: Calling non-function value [1]"`)
 })
 
 test('Error when calling non function value array - verbose', () => {
@@ -440,14 +402,6 @@
     callingNonFunctionValueArray,
     callingNonFunctionValueArrayVerbose
   ).toBe(undefined)
-=======
-  return expectParsedError(
-    stripIndent`
-    [1]();
-  `,
-    { chapter: 3, native: true }
-  ).toMatchInlineSnapshot(`"Line 1: Calling non-function value [1]"`)
->>>>>>> 0ee28216
 })
 
 const callingNonFunctionValueObject = stripIndent`
