--- conflicted
+++ resolved
@@ -9,19 +9,6 @@
   stripIndent
 } from '../utils/testing'
 
-<<<<<<< HEAD
-// TODO: fix wording (parse error and detect reference error in native)
-test('Undefined variable error is thrown', () => {
-  return expectParsedError(
-    stripIndent`
-    im_undefined;
-  `,
-    { native: true }
-  ).toMatchInlineSnapshot(`
-"native:\\"Line 1: ReferenceError: im_undefined is not defined\\"
-interpreted:\\"Line 1: Name im_undefined not declared\\""
-`)
-=======
 const undefinedVariable = stripIndent`
 im_undefined;
 `
@@ -47,7 +34,6 @@
 
 test('Undefined variable error message differs from verbose version', () => {
   return expectDifferentParsedErrors(undefinedVariable, undefinedVariableVerbose).toBe(undefined)
->>>>>>> dffe1486
 })
 
 const assignToBuiltin = stripIndent`
