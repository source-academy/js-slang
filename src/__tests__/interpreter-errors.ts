--- conflicted
+++ resolved
@@ -7,17 +7,10 @@
   stripIndent
 } from '../utils/testing'
 
-// TODO: fix wording (parse error and detect reference error in native)
 test('Undefined variable error is thrown', () => {
-  return expectParsedError(
-    stripIndent`
+  return expectParsedError(stripIndent`
     im_undefined;
-  `,
-    { native: true }
-  ).toMatchInlineSnapshot(`
-"native:\\"Line 1: ReferenceError: im_undefined is not defined\\"
-interpreted:\\"Line 1: Name im_undefined not declared\\""
-`)
+  `).toMatchInlineSnapshot(`"Line 1: Name im_undefined not declared"`)
 })
 
 test('Error when assigning to builtin', () => {
@@ -174,10 +167,13 @@
 test('Error when calling non function value undefined', () => {
   return expectParsedError(
     stripIndent`
-    undefined();
-  `,
-    { native: true }
-  ).toMatchInlineSnapshot(`"Line 1: Calling non-function value undefined"`)
+    (() => undefined())();
+  `,
+    { native: true }
+  ).toMatchInlineSnapshot(`
+"native:\\"Line -1: TypeError: Calling non-function value undefined\\"
+interpreted:\\"Line 1: Calling non-function value undefined\\""
+`)
 })
 
 test('Error when calling non function value null', () => {
@@ -693,11 +689,7 @@
       2;
     } else {}
     `,
-<<<<<<< HEAD
     { chapter: 1, native: true }
-=======
-    { chapter: 1 }
->>>>>>> e9206235
   ).toMatchInlineSnapshot(`"Line 1: Expected boolean as condition, got number."`)
 })
 
