--- conflicted
+++ resolved
@@ -18,14 +18,6 @@
 `
 
 test('Undefined variable error is thrown', () => {
-<<<<<<< HEAD
-  return expectParsedError(
-    stripIndent`
-    im_undefined;
-  `,
-    { native: true }
-  ).toMatchInlineSnapshot(`"Line 1: Name im_undefined not declared"`)
-=======
   return expectParsedError(undefinedVariable).toMatchInlineSnapshot(
     `"Line 1: Name im_undefined not declared."`
   )
@@ -38,7 +30,6 @@
 using the let or const keywords.
 "
 `)
->>>>>>> 72994e24
 })
 
 test('Undefined variable error message differs from verbose version', () => {
@@ -55,18 +46,9 @@
 `
 
 test('Error when assigning to builtin', () => {
-<<<<<<< HEAD
-  return expectParsedError(
-    stripIndent`
-    map = 5;
-  `,
-    { chapter: 3, native: true }
-  ).toMatchInlineSnapshot(`"Line 1: Cannot assign new value to constant map"`)
-=======
   return expectParsedError(assignToBuiltin, { chapter: 3 }).toMatchInlineSnapshot(
     `"Line 1: Cannot assign new value to constant map."`
   )
->>>>>>> 72994e24
 })
 
 test('Error when assigning to builtin - verbose', () => {
@@ -91,14 +73,6 @@
 `
 
 test('Error when assigning to builtin', () => {
-<<<<<<< HEAD
-  return expectParsedError(
-    stripIndent`
-    undefined = 5;
-  `,
-    { chapter: 3, native: true }
-  ).toMatchInlineSnapshot(`"Line 1: Cannot assign new value to constant undefined"`)
-=======
   return expectParsedError(assignToBuiltin1, { chapter: 3 }).toMatchInlineSnapshot(
     `"Line 1: Cannot assign new value to constant undefined."`
   )
@@ -114,7 +88,6 @@
 
 test('Assigning to builtin error message differs from verbose version', () => {
   return expectDifferentParsedErrors(assignToBuiltin1, assignToBuiltinVerbose1).toBe(undefined)
->>>>>>> 72994e24
 })
 
 // NOTE: Obsoleted due to strict types on member access
@@ -174,7 +147,7 @@
     stripIndent`
     parse_int("10");
   `,
-    { chapter: 4, native: true }
+    { chapter: 4 }
   ).toMatchInlineSnapshot(
     `"Line 1: Error: parse_int expects two arguments a string s, and a positive integer i between 2 and 36, inclusive."`
   )
@@ -185,7 +158,7 @@
     stripIndent`
     parse("'");
   `,
-    { chapter: 4, native: true }
+    { chapter: 4 }
   ).toMatchInlineSnapshot(`"Line 1: ParseError: SyntaxError: Unterminated string constant (1:0)"`)
 })
 
@@ -197,13 +170,8 @@
     }
     map(f, list(1, 2));
   `,
-<<<<<<< HEAD
-    { chapter: 4, native: true }
-  ).toMatchInlineSnapshot(`"Line 2: Name a not declared"`)
-=======
     { chapter: 4 }
   ).toMatchInlineSnapshot(`"Line 2: Name a not declared."`)
->>>>>>> 72994e24
 })
 
 test('Infinite recursion with a block bodied function', () => {
@@ -264,14 +232,6 @@
 `
 // should not be different when error passing is fixed
 test('Error when calling non function value undefined', () => {
-<<<<<<< HEAD
-  return expectParsedError(
-    stripIndent`
-    undefined();
-  `,
-    { native: true }
-  ).toMatchInlineSnapshot(`"Line 1: Calling non-function value undefined"`)
-=======
   return expectParsedError(callingNonFunctionValueUndefined, {
     native: true
   }).toMatchInlineSnapshot(`"Line 1: Calling non-function value undefined."`)
@@ -313,7 +273,6 @@
 Because undefined is not a function, you cannot run undefined(1, true).
 "
 `)
->>>>>>> 72994e24
 })
 
 test('Calling non function value undefined with arguments error message differs from verbose version', () => {
@@ -333,20 +292,11 @@
 `
 
 test('Error when calling non function value null', () => {
-<<<<<<< HEAD
-  return expectParsedError(
-    stripIndent`
-    null();
-  `,
-    { native: true }
-  ).toMatchInlineSnapshot(`"Line 1: null literals are not allowed"`)
-=======
   return expectParsedError(callingNonFunctionValueNull).toMatchInlineSnapshot(`
 "Line 1, Column 0: null literals are not allowed.
 They're not part of the Source §1 specs.
 "
 `)
->>>>>>> 72994e24
 })
 
 test('Error when calling non function value null - verbose', () => {
@@ -373,14 +323,6 @@
 `
 
 test('Error when calling non function value true', () => {
-<<<<<<< HEAD
-  return expectParsedError(
-    stripIndent`
-    true();
-  `,
-    { native: true }
-  ).toMatchInlineSnapshot(`"Line 1: Calling non-function value true"`)
-=======
   return expectParsedError(callingNonFunctionValueTrue, { native: true }).toMatchInlineSnapshot(
     `"Line 1: Calling non-function value true."`
   )
@@ -392,7 +334,6 @@
 Because true is not a function, you cannot run true().
 "
 `)
->>>>>>> 72994e24
 })
 
 test('Calling non function value true error message differs from verbose version', () => {
@@ -412,14 +353,6 @@
 `
 
 test('Error when calling non function value 0', () => {
-<<<<<<< HEAD
-  return expectParsedError(
-    stripIndent`
-    0();
-  `,
-    { native: true }
-  ).toMatchInlineSnapshot(`"Line 1: Calling non-function value 0"`)
-=======
   return expectParsedError(callingNonFunctionValue0, { native: true }).toMatchInlineSnapshot(
     `"Line 1: Calling non-function value 0."`
   )
@@ -439,7 +372,6 @@
     callingNonFunctionValue0,
     callingNonFunctionValue0Verbose
   ).toBe(undefined)
->>>>>>> 72994e24
 })
 
 const callingNonFunctionValueString = stripIndent`
@@ -452,18 +384,9 @@
 `
 
 test('Error when calling non function value "string"', () => {
-<<<<<<< HEAD
-  return expectParsedError(
-    stripIndent`
-    'string'();
-  `,
-    { native: true }
-  ).toMatchInlineSnapshot(`"Line 1: Calling non-function value \\"string\\""`)
-=======
   return expectParsedError(callingNonFunctionValueString, { native: true }).toMatchInlineSnapshot(
     `"Line 1: Calling non-function value \\"string\\"."`
   )
->>>>>>> 72994e24
 })
 
 test('Error when calling non function value "string" - verbose', () => {
@@ -491,19 +414,10 @@
 `
 
 test('Error when calling non function value array', () => {
-<<<<<<< HEAD
-  return expectParsedError(
-    stripIndent`
-    [1]();
-  `,
-    { chapter: 3, native: true }
-  ).toMatchInlineSnapshot(`"Line 1: Calling non-function value [1]"`)
-=======
   return expectParsedError(callingNonFunctionValueArray, {
     chapter: 3,
     native: true
   }).toMatchInlineSnapshot(`"Line 1: Calling non-function value [1]."`)
->>>>>>> 72994e24
 })
 
 test('Error when calling non function value array - verbose', () => {
@@ -576,11 +490,6 @@
     f();
   `,
     { native: true }
-<<<<<<< HEAD
-  ).toMatchInlineSnapshot(`"Line 4: Expected 1 arguments, but got 0"`)
-})
-
-=======
   ).toMatchInlineSnapshot(`"Line 4: Expected 1 arguments, but got 0."`)
 })
 
@@ -598,7 +507,6 @@
 `)
 })
 
->>>>>>> 72994e24
 test('Error when calling function with too many arguments', () => {
   return expectParsedError(
     stripIndent`
@@ -608,9 +516,6 @@
     f(1, 2);
   `,
     { native: true }
-<<<<<<< HEAD
-  ).toMatchInlineSnapshot(`"Line 4: Expected 1 arguments, but got 2"`)
-=======
   ).toMatchInlineSnapshot(`"Line 4: Expected 1 arguments, but got 2."`)
 })
 
@@ -626,19 +531,11 @@
 Try calling function f again, but with 1 argument instead. Remember that arguments are separated by a ',' (comma).
 "
 `)
->>>>>>> 72994e24
 })
 
 test('Error when calling arrow function with too few arguments', () => {
   return expectParsedError(
     stripIndent`
-<<<<<<< HEAD
-    const f = x => x;
-    f();
-  `,
-    { native: true }
-  ).toMatchInlineSnapshot(`"Line 2: Expected 1 arguments, but got 0"`)
-=======
     const f = x => x;
     f();
   `,
@@ -656,7 +553,6 @@
 Try calling function f again, but with 1 argument instead. Remember that arguments are separated by a ',' (comma).
 "
 `)
->>>>>>> 72994e24
 })
 
 test('Error when calling arrow function with too many arguments', () => {
@@ -666,9 +562,6 @@
     f(1, 2);
   `,
     { native: true }
-<<<<<<< HEAD
-  ).toMatchInlineSnapshot(`"Line 2: Expected 1 arguments, but got 2"`)
-=======
   ).toMatchInlineSnapshot(`"Line 2: Expected 1 arguments, but got 2."`)
 })
 
@@ -722,7 +615,6 @@
 Try calling function g again, but with 0 arguments instead. Remember that arguments are separated by a ',' (comma).
 "
 `)
->>>>>>> 72994e24
 })
 
 test('Error when calling arrow function in tail call with too many arguments', () => {
@@ -733,11 +625,7 @@
     f(1);
   `,
     { native: true }
-<<<<<<< HEAD
-  ).toMatchInlineSnapshot(`"Line 2: Expected 0 arguments, but got 1"`)
-=======
   ).toMatchInlineSnapshot(`"Line 2: Expected 0 arguments, but got 1."`)
->>>>>>> 72994e24
 })
 
 test('Error when redeclaring constant', () => {
