// Jest Snapshot v1, https://goo.gl/fbAQLP

exports[`Access local property: expectResult 1`] = `
Object {
  "alertResult": Array [],
  "code": "({a: 0})[\\"a\\"];",
  "displayResult": Array [],
  "errors": Array [],
  "parsedErrors": "",
  "result": 0,
  "resultStatus": "finished",
  "visualiseListResult": Array [],
}
`;

exports[`Builtins don't create additional errors when it's not their fault: expectParsedError 1`] = `
Object {
  "alertResult": Array [],
  "code": "function f(x) {
  return a;
}
map(f, list(1, 2));",
  "displayResult": Array [],
  "errors": Array [
    UndefinedVariable {
      "location": SourceLocation {
        "end": Position {
          "column": 10,
          "line": 2,
        },
        "start": Position {
          "column": 9,
          "line": 2,
        },
      },
      "name": "a",
      "severity": "Error",
      "type": "Runtime",
    },
  ],
  "parsedErrors": "Line 2: Name a not declared.",
  "result": undefined,
  "resultStatus": "error",
  "visualiseListResult": Array [],
}
`;

exports[`Error when accessing inherited property of object: expectParsedError 1`] = `
Object {
  "alertResult": Array [],
  "code": "({}).valueOf;",
  "displayResult": Array [],
  "errors": Array [
    GetInheritedPropertyError {
      "location": SourceLocation {
        "end": Position {
          "column": 12,
          "line": 1,
        },
        "start": Position {
          "column": 0,
          "line": 1,
        },
      },
      "obj": Object {},
      "prop": "valueOf",
      "severity": "Error",
      "type": "Runtime",
    },
  ],
  "parsedErrors": "Line 1: Cannot read inherited property valueOf of {}.",
  "result": undefined,
  "resultStatus": "error",
  "visualiseListResult": Array [],
}
`;

exports[`Error when assigning to builtin - verbose: expectParsedError 1`] = `
Object {
  "alertResult": Array [],
  "code": "\\"enable verbose\\";
map = 5;",
  "displayResult": Array [],
  "errors": Array [
    ConstAssignment {
      "location": SourceLocation {
        "end": Position {
          "column": 7,
          "line": 2,
        },
        "start": Position {
          "column": 0,
          "line": 2,
        },
      },
      "name": "map",
      "severity": "Error",
      "type": "Runtime",
    },
  ],
  "parsedErrors": "Line 2, Column 0: Cannot assign new value to constant map.
As map was declared as a constant, its value cannot be changed. You will have to declare a new variable.
",
  "result": undefined,
  "resultStatus": "error",
  "visualiseListResult": Array [],
}
`;

exports[`Error when assigning to builtin - verbose: expectParsedError 2`] = `
Object {
  "alertResult": Array [],
  "code": "\\"enable verbose\\";
undefined = 5;",
  "displayResult": Array [],
  "errors": Array [
    ConstAssignment {
      "location": SourceLocation {
        "end": Position {
          "column": 13,
          "line": 2,
        },
        "start": Position {
          "column": 0,
          "line": 2,
        },
      },
      "name": "undefined",
      "severity": "Error",
      "type": "Runtime",
    },
  ],
  "parsedErrors": "Line 2, Column 0: Cannot assign new value to constant undefined.
As undefined was declared as a constant, its value cannot be changed. You will have to declare a new variable.
",
  "result": undefined,
  "resultStatus": "error",
  "visualiseListResult": Array [],
}
`;

exports[`Error when assigning to builtin: expectParsedError 1`] = `
Object {
  "alertResult": Array [],
  "code": "map = 5;",
  "displayResult": Array [],
  "errors": Array [
    ConstAssignment {
      "location": SourceLocation {
        "end": Position {
          "column": 7,
          "line": 1,
        },
        "start": Position {
          "column": 0,
          "line": 1,
        },
      },
      "name": "map",
      "severity": "Error",
      "type": "Runtime",
    },
  ],
  "parsedErrors": "Line 1: Cannot assign new value to constant map.",
  "result": undefined,
  "resultStatus": "error",
  "visualiseListResult": Array [],
}
`;

exports[`Error when assigning to builtin: expectParsedError 2`] = `
Object {
  "alertResult": Array [],
  "code": "undefined = 5;",
  "displayResult": Array [],
  "errors": Array [
    ConstAssignment {
      "location": SourceLocation {
        "end": Position {
          "column": 13,
          "line": 1,
        },
        "start": Position {
          "column": 0,
          "line": 1,
        },
      },
      "name": "undefined",
      "severity": "Error",
      "type": "Runtime",
    },
  ],
  "parsedErrors": "Line 1: Cannot assign new value to constant undefined.",
  "result": undefined,
  "resultStatus": "error",
  "visualiseListResult": Array [],
}
`;

exports[`Error when calling arrow function in tail call with too many arguments - verbose: expectParsedError 1`] = `
Object {
  "alertResult": Array [],
  "code": "\\"enable verbose\\";
const g = () => 1;
const f = x => g(x);
f(1);",
  "displayResult": Array [],
  "errors": Array [
    InvalidNumberOfArguments {
      "calleeStr": "g",
      "expected": 0,
      "got": 1,
      "location": SourceLocation {
        "end": Position {
          "column": 19,
          "line": 3,
        },
        "start": Position {
          "column": 15,
          "line": 3,
        },
      },
      "severity": "Error",
      "type": "Runtime",
    },
  ],
  "parsedErrors": "Line 3, Column 15: Expected 0 arguments, but got 1.
Try calling function g again, but with 0 arguments instead. Remember that arguments are separated by a ',' (comma).
",
  "result": undefined,
  "resultStatus": "error",
  "visualiseListResult": Array [],
}
`;

exports[`Error when calling arrow function in tail call with too many arguments: expectParsedError 1`] = `
Object {
  "alertResult": Array [],
  "code": "const g = () => 1;
const f = x => g(x);
f(1);",
  "displayResult": Array [],
  "errors": Array [
    InvalidNumberOfArguments {
      "calleeStr": "g",
      "expected": 0,
      "got": 1,
      "location": SourceLocation {
        "end": Position {
          "column": 19,
          "line": 2,
        },
        "start": Position {
          "column": 15,
          "line": 2,
        },
      },
      "severity": "Error",
      "type": "Runtime",
    },
  ],
  "parsedErrors": "Line 2: Expected 0 arguments, but got 1.",
  "result": undefined,
  "resultStatus": "error",
  "transpiled": "const native = $$NATIVE_STORAGE;
const boolOrErr = native.operators.get(\\"itselfIfBooleanElseError\\");
const callIfFuncAndRightArgs = native.operators.get(\\"callIfFunctionAndRightArgumentsElseError\\");
const wrap = native.properTailCalls.wrap;
(( <globals redacted> ) => {
  return (() => {
    const g = wrap(() => ({
      isTail: false,
      value: 1
    }));
    const f = wrap(x => ({
      isTail: true,
      function: g,
      arguments: [x],
      line: 2,
      column: 15
    }));
    const lastStatementResult = eval(\\"callIfFuncAndRightArgs(f, 3, 0, 1);\\");
    native.globals.set(\\"g\\", {
      kind: \\"const\\",
      value: g
    });
    native.globals.set(\\"f\\", {
      kind: \\"const\\",
      value: f
    });
    return lastStatementResult;
  })();
})();
",
  "visualiseListResult": Array [],
}
`;

exports[`Error when calling arrow function with too few arguments - verbose: expectParsedError 1`] = `
Object {
  "alertResult": Array [],
  "code": "\\"enable verbose\\";
  const f = x => x;
  f();",
  "displayResult": Array [],
  "errors": Array [
    InvalidNumberOfArguments {
      "calleeStr": "f",
      "expected": 1,
      "got": 0,
      "location": SourceLocation {
        "end": Position {
          "column": 5,
          "line": 3,
        },
        "start": Position {
          "column": 2,
          "line": 3,
        },
      },
      "severity": "Error",
      "type": "Runtime",
    },
  ],
  "parsedErrors": "Line 3, Column 2: Expected 1 arguments, but got 0.
Try calling function f again, but with 1 argument instead. Remember that arguments are separated by a ',' (comma).
",
  "result": undefined,
  "resultStatus": "error",
  "visualiseListResult": Array [],
}
`;

exports[`Error when calling arrow function with too few arguments: expectParsedError 1`] = `
Object {
  "alertResult": Array [],
  "code": "const f = x => x;
f();",
  "displayResult": Array [],
  "errors": Array [
    InvalidNumberOfArguments {
      "calleeStr": "f",
      "expected": 1,
      "got": 0,
      "location": SourceLocation {
        "end": Position {
          "column": 3,
          "line": 2,
        },
        "start": Position {
          "column": 0,
          "line": 2,
        },
      },
      "severity": "Error",
      "type": "Runtime",
    },
  ],
  "parsedErrors": "Line 2: Expected 1 arguments, but got 0.",
  "result": undefined,
  "resultStatus": "error",
  "transpiled": "const native = $$NATIVE_STORAGE;
const boolOrErr = native.operators.get(\\"itselfIfBooleanElseError\\");
const callIfFuncAndRightArgs = native.operators.get(\\"callIfFunctionAndRightArgumentsElseError\\");
const wrap = native.properTailCalls.wrap;
(( <globals redacted> ) => {
  return (() => {
    const f = wrap(x => ({
      isTail: false,
      value: x
    }));
    const lastStatementResult = eval(\\"callIfFuncAndRightArgs(f, 2, 0);\\");
    native.globals.set(\\"f\\", {
      kind: \\"const\\",
      value: f
    });
    return lastStatementResult;
  })();
})();
",
  "visualiseListResult": Array [],
}
`;

exports[`Error when calling arrow function with too many arguments - verbose: expectParsedError 1`] = `
Object {
  "alertResult": Array [],
  "code": "\\"enable verbose\\";
  const f = x => x;
  f(1, 2);",
  "displayResult": Array [],
  "errors": Array [
    InvalidNumberOfArguments {
      "calleeStr": "f",
      "expected": 1,
      "got": 2,
      "location": SourceLocation {
        "end": Position {
          "column": 9,
          "line": 3,
        },
        "start": Position {
          "column": 2,
          "line": 3,
        },
      },
      "severity": "Error",
      "type": "Runtime",
    },
  ],
  "parsedErrors": "Line 3, Column 2: Expected 1 arguments, but got 2.
Try calling function f again, but with 1 argument instead. Remember that arguments are separated by a ',' (comma).
",
  "result": undefined,
  "resultStatus": "error",
  "visualiseListResult": Array [],
}
`;

exports[`Error when calling arrow function with too many arguments: expectParsedError 1`] = `
Object {
  "alertResult": Array [],
  "code": "const f = x => x;
f(1, 2);",
  "displayResult": Array [],
  "errors": Array [
    InvalidNumberOfArguments {
      "calleeStr": "f",
      "expected": 1,
      "got": 2,
      "location": SourceLocation {
        "end": Position {
          "column": 7,
          "line": 2,
        },
        "start": Position {
          "column": 0,
          "line": 2,
        },
      },
      "severity": "Error",
      "type": "Runtime",
    },
  ],
  "parsedErrors": "Line 2: Expected 1 arguments, but got 2.",
  "result": undefined,
  "resultStatus": "error",
  "transpiled": "const native = $$NATIVE_STORAGE;
const boolOrErr = native.operators.get(\\"itselfIfBooleanElseError\\");
const callIfFuncAndRightArgs = native.operators.get(\\"callIfFunctionAndRightArgumentsElseError\\");
const wrap = native.properTailCalls.wrap;
(( <globals redacted> ) => {
  return (() => {
    const f = wrap(x => ({
      isTail: false,
      value: x
    }));
    const lastStatementResult = eval(\\"callIfFuncAndRightArgs(f, 2, 0, 1, 2);\\");
    native.globals.set(\\"f\\", {
      kind: \\"const\\",
      value: f
    });
    return lastStatementResult;
  })();
})();
",
  "visualiseListResult": Array [],
}
`;

exports[`Error when calling function from member expression with too many arguments - verbose: expectParsedError 1`] = `
Object {
  "alertResult": Array [],
  "code": "\\"enable verbose\\";
  const f = [x => x];
  f[0](1, 2);",
  "displayResult": Array [],
  "errors": Array [
    InvalidNumberOfArguments {
      "calleeStr": "f[0]",
      "expected": 1,
      "got": 2,
      "location": SourceLocation {
        "end": Position {
          "column": 12,
          "line": 3,
        },
        "start": Position {
          "column": 2,
          "line": 3,
        },
      },
      "severity": "Error",
      "type": "Runtime",
    },
  ],
  "parsedErrors": "Line 3, Column 2: Expected 1 arguments, but got 2.
Try calling function f[0] again, but with 1 argument instead. Remember that arguments are separated by a ',' (comma).
",
  "result": undefined,
  "resultStatus": "error",
  "visualiseListResult": Array [],
}
`;

exports[`Error when calling function from member expression with too many arguments: expectParsedError 1`] = `
Object {
  "alertResult": Array [],
  "code": "const f = [x => x];
f[0](1, 2);",
  "displayResult": Array [],
  "errors": Array [
    InvalidNumberOfArguments {
      "calleeStr": "f[0]",
      "expected": 1,
      "got": 2,
      "location": SourceLocation {
        "end": Position {
          "column": 10,
          "line": 2,
        },
        "start": Position {
          "column": 0,
          "line": 2,
        },
      },
      "severity": "Error",
      "type": "Runtime",
    },
  ],
  "parsedErrors": "Line 2: Expected 1 arguments, but got 2.",
  "result": undefined,
  "resultStatus": "error",
  "transpiled": "const native = $$NATIVE_STORAGE;
const boolOrErr = native.operators.get(\\"itselfIfBooleanElseError\\");
const callIfFuncAndRightArgs = native.operators.get(\\"callIfFunctionAndRightArgumentsElseError\\");
const wrap = native.properTailCalls.wrap;
(( <globals redacted> ) => {
  return (() => {
    const f = [wrap(x => ({
      isTail: false,
      value: x
    }))];
    const lastStatementResult = eval(\\"callIfFuncAndRightArgs(f[0], 2, 0, 1, 2);\\");
    native.globals.set(\\"f\\", {
      kind: \\"const\\",
      value: f
    });
    return lastStatementResult;
  })();
})();
",
  "visualiseListResult": Array [],
}
`;

exports[`Error when calling function with too few arguments - verbose: expectParsedError 1`] = `
Object {
  "alertResult": Array [],
  "code": "\\"enable verbose\\";
  function f(x) {
    return x;
  }
  f();",
  "displayResult": Array [],
  "errors": Array [
    InvalidNumberOfArguments {
      "calleeStr": "f",
      "expected": 1,
      "got": 0,
      "location": SourceLocation {
        "end": Position {
          "column": 5,
          "line": 5,
        },
        "start": Position {
          "column": 2,
          "line": 5,
        },
      },
      "severity": "Error",
      "type": "Runtime",
    },
  ],
  "parsedErrors": "Line 5, Column 2: Expected 1 arguments, but got 0.
Try calling function f again, but with 1 argument instead. Remember that arguments are separated by a ',' (comma).
",
  "result": undefined,
  "resultStatus": "error",
  "visualiseListResult": Array [],
}
`;

exports[`Error when calling function with too few arguments: expectParsedError 1`] = `
Object {
  "alertResult": Array [],
  "code": "function f(x) {
  return x;
}
f();",
  "displayResult": Array [],
  "errors": Array [
    InvalidNumberOfArguments {
      "calleeStr": "f",
      "expected": 1,
      "got": 0,
      "location": SourceLocation {
        "end": Position {
          "column": 3,
          "line": 4,
        },
        "start": Position {
          "column": 0,
          "line": 4,
        },
      },
      "severity": "Error",
      "type": "Runtime",
    },
  ],
  "parsedErrors": "Line 4: Expected 1 arguments, but got 0.",
  "result": undefined,
  "resultStatus": "error",
  "transpiled": "const native = $$NATIVE_STORAGE;
const boolOrErr = native.operators.get(\\"itselfIfBooleanElseError\\");
const callIfFuncAndRightArgs = native.operators.get(\\"callIfFunctionAndRightArgumentsElseError\\");
const wrap = native.properTailCalls.wrap;
(( <globals redacted> ) => {
  return (() => {
    const f = wrap(x => {
      return {
        isTail: false,
        value: x
      };
    });
    const lastStatementResult = eval(\\"callIfFuncAndRightArgs(f, 4, 0);\\");
    native.globals.set(\\"f\\", {
      kind: \\"const\\",
      value: f
    });
    return lastStatementResult;
  })();
})();
",
  "visualiseListResult": Array [],
}
`;

exports[`Error when calling function with too many arguments - verbose: expectParsedError 1`] = `
Object {
  "alertResult": Array [],
  "code": "\\"enable verbose\\";
  function f(x) {
    return x;
  }
  f(1, 2);",
  "displayResult": Array [],
  "errors": Array [
    InvalidNumberOfArguments {
      "calleeStr": "f",
      "expected": 1,
      "got": 2,
      "location": SourceLocation {
        "end": Position {
          "column": 9,
          "line": 5,
        },
        "start": Position {
          "column": 2,
          "line": 5,
        },
      },
      "severity": "Error",
      "type": "Runtime",
    },
  ],
  "parsedErrors": "Line 5, Column 2: Expected 1 arguments, but got 2.
Try calling function f again, but with 1 argument instead. Remember that arguments are separated by a ',' (comma).
",
  "result": undefined,
  "resultStatus": "error",
  "visualiseListResult": Array [],
}
`;

exports[`Error when calling function with too many arguments: expectParsedError 1`] = `
Object {
  "alertResult": Array [],
  "code": "function f(x) {
  return x;
}
f(1, 2);",
  "displayResult": Array [],
  "errors": Array [
    InvalidNumberOfArguments {
      "calleeStr": "f",
      "expected": 1,
      "got": 2,
      "location": SourceLocation {
        "end": Position {
          "column": 7,
          "line": 4,
        },
        "start": Position {
          "column": 0,
          "line": 4,
        },
      },
      "severity": "Error",
      "type": "Runtime",
    },
  ],
  "parsedErrors": "Line 4: Expected 1 arguments, but got 2.",
  "result": undefined,
  "resultStatus": "error",
  "transpiled": "const native = $$NATIVE_STORAGE;
const boolOrErr = native.operators.get(\\"itselfIfBooleanElseError\\");
const callIfFuncAndRightArgs = native.operators.get(\\"callIfFunctionAndRightArgumentsElseError\\");
const wrap = native.properTailCalls.wrap;
(( <globals redacted> ) => {
  return (() => {
    const f = wrap(x => {
      return {
        isTail: false,
        value: x
      };
    });
    const lastStatementResult = eval(\\"callIfFuncAndRightArgs(f, 4, 0, 1, 2);\\");
    native.globals.set(\\"f\\", {
      kind: \\"const\\",
      value: f
    });
    return lastStatementResult;
  })();
})();
",
  "visualiseListResult": Array [],
}
`;

exports[`Error when calling non function value "string" - verbose: expectParsedError 1`] = `
Object {
  "alertResult": Array [],
  "code": "\\"enable verbose\\";
  'string'();",
  "displayResult": Array [],
  "errors": Array [
    CallingNonFunctionValue {
      "callee": "string",
      "location": SourceLocation {
        "end": Position {
          "column": 12,
          "line": 2,
        },
        "start": Position {
          "column": 2,
          "line": 2,
        },
      },
      "node": Node {
        "arguments": Array [],
        "callee": Node {
          "end": 28,
          "loc": SourceLocation {
            "end": Position {
              "column": 10,
              "line": 2,
            },
            "start": Position {
              "column": 2,
              "line": 2,
            },
          },
          "raw": "'string'",
          "start": 20,
          "type": "Literal",
          "value": "string",
        },
        "end": 30,
        "loc": SourceLocation {
          "end": Position {
            "column": 12,
            "line": 2,
          },
          "start": Position {
            "column": 2,
            "line": 2,
          },
        },
        "start": 20,
        "type": "CallExpression",
      },
      "severity": "Error",
      "type": "Runtime",
    },
  ],
  "parsedErrors": "Line 2, Column 2: Calling non-function value \\"string\\".
Because \\"string\\" is not a function, you cannot run \\"string\\"().
",
  "result": undefined,
  "resultStatus": "error",
  "visualiseListResult": Array [],
}
`;

exports[`Error when calling non function value "string": expectParsedError 1`] = `
Object {
  "alertResult": Array [],
  "code": "'string'();",
  "displayResult": Array [],
  "errors": Array [
    CallingNonFunctionValue {
      "callee": "string",
      "location": SourceLocation {
        "end": Position {
          "column": 10,
          "line": 1,
        },
        "start": Position {
          "column": 0,
          "line": 1,
        },
      },
      "node": Node {
        "arguments": Array [],
        "callee": Node {
          "end": 8,
          "loc": SourceLocation {
            "end": Position {
              "column": 8,
              "line": 1,
            },
            "start": Position {
              "column": 0,
              "line": 1,
            },
          },
          "raw": "'string'",
          "start": 0,
          "type": "Literal",
          "value": "string",
        },
        "end": 10,
        "loc": SourceLocation {
          "end": Position {
            "column": 10,
            "line": 1,
          },
          "start": Position {
            "column": 0,
            "line": 1,
          },
        },
        "start": 0,
        "type": "CallExpression",
      },
      "severity": "Error",
      "type": "Runtime",
    },
  ],
  "parsedErrors": "Line 1: Calling non-function value \\"string\\".",
  "result": undefined,
  "resultStatus": "error",
  "transpiled": "const native = $$NATIVE_STORAGE;
const boolOrErr = native.operators.get(\\"itselfIfBooleanElseError\\");
const callIfFuncAndRightArgs = native.operators.get(\\"callIfFunctionAndRightArgumentsElseError\\");
const wrap = native.properTailCalls.wrap;
(( <globals redacted> ) => {
  return (() => {
    const lastStatementResult = eval(\\"callIfFuncAndRightArgs('string', 1, 0);\\");
    return lastStatementResult;
  })();
})();
",
  "visualiseListResult": Array [],
}
`;

exports[`Error when calling non function value 0 - verbose: expectParsedError 1`] = `
Object {
  "alertResult": Array [],
  "code": "\\"enable verbose\\";
  0();",
  "displayResult": Array [],
  "errors": Array [
    CallingNonFunctionValue {
      "callee": 0,
      "location": SourceLocation {
        "end": Position {
          "column": 5,
          "line": 2,
        },
        "start": Position {
          "column": 2,
          "line": 2,
        },
      },
      "node": Node {
        "arguments": Array [],
        "callee": Node {
          "end": 21,
          "loc": SourceLocation {
            "end": Position {
              "column": 3,
              "line": 2,
            },
            "start": Position {
              "column": 2,
              "line": 2,
            },
          },
          "raw": "0",
          "start": 20,
          "type": "Literal",
          "value": 0,
        },
        "end": 23,
        "loc": SourceLocation {
          "end": Position {
            "column": 5,
            "line": 2,
          },
          "start": Position {
            "column": 2,
            "line": 2,
          },
        },
        "start": 20,
        "type": "CallExpression",
      },
      "severity": "Error",
      "type": "Runtime",
    },
  ],
  "parsedErrors": "Line 2, Column 2: Calling non-function value 0.
Because 0 is not a function, you cannot run 0(). If you were planning to perform multiplication by 0, you need to use the * operator.
",
  "result": undefined,
  "resultStatus": "error",
  "visualiseListResult": Array [],
}
`;

exports[`Error when calling non function value 0: expectParsedError 1`] = `
Object {
  "alertResult": Array [],
  "code": "0();",
  "displayResult": Array [],
  "errors": Array [
    CallingNonFunctionValue {
      "callee": 0,
      "location": SourceLocation {
        "end": Position {
          "column": 3,
          "line": 1,
        },
        "start": Position {
          "column": 0,
          "line": 1,
        },
      },
      "node": Node {
        "arguments": Array [],
        "callee": Node {
          "end": 1,
          "loc": SourceLocation {
            "end": Position {
              "column": 1,
              "line": 1,
            },
            "start": Position {
              "column": 0,
              "line": 1,
            },
          },
          "raw": "0",
          "start": 0,
          "type": "Literal",
          "value": 0,
        },
        "end": 3,
        "loc": SourceLocation {
          "end": Position {
            "column": 3,
            "line": 1,
          },
          "start": Position {
            "column": 0,
            "line": 1,
          },
        },
        "start": 0,
        "type": "CallExpression",
      },
      "severity": "Error",
      "type": "Runtime",
    },
  ],
  "parsedErrors": "Line 1: Calling non-function value 0.",
  "result": undefined,
  "resultStatus": "error",
  "transpiled": "const native = $$NATIVE_STORAGE;
const boolOrErr = native.operators.get(\\"itselfIfBooleanElseError\\");
const callIfFuncAndRightArgs = native.operators.get(\\"callIfFunctionAndRightArgumentsElseError\\");
const wrap = native.properTailCalls.wrap;
(( <globals redacted> ) => {
  return (() => {
    const lastStatementResult = eval(\\"callIfFuncAndRightArgs(0, 1, 0);\\");
    return lastStatementResult;
  })();
})();
",
  "visualiseListResult": Array [],
}
`;

exports[`Error when calling non function value array - verbose: expectParsedError 1`] = `
Object {
  "alertResult": Array [],
  "code": "\\"enable verbose\\";
[1]();",
  "displayResult": Array [],
  "errors": Array [
    CallingNonFunctionValue {
      "callee": Array [
        1,
      ],
      "location": SourceLocation {
        "end": Position {
          "column": 5,
          "line": 2,
        },
        "start": Position {
          "column": 0,
          "line": 2,
        },
      },
      "node": Node {
        "arguments": Array [],
        "callee": Node {
          "elements": Array [
            Node {
              "end": 20,
              "loc": SourceLocation {
                "end": Position {
                  "column": 2,
                  "line": 2,
                },
                "start": Position {
                  "column": 1,
                  "line": 2,
                },
              },
              "raw": "1",
              "start": 19,
              "type": "Literal",
              "value": 1,
            },
          ],
          "end": 21,
          "loc": SourceLocation {
            "end": Position {
              "column": 3,
              "line": 2,
            },
            "start": Position {
              "column": 0,
              "line": 2,
            },
          },
          "start": 18,
          "type": "ArrayExpression",
        },
        "end": 23,
        "loc": SourceLocation {
          "end": Position {
            "column": 5,
            "line": 2,
          },
          "start": Position {
            "column": 0,
            "line": 2,
          },
        },
        "start": 18,
        "type": "CallExpression",
      },
      "severity": "Error",
      "type": "Runtime",
    },
  ],
  "parsedErrors": "Line 2, Column 0: Calling non-function value [1].
Because [1] is not a function, you cannot run [1]().
",
  "result": undefined,
  "resultStatus": "error",
  "visualiseListResult": Array [],
}
`;

exports[`Error when calling non function value array: expectParsedError 1`] = `
Object {
  "alertResult": Array [],
  "code": "[1]();",
  "displayResult": Array [],
  "errors": Array [
    CallingNonFunctionValue {
      "callee": Array [
        1,
      ],
      "location": SourceLocation {
        "end": Position {
          "column": 5,
          "line": 1,
        },
        "start": Position {
          "column": 0,
          "line": 1,
        },
      },
      "node": Node {
        "arguments": Array [],
        "callee": Node {
          "elements": Array [
            Node {
              "end": 2,
              "loc": SourceLocation {
                "end": Position {
                  "column": 2,
                  "line": 1,
                },
                "start": Position {
                  "column": 1,
                  "line": 1,
                },
              },
              "raw": "1",
              "start": 1,
              "type": "Literal",
              "value": 1,
            },
          ],
          "end": 3,
          "loc": SourceLocation {
            "end": Position {
              "column": 3,
              "line": 1,
            },
            "start": Position {
              "column": 0,
              "line": 1,
            },
          },
          "start": 0,
          "type": "ArrayExpression",
        },
        "end": 5,
        "loc": SourceLocation {
          "end": Position {
            "column": 5,
            "line": 1,
          },
          "start": Position {
            "column": 0,
            "line": 1,
          },
        },
        "start": 0,
        "type": "CallExpression",
      },
      "severity": "Error",
      "type": "Runtime",
    },
  ],
  "parsedErrors": "Line 1: Calling non-function value [1].",
  "result": undefined,
  "resultStatus": "error",
  "transpiled": "const native = $$NATIVE_STORAGE;
const boolOrErr = native.operators.get(\\"itselfIfBooleanElseError\\");
const callIfFuncAndRightArgs = native.operators.get(\\"callIfFunctionAndRightArgumentsElseError\\");
const wrap = native.properTailCalls.wrap;
(( <globals redacted> ) => {
  return (() => {
    const lastStatementResult = eval(\\"callIfFuncAndRightArgs([1], 1, 0);\\");
    return lastStatementResult;
  })();
})();
",
  "visualiseListResult": Array [],
}
`;

exports[`Error when calling non function value null - verbose: expectParsedError 1`] = `
Object {
  "alertResult": Array [],
  "code": "\\"enable verbose\\";
  null();",
  "displayResult": Array [],
  "errors": Array [
    NoNullError {
      "node": Node {
        "end": 24,
        "loc": SourceLocation {
          "end": Position {
            "column": 6,
            "line": 2,
          },
          "start": Position {
            "column": 2,
            "line": 2,
          },
        },
        "raw": "null",
        "start": 20,
        "type": "Literal",
        "value": null,
      },
      "severity": "Error",
      "type": "Syntax",
    },
  ],
  "parsedErrors": "Line 2, Column 2: null literals are not allowed.
They're not part of the Source §1 specs.
",
  "result": undefined,
  "resultStatus": "error",
  "visualiseListResult": Array [],
}
`;

exports[`Error when calling non function value null: expectParsedError 1`] = `
Object {
  "alertResult": Array [],
  "code": "null();",
  "displayResult": Array [],
  "errors": Array [
    NoNullError {
      "node": Node {
        "end": 4,
        "loc": SourceLocation {
          "end": Position {
            "column": 4,
            "line": 1,
          },
          "start": Position {
            "column": 0,
            "line": 1,
          },
        },
        "raw": "null",
        "start": 0,
        "type": "Literal",
        "value": null,
      },
      "severity": "Error",
      "type": "Syntax",
    },
  ],
  "parsedErrors": "Line 1, Column 0: null literals are not allowed.
They're not part of the Source §1 specs.
",
  "result": undefined,
  "resultStatus": "error",
  "visualiseListResult": Array [],
}
`;

exports[`Error when calling non function value object - verbose: expectParsedError 1`] = `
Object {
  "alertResult": Array [],
  "code": "\\"enable verbose\\";
({a: 1})();",
  "displayResult": Array [],
  "errors": Array [
    CallingNonFunctionValue {
      "callee": Object {
        "a": 1,
      },
      "location": SourceLocation {
        "end": Position {
          "column": 10,
          "line": 2,
        },
        "start": Position {
          "column": 0,
          "line": 2,
        },
      },
      "node": Node {
        "arguments": Array [],
        "callee": Node {
          "end": 25,
          "loc": SourceLocation {
            "end": Position {
              "column": 7,
              "line": 2,
            },
            "start": Position {
              "column": 1,
              "line": 2,
            },
          },
          "properties": Array [
            Node {
              "computed": false,
              "end": 24,
              "key": Node {
                "end": 21,
                "loc": SourceLocation {
                  "end": Position {
                    "column": 3,
                    "line": 2,
                  },
                  "start": Position {
                    "column": 2,
                    "line": 2,
                  },
                },
                "name": "a",
                "start": 20,
                "type": "Identifier",
              },
              "kind": "init",
              "loc": SourceLocation {
                "end": Position {
                  "column": 6,
                  "line": 2,
                },
                "start": Position {
                  "column": 2,
                  "line": 2,
                },
              },
              "method": false,
              "shorthand": false,
              "start": 20,
              "type": "Property",
              "value": Node {
                "end": 24,
                "loc": SourceLocation {
                  "end": Position {
                    "column": 6,
                    "line": 2,
                  },
                  "start": Position {
                    "column": 5,
                    "line": 2,
                  },
                },
                "raw": "1",
                "start": 23,
                "type": "Literal",
                "value": 1,
              },
            },
          ],
          "start": 19,
          "type": "ObjectExpression",
        },
        "end": 28,
        "loc": SourceLocation {
          "end": Position {
            "column": 10,
            "line": 2,
          },
          "start": Position {
            "column": 0,
            "line": 2,
          },
        },
        "start": 18,
        "type": "CallExpression",
      },
      "severity": "Error",
      "type": "Runtime",
    },
  ],
  "parsedErrors": "Line 2, Column 0: Calling non-function value {\\"a\\": 1}.
Because {\\"a\\": 1} is not a function, you cannot run {\\"a\\": 1}().
",
  "result": undefined,
  "resultStatus": "error",
  "visualiseListResult": Array [],
}
`;

exports[`Error when calling non function value object - verbose: expectParsedError 2`] = `
Object {
  "alertResult": Array [],
  "code": "\\"enable verbose\\";
({a: 1})();",
  "displayResult": Array [],
  "errors": Array [
    CallingNonFunctionValue {
      "callee": Object {
        "a": 1,
      },
      "location": SourceLocation {
        "end": Position {
          "column": 10,
          "line": 2,
        },
        "start": Position {
          "column": 0,
          "line": 2,
        },
      },
      "node": Node {
        "arguments": Array [],
        "callee": Node {
          "end": 25,
          "loc": SourceLocation {
            "end": Position {
              "column": 7,
              "line": 2,
            },
            "start": Position {
              "column": 1,
              "line": 2,
            },
          },
          "properties": Array [
            Node {
              "computed": false,
              "end": 24,
              "key": Node {
                "end": 21,
                "loc": SourceLocation {
                  "end": Position {
                    "column": 3,
                    "line": 2,
                  },
                  "start": Position {
                    "column": 2,
                    "line": 2,
                  },
                },
                "name": "a",
                "start": 20,
                "type": "Identifier",
              },
              "kind": "init",
              "loc": SourceLocation {
                "end": Position {
                  "column": 6,
                  "line": 2,
                },
                "start": Position {
                  "column": 2,
                  "line": 2,
                },
              },
              "method": false,
              "shorthand": false,
              "start": 20,
              "type": "Property",
              "value": Node {
                "end": 24,
                "loc": SourceLocation {
                  "end": Position {
                    "column": 6,
                    "line": 2,
                  },
                  "start": Position {
                    "column": 5,
                    "line": 2,
                  },
                },
                "raw": "1",
                "start": 23,
                "type": "Literal",
                "value": 1,
              },
            },
          ],
          "start": 19,
          "type": "ObjectExpression",
        },
        "end": 28,
        "loc": SourceLocation {
          "end": Position {
            "column": 10,
            "line": 2,
          },
          "start": Position {
            "column": 0,
            "line": 2,
          },
        },
        "start": 18,
        "type": "CallExpression",
      },
      "severity": "Error",
      "type": "Runtime",
    },
  ],
  "parsedErrors": "Line 2, Column 0: Calling non-function value {\\"a\\": 1}.
Because {\\"a\\": 1} is not a function, you cannot run {\\"a\\": 1}().
",
  "result": undefined,
  "resultStatus": "error",
  "visualiseListResult": Array [],
}
`;

exports[`Error when calling non function value object: expectParsedError 1`] = `
Object {
  "alertResult": Array [],
  "code": "({a: 1})();",
  "displayResult": Array [],
  "errors": Array [
    CallingNonFunctionValue {
      "callee": Object {
        "a": 1,
      },
      "location": SourceLocation {
        "end": Position {
          "column": 10,
          "line": 1,
        },
        "start": Position {
          "column": 0,
          "line": 1,
        },
      },
      "node": Node {
        "arguments": Array [],
        "callee": Node {
          "end": 7,
          "loc": SourceLocation {
            "end": Position {
              "column": 7,
              "line": 1,
            },
            "start": Position {
              "column": 1,
              "line": 1,
            },
          },
          "properties": Array [
            Node {
              "computed": false,
              "end": 6,
              "key": Node {
                "end": 3,
                "loc": SourceLocation {
                  "end": Position {
                    "column": 3,
                    "line": 1,
                  },
                  "start": Position {
                    "column": 2,
                    "line": 1,
                  },
                },
                "name": "a",
                "start": 2,
                "type": "Identifier",
              },
              "kind": "init",
              "loc": SourceLocation {
                "end": Position {
                  "column": 6,
                  "line": 1,
                },
                "start": Position {
                  "column": 2,
                  "line": 1,
                },
              },
              "method": false,
              "shorthand": false,
              "start": 2,
              "type": "Property",
              "value": Node {
                "end": 6,
                "loc": SourceLocation {
                  "end": Position {
                    "column": 6,
                    "line": 1,
                  },
                  "start": Position {
                    "column": 5,
                    "line": 1,
                  },
                },
                "raw": "1",
                "start": 5,
                "type": "Literal",
                "value": 1,
              },
            },
          ],
          "start": 1,
          "type": "ObjectExpression",
        },
        "end": 10,
        "loc": SourceLocation {
          "end": Position {
            "column": 10,
            "line": 1,
          },
          "start": Position {
            "column": 0,
            "line": 1,
          },
        },
        "start": 0,
        "type": "CallExpression",
      },
      "severity": "Error",
      "type": "Runtime",
    },
  ],
  "parsedErrors": "Line 1: Calling non-function value {\\"a\\": 1}.",
  "result": undefined,
  "resultStatus": "error",
  "visualiseListResult": Array [],
}
`;

exports[`Error when calling non function value true - verbose: expectParsedError 1`] = `
Object {
  "alertResult": Array [],
  "code": "\\"enable verbose\\";
  true();",
  "displayResult": Array [],
  "errors": Array [
    CallingNonFunctionValue {
      "callee": true,
      "location": SourceLocation {
        "end": Position {
          "column": 8,
          "line": 2,
        },
        "start": Position {
          "column": 2,
          "line": 2,
        },
      },
      "node": Node {
        "arguments": Array [],
        "callee": Node {
          "end": 24,
          "loc": SourceLocation {
            "end": Position {
              "column": 6,
              "line": 2,
            },
            "start": Position {
              "column": 2,
              "line": 2,
            },
          },
          "raw": "true",
          "start": 20,
          "type": "Literal",
          "value": true,
        },
        "end": 26,
        "loc": SourceLocation {
          "end": Position {
            "column": 8,
            "line": 2,
          },
          "start": Position {
            "column": 2,
            "line": 2,
          },
        },
        "start": 20,
        "type": "CallExpression",
      },
      "severity": "Error",
      "type": "Runtime",
    },
  ],
  "parsedErrors": "Line 2, Column 2: Calling non-function value true.
Because true is not a function, you cannot run true().
",
  "result": undefined,
  "resultStatus": "error",
  "visualiseListResult": Array [],
}
`;

exports[`Error when calling non function value true: expectParsedError 1`] = `
Object {
  "alertResult": Array [],
  "code": "true();",
  "displayResult": Array [],
  "errors": Array [
    CallingNonFunctionValue {
      "callee": true,
      "location": SourceLocation {
        "end": Position {
          "column": 6,
          "line": 1,
        },
        "start": Position {
          "column": 0,
          "line": 1,
        },
      },
      "node": Node {
        "arguments": Array [],
        "callee": Node {
          "end": 4,
          "loc": SourceLocation {
            "end": Position {
              "column": 4,
              "line": 1,
            },
            "start": Position {
              "column": 0,
              "line": 1,
            },
          },
          "raw": "true",
          "start": 0,
          "type": "Literal",
          "value": true,
        },
        "end": 6,
        "loc": SourceLocation {
          "end": Position {
            "column": 6,
            "line": 1,
          },
          "start": Position {
            "column": 0,
            "line": 1,
          },
        },
        "start": 0,
        "type": "CallExpression",
      },
      "severity": "Error",
      "type": "Runtime",
    },
  ],
  "parsedErrors": "Line 1: Calling non-function value true.",
  "result": undefined,
  "resultStatus": "error",
  "transpiled": "const native = $$NATIVE_STORAGE;
const boolOrErr = native.operators.get(\\"itselfIfBooleanElseError\\");
const callIfFuncAndRightArgs = native.operators.get(\\"callIfFunctionAndRightArgumentsElseError\\");
const wrap = native.properTailCalls.wrap;
(( <globals redacted> ) => {
  return (() => {
    const lastStatementResult = eval(\\"callIfFuncAndRightArgs(true, 1, 0);\\");
    return lastStatementResult;
  })();
})();
",
  "visualiseListResult": Array [],
}
`;

exports[`Error when calling non function value undefined - verbose: expectParsedError 1`] = `
Object {
  "alertResult": Array [],
  "code": "\\"enable verbose\\";
  undefined();",
  "displayResult": Array [],
  "errors": Array [
    CallingNonFunctionValue {
      "callee": undefined,
      "location": SourceLocation {
        "end": Position {
          "column": 13,
          "line": 2,
        },
        "start": Position {
          "column": 2,
          "line": 2,
        },
      },
      "node": Node {
        "arguments": Array [],
        "callee": Node {
          "end": 29,
          "loc": SourceLocation {
            "end": Position {
              "column": 11,
              "line": 2,
            },
            "start": Position {
              "column": 2,
              "line": 2,
            },
          },
          "name": "undefined",
          "start": 20,
          "type": "Identifier",
        },
        "end": 31,
        "loc": SourceLocation {
          "end": Position {
            "column": 13,
            "line": 2,
          },
          "start": Position {
            "column": 2,
            "line": 2,
          },
        },
        "start": 20,
        "type": "CallExpression",
      },
      "severity": "Error",
      "type": "Runtime",
    },
  ],
  "parsedErrors": "Line 2, Column 2: Calling non-function value undefined.
Because undefined is not a function, you cannot run undefined().
",
  "result": undefined,
  "resultStatus": "error",
  "visualiseListResult": Array [],
}
`;

exports[`Error when calling non function value undefined with arguments - verbose: expectParsedError 1`] = `
Object {
  "alertResult": Array [],
  "code": "\\"enable verbose\\";
  undefined(1, true);",
  "displayResult": Array [],
  "errors": Array [
    CallingNonFunctionValue {
      "callee": undefined,
      "location": SourceLocation {
        "end": Position {
          "column": 20,
          "line": 2,
        },
        "start": Position {
          "column": 2,
          "line": 2,
        },
      },
      "node": Node {
        "arguments": Array [
          Node {
            "end": 31,
            "loc": SourceLocation {
              "end": Position {
                "column": 13,
                "line": 2,
              },
              "start": Position {
                "column": 12,
                "line": 2,
              },
            },
            "raw": "1",
            "start": 30,
            "type": "Literal",
            "value": 1,
          },
          Node {
            "end": 37,
            "loc": SourceLocation {
              "end": Position {
                "column": 19,
                "line": 2,
              },
              "start": Position {
                "column": 15,
                "line": 2,
              },
            },
            "raw": "true",
            "start": 33,
            "type": "Literal",
            "value": true,
          },
        ],
        "callee": Node {
          "end": 29,
          "loc": SourceLocation {
            "end": Position {
              "column": 11,
              "line": 2,
            },
            "start": Position {
              "column": 2,
              "line": 2,
            },
          },
          "name": "undefined",
          "start": 20,
          "type": "Identifier",
        },
        "end": 38,
        "loc": SourceLocation {
          "end": Position {
            "column": 20,
            "line": 2,
          },
          "start": Position {
            "column": 2,
            "line": 2,
          },
        },
        "start": 20,
        "type": "CallExpression",
      },
      "severity": "Error",
      "type": "Runtime",
    },
  ],
  "parsedErrors": "Line 2, Column 2: Calling non-function value undefined.
Because undefined is not a function, you cannot run undefined(1, true).
",
  "result": undefined,
  "resultStatus": "error",
  "visualiseListResult": Array [],
}
`;

exports[`Error when calling non function value undefined with arguments: expectParsedError 1`] = `
Object {
  "alertResult": Array [],
  "code": "undefined(1, true);",
  "displayResult": Array [],
  "errors": Array [
    CallingNonFunctionValue {
      "callee": undefined,
      "location": SourceLocation {
        "end": Position {
          "column": 18,
          "line": 1,
        },
        "start": Position {
          "column": 0,
          "line": 1,
        },
      },
      "node": Node {
        "arguments": Array [
          Node {
            "end": 11,
            "loc": SourceLocation {
              "end": Position {
                "column": 11,
                "line": 1,
              },
              "start": Position {
                "column": 10,
                "line": 1,
              },
            },
            "raw": "1",
            "start": 10,
            "type": "Literal",
            "value": 1,
          },
          Node {
            "end": 17,
            "loc": SourceLocation {
              "end": Position {
                "column": 17,
                "line": 1,
              },
              "start": Position {
                "column": 13,
                "line": 1,
              },
            },
            "raw": "true",
            "start": 13,
            "type": "Literal",
            "value": true,
          },
        ],
        "callee": Node {
          "end": 9,
          "loc": SourceLocation {
            "end": Position {
              "column": 9,
              "line": 1,
            },
            "start": Position {
              "column": 0,
              "line": 1,
            },
          },
          "name": "undefined",
          "start": 0,
          "type": "Identifier",
        },
        "end": 18,
        "loc": SourceLocation {
          "end": Position {
            "column": 18,
            "line": 1,
          },
          "start": Position {
            "column": 0,
            "line": 1,
          },
        },
        "start": 0,
        "type": "CallExpression",
      },
      "severity": "Error",
      "type": "Runtime",
    },
  ],
  "parsedErrors": "Line 1: Calling non-function value undefined.",
  "result": undefined,
  "resultStatus": "error",
  "visualiseListResult": Array [],
}
`;

exports[`Error when calling non function value undefined: expectParsedError 1`] = `
Object {
  "alertResult": Array [],
  "code": "undefined();",
  "displayResult": Array [],
  "errors": Array [
    CallingNonFunctionValue {
      "callee": undefined,
      "location": SourceLocation {
        "end": Position {
          "column": 11,
          "line": 1,
        },
        "start": Position {
          "column": 0,
          "line": 1,
        },
      },
      "node": Node {
        "arguments": Array [],
        "callee": Node {
          "end": 9,
          "loc": SourceLocation {
            "end": Position {
              "column": 9,
              "line": 1,
            },
            "start": Position {
              "column": 0,
              "line": 1,
            },
          },
          "name": "undefined",
          "start": 0,
          "type": "Identifier",
        },
        "end": 11,
        "loc": SourceLocation {
          "end": Position {
            "column": 11,
            "line": 1,
          },
          "start": Position {
            "column": 0,
            "line": 1,
          },
        },
        "start": 0,
        "type": "CallExpression",
      },
      "severity": "Error",
      "type": "Runtime",
    },
  ],
  "parsedErrors": "Line 1: Calling non-function value undefined.",
  "result": undefined,
  "resultStatus": "error",
  "transpiled": "const native = $$NATIVE_STORAGE;
const boolOrErr = native.operators.get(\\"itselfIfBooleanElseError\\");
const callIfFuncAndRightArgs = native.operators.get(\\"callIfFunctionAndRightArgumentsElseError\\");
const wrap = native.properTailCalls.wrap;
(( <globals redacted> ) => {
  return (() => {
    const lastStatementResult = eval(\\"callIfFuncAndRightArgs(undefined, 1, 0);\\");
    return lastStatementResult;
  })();
})();
",
  "visualiseListResult": Array [],
}
`;

exports[`Error when redeclaring constant as variable: expectParsedError 1`] = `
Object {
  "alertResult": Array [],
  "code": "const f = x => x;
let f = x => x;",
  "displayResult": Array [],
  "errors": Array [
    FatalSyntaxError {
      "location": Object {
        "end": Object {
          "column": 5,
          "line": 2,
        },
        "start": Object {
          "column": 4,
          "line": 2,
        },
      },
      "message": "SyntaxError: Identifier 'f' has already been declared (2:4)",
      "severity": "Error",
      "type": "Syntax",
    },
  ],
  "parsedErrors": "Line 2: SyntaxError: Identifier 'f' has already been declared (2:4)",
  "result": undefined,
  "resultStatus": "error",
  "transpiled": "parseError",
  "visualiseListResult": Array [],
}
`;

exports[`Error when redeclaring constant: expectParsedError 1`] = `
Object {
  "alertResult": Array [],
  "code": "const f = x => x;
const f = x => x;",
  "displayResult": Array [],
  "errors": Array [
    FatalSyntaxError {
      "location": Object {
        "end": Object {
          "column": 7,
          "line": 2,
        },
        "start": Object {
          "column": 6,
          "line": 2,
        },
      },
      "message": "SyntaxError: Identifier 'f' has already been declared (2:6)",
      "severity": "Error",
      "type": "Syntax",
    },
  ],
  "parsedErrors": "Line 2: SyntaxError: Identifier 'f' has already been declared (2:6)",
  "result": undefined,
  "resultStatus": "error",
  "transpiled": "parseError",
  "visualiseListResult": Array [],
}
`;

exports[`Error when redeclaring variable as constant: expectParsedError 1`] = `
Object {
  "alertResult": Array [],
  "code": "let f = x => x;
const f = x => x;",
  "displayResult": Array [],
  "errors": Array [
    FatalSyntaxError {
      "location": Object {
        "end": Object {
          "column": 7,
          "line": 2,
        },
        "start": Object {
          "column": 6,
          "line": 2,
        },
      },
      "message": "SyntaxError: Identifier 'f' has already been declared (2:6)",
      "severity": "Error",
      "type": "Syntax",
    },
  ],
  "parsedErrors": "Line 2: SyntaxError: Identifier 'f' has already been declared (2:6)",
  "result": undefined,
  "resultStatus": "error",
  "transpiled": "parseError",
  "visualiseListResult": Array [],
}
`;

exports[`Error when redeclaring variable: expectParsedError 1`] = `
Object {
  "alertResult": Array [],
  "code": "let f = x => x;
let f = x => x;",
  "displayResult": Array [],
  "errors": Array [
    FatalSyntaxError {
      "location": Object {
        "end": Object {
          "column": 5,
          "line": 2,
        },
        "start": Object {
          "column": 4,
          "line": 2,
        },
      },
      "message": "SyntaxError: Identifier 'f' has already been declared (2:4)",
      "severity": "Error",
      "type": "Syntax",
    },
  ],
  "parsedErrors": "Line 2: SyntaxError: Identifier 'f' has already been declared (2:4)",
  "result": undefined,
  "resultStatus": "error",
  "transpiled": "parseError",
  "visualiseListResult": Array [],
}
`;

exports[`Nice errors when errors occur inside builtins: expectParsedError 1`] = `
Object {
  "alertResult": Array [],
  "code": "parse_int(\\"10\\");",
  "displayResult": Array [],
  "errors": Array [
    ExceptionError {
      "error": [Error: parse_int expects two arguments a string s, and a positive integer i between 2 and 36, inclusive.],
      "location": SourceLocation {
        "end": Position {
          "column": 15,
          "line": 1,
        },
        "start": Position {
          "column": 0,
          "line": 1,
        },
      },
      "severity": "Error",
      "type": "Runtime",
    },
  ],
  "parsedErrors": "Line 1: Error: parse_int expects two arguments a string s, and a positive integer i between 2 and 36, inclusive.",
  "result": undefined,
  "resultStatus": "error",
  "visualiseListResult": Array [],
}
`;

exports[`Nice errors when errors occur inside builtins: expectParsedError 2`] = `
Object {
  "alertResult": Array [],
  "code": "parse(\\"'\\");",
  "displayResult": Array [],
  "errors": Array [
    ExceptionError {
      "error": [ParseError: SyntaxError: Unterminated string constant (1:0)],
      "location": SourceLocation {
        "end": Position {
          "column": 10,
          "line": 1,
        },
        "start": Position {
          "column": 0,
          "line": 1,
        },
      },
      "severity": "Error",
      "type": "Runtime",
    },
  ],
  "parsedErrors": "Line 1: ParseError: SyntaxError: Unterminated string constant (1:0)",
  "result": undefined,
  "resultStatus": "error",
  "visualiseListResult": Array [],
}
`;

exports[`Runtime error when redeclaring constant as function - verbose 1`] = `
Object {
  "status": "finished",
  "value": undefined,
}
`;

exports[`Runtime error when redeclaring constant as function - verbose 2`] = `""`;

exports[`Runtime error when redeclaring constant as function - verbose 3`] = `
Object {
  "status": "error",
}
`;

exports[`Runtime error when redeclaring constant as function - verbose 4`] = `
"Line 3, Column 4: Redeclaring name f.
You will need to declare another variable, as f is read-only.
"
`;

exports[`Runtime error when redeclaring constant as function 1`] = `
Object {
  "status": "finished",
  "value": undefined,
}
`;

exports[`Runtime error when redeclaring constant as function 2`] = `""`;

exports[`Runtime error when redeclaring constant as function 3`] = `
Object {
  "status": "error",
}
`;

exports[`Runtime error when redeclaring constant as function 4`] = `"Line 2: Redeclaring name f."`;

exports[`Runtime error when redeclaring constant as variable - verbose 1`] = `
Object {
  "status": "finished",
  "value": undefined,
}
`;

exports[`Runtime error when redeclaring constant as variable - verbose 2`] = `""`;

exports[`Runtime error when redeclaring constant as variable - verbose 3`] = `
Object {
  "status": "error",
}
`;

exports[`Runtime error when redeclaring constant as variable - verbose 4`] = `
"Line 3, Column 4: Redeclaring name f.
You will need to declare another variable, as f is read-only.
"
`;

exports[`Runtime error when redeclaring constant as variable 1`] = `
Object {
  "status": "finished",
  "value": undefined,
}
`;

exports[`Runtime error when redeclaring constant as variable 2`] = `""`;

exports[`Runtime error when redeclaring constant as variable 3`] = `
Object {
  "status": "error",
}
`;

exports[`Runtime error when redeclaring constant as variable 4`] = `"Line 2: Redeclaring name f."`;

exports[`Runtime error when redeclaring constant in interpreter 1`] = `
Object {
  "status": "finished",
  "value": undefined,
}
`;

exports[`Runtime error when redeclaring constant in interpreter 2`] = `""`;

exports[`Runtime error when redeclaring constant in interpreter 3`] = `
Object {
  "status": "error",
}
`;

exports[`Runtime error when redeclaring constant in interpreter 4`] = `"Line 2: Redeclaring name f."`;

exports[`Runtime error when redeclaring constant in native 1`] = `
Object {
  "status": "finished",
  "value": undefined,
}
`;

exports[`Runtime error when redeclaring constant in native 2`] = `""`;

exports[`Runtime error when redeclaring constant in native 3`] = `
Object {
  "status": "error",
}
`;

exports[`Runtime error when redeclaring constant in native 4`] = `"Line 2: Redeclaring name f."`;

exports[`Runtime error when redeclaring function - verbose 1`] = `
Object {
  "status": "finished",
  "value": undefined,
}
`;

exports[`Runtime error when redeclaring function - verbose 2`] = `""`;

exports[`Runtime error when redeclaring function - verbose 3`] = `
Object {
  "status": "error",
}
`;

exports[`Runtime error when redeclaring function - verbose 4`] = `
"Line 3, Column 4: Redeclaring name f.
You will need to declare another variable, as f is read-only.
"
`;

exports[`Runtime error when redeclaring function 1`] = `
Object {
  "status": "finished",
  "value": undefined,
}
`;

exports[`Runtime error when redeclaring function 2`] = `""`;

exports[`Runtime error when redeclaring function 3`] = `
Object {
  "status": "error",
}
`;

exports[`Runtime error when redeclaring function 4`] = `"Line 2: Redeclaring name f."`;

exports[`Runtime error when redeclaring function as constant - verbose 1`] = `
Object {
  "status": "finished",
  "value": undefined,
}
`;

exports[`Runtime error when redeclaring function as constant - verbose 2`] = `""`;

exports[`Runtime error when redeclaring function as constant - verbose 3`] = `
Object {
  "status": "error",
}
`;

exports[`Runtime error when redeclaring function as constant - verbose 4`] = `
"Line 3, Column 4: Redeclaring name f.
You will need to declare another variable, as f is read-only.
"
`;

exports[`Runtime error when redeclaring function as constant 1`] = `
Object {
  "status": "finished",
  "value": undefined,
}
`;

exports[`Runtime error when redeclaring function as constant 2`] = `""`;

exports[`Runtime error when redeclaring function as constant 3`] = `
Object {
  "status": "error",
}
`;

exports[`Runtime error when redeclaring function as constant 4`] = `"Line 2: Redeclaring name f."`;

exports[`Runtime error when redeclaring function as variable - verbose 1`] = `
Object {
  "status": "finished",
  "value": undefined,
}
`;

exports[`Runtime error when redeclaring function as variable - verbose 2`] = `""`;

exports[`Runtime error when redeclaring function as variable - verbose 3`] = `
Object {
  "status": "error",
}
`;

exports[`Runtime error when redeclaring function as variable - verbose 4`] = `
"Line 3, Column 4: Redeclaring name f.
You will need to declare another variable, as f is read-only.
"
`;

exports[`Runtime error when redeclaring function as variable 1`] = `
Object {
  "status": "finished",
  "value": undefined,
}
`;

exports[`Runtime error when redeclaring function as variable 2`] = `""`;

exports[`Runtime error when redeclaring function as variable 3`] = `
Object {
  "status": "error",
}
`;

exports[`Runtime error when redeclaring function as variable 4`] = `"Line 2: Redeclaring name f."`;

exports[`Runtime error when redeclaring variable - verbose 1`] = `
Object {
  "status": "finished",
  "value": undefined,
}
`;

exports[`Runtime error when redeclaring variable - verbose 2`] = `""`;

exports[`Runtime error when redeclaring variable - verbose 3`] = `
Object {
  "status": "error",
}
`;

exports[`Runtime error when redeclaring variable - verbose 4`] = `
"Line 3, Column 4: Redeclaring name f.
Since f has already been declared, you can assign a value to it without re-declaring. As such, you can just do

	f = x => x;

"
`;

exports[`Runtime error when redeclaring variable 1`] = `
Object {
  "status": "finished",
  "value": undefined,
}
`;

exports[`Runtime error when redeclaring variable 2`] = `""`;

exports[`Runtime error when redeclaring variable 3`] = `
Object {
  "status": "error",
}
`;

exports[`Runtime error when redeclaring variable 4`] = `"Line 2: Redeclaring name f."`;

exports[`Runtime error when redeclaring variable as constant - verbose 1`] = `
Object {
  "status": "finished",
  "value": undefined,
}
`;

exports[`Runtime error when redeclaring variable as constant - verbose 2`] = `""`;

exports[`Runtime error when redeclaring variable as constant - verbose 3`] = `
Object {
  "status": "error",
}
`;

exports[`Runtime error when redeclaring variable as constant - verbose 4`] = `
"Line 3, Column 4: Redeclaring name f.
Since f has already been declared, you can assign a value to it without re-declaring. As such, you can just do

	f = x => x;

"
`;

exports[`Runtime error when redeclaring variable as constant 1`] = `
Object {
  "status": "finished",
  "value": undefined,
}
`;

exports[`Runtime error when redeclaring variable as constant 2`] = `""`;

exports[`Runtime error when redeclaring variable as constant 3`] = `
Object {
  "status": "error",
}
`;

exports[`Runtime error when redeclaring variable as constant 4`] = `"Line 2: Redeclaring name f."`;

exports[`Runtime error when redeclaring variable as function - verbose 1`] = `
Object {
  "status": "finished",
  "value": undefined,
}
`;

exports[`Runtime error when redeclaring variable as function - verbose 2`] = `""`;

exports[`Runtime error when redeclaring variable as function - verbose 3`] = `
Object {
  "status": "error",
}
`;

exports[`Runtime error when redeclaring variable as function - verbose 4`] = `
"Line 3, Column 4: Redeclaring name f.
Since f has already been declared, you can assign a value to it without re-declaring. As such, you can just do

	f = (x) => {...;

"
`;

exports[`Runtime error when redeclaring variable as function 1`] = `
Object {
  "status": "finished",
  "value": undefined,
}
`;

exports[`Runtime error when redeclaring variable as function 2`] = `""`;

exports[`Runtime error when redeclaring variable as function 3`] = `
Object {
  "status": "error",
}
`;

exports[`Runtime error when redeclaring variable as function 4`] = `"Line 2: Redeclaring name f."`;

exports[`Type error when accessing property of function: expectParsedError 1`] = `
Object {
  "alertResult": Array [],
  "code": "function f() {
  return 1;
}
f.prototype;",
  "displayResult": Array [],
  "errors": Array [
    TypeError {
      "expected": "object or array",
      "got": "function",
      "location": SourceLocation {
        "end": Position {
          "column": 11,
          "line": 4,
        },
        "start": Position {
          "column": 0,
          "line": 4,
        },
      },
      "severity": "Error",
      "side": "",
      "type": "Runtime",
    },
  ],
  "parsedErrors": "Line 4: Expected object or array, got function.",
  "result": undefined,
  "resultStatus": "error",
  "visualiseListResult": Array [],
}
`;

exports[`Type error when accessing property of null: expectParsedError 1`] = `
Object {
  "alertResult": Array [],
  "code": "null.prop;",
  "displayResult": Array [],
  "errors": Array [
    TypeError {
      "expected": "object or array",
      "got": "null",
      "location": SourceLocation {
        "end": Position {
          "column": 9,
          "line": 1,
        },
        "start": Position {
          "column": 0,
          "line": 1,
        },
      },
      "severity": "Error",
      "side": "",
      "type": "Runtime",
    },
  ],
  "parsedErrors": "Line 1: Expected object or array, got null.",
  "result": undefined,
  "resultStatus": "error",
  "visualiseListResult": Array [],
}
`;

exports[`Type error when accessing property of string: expectParsedError 1`] = `
Object {
  "alertResult": Array [],
  "code": "'hi'.length;",
  "displayResult": Array [],
  "errors": Array [
    TypeError {
      "expected": "object or array",
      "got": "string",
      "location": SourceLocation {
        "end": Position {
          "column": 11,
          "line": 1,
        },
        "start": Position {
          "column": 0,
          "line": 1,
        },
      },
      "severity": "Error",
      "side": "",
      "type": "Runtime",
    },
  ],
  "parsedErrors": "Line 1: Expected object or array, got string.",
  "result": undefined,
  "resultStatus": "error",
  "visualiseListResult": Array [],
}
`;

exports[`Type error when assigning property of function: expectParsedError 1`] = `
Object {
  "alertResult": Array [],
  "code": "function f() {
  return 1;
}
f.prop = 5;",
  "displayResult": Array [],
  "errors": Array [
    TypeError {
      "expected": "object or array",
      "got": "function",
      "location": SourceLocation {
        "end": Position {
          "column": 10,
          "line": 4,
        },
        "start": Position {
          "column": 0,
          "line": 4,
        },
      },
      "severity": "Error",
      "side": "",
      "type": "Runtime",
    },
  ],
  "parsedErrors": "Line 4: Expected object or array, got function.",
  "result": undefined,
  "resultStatus": "error",
  "visualiseListResult": Array [],
}
`;

exports[`Type error when assigning property of string: expectParsedError 1`] = `
Object {
  "alertResult": Array [],
  "code": "'hi'.prop = 5;",
  "displayResult": Array [],
  "errors": Array [
    TypeError {
      "expected": "object or array",
      "got": "string",
      "location": SourceLocation {
        "end": Position {
          "column": 13,
          "line": 1,
        },
        "start": Position {
          "column": 0,
          "line": 1,
        },
      },
      "severity": "Error",
      "side": "",
      "type": "Runtime",
    },
  ],
  "parsedErrors": "Line 1: Expected object or array, got string.",
  "result": undefined,
  "resultStatus": "error",
  "visualiseListResult": Array [],
}
`;

exports[`Type error with <number> * <nonnumber>, error line at <number>, not <nonnumber>: expectParsedError 1`] = `
Object {
  "alertResult": Array [],
  "code": "12
*
'string';",
  "displayResult": Array [],
  "errors": Array [
    TypeError {
      "expected": "number",
      "got": "string",
      "location": SourceLocation {
        "end": Position {
          "column": 8,
          "line": 3,
        },
        "start": Position {
          "column": 0,
          "line": 1,
        },
      },
      "severity": "Error",
      "side": " on right hand side of operation",
      "type": "Runtime",
    },
  ],
  "parsedErrors": "Line 1: Expected number on right hand side of operation, got string.",
  "result": undefined,
  "resultStatus": "error",
  "visualiseListResult": Array [],
}
`;

exports[`Type error with non boolean in if statement, error line at if statement, not at 1: expectParsedError 1`] = `
Object {
  "alertResult": Array [],
  "code": "if (
1
) {
  2;
} else {}",
  "displayResult": Array [],
  "errors": Array [
    TypeError {
      "expected": "boolean",
      "got": "number",
      "location": SourceLocation {
        "end": Position {
          "column": 9,
          "line": 5,
        },
        "start": Position {
          "column": 0,
          "line": 1,
        },
      },
      "severity": "Error",
      "side": " as condition",
      "type": "Runtime",
    },
  ],
  "parsedErrors": "Line 1: Expected boolean as condition, got number.",
  "result": undefined,
  "resultStatus": "error",
  "transpiled": "const native = $$NATIVE_STORAGE;
const boolOrErr = native.operators.get(\\"itselfIfBooleanElseError\\");
const callIfFuncAndRightArgs = native.operators.get(\\"callIfFunctionAndRightArgumentsElseError\\");
const wrap = native.properTailCalls.wrap;
(( <globals redacted> ) => {
  return (() => {
    const lastStatementResult = eval(\\"if (boolOrErr(1, 1, 0)) {   2; } else {}\\");
    return lastStatementResult;
  })();
})();
",
  "visualiseListResult": Array [],
}
`;

exports[`Undefined variable error is thrown - verbose: expectParsedError 1`] = `
Object {
  "alertResult": Array [],
  "code": "\\"enable verbose\\";
im_undefined;",
  "displayResult": Array [],
  "errors": Array [
    UndefinedVariable {
      "location": SourceLocation {
        "end": Position {
          "column": 12,
          "line": 2,
        },
        "start": Position {
          "column": 0,
          "line": 2,
        },
      },
      "name": "im_undefined",
      "severity": "Error",
      "type": "Runtime",
    },
  ],
  "parsedErrors": "Line 2, Column 0: Name im_undefined not declared.
Before you can read the value of im_undefined, you need to declare it as a variable or a constant. You can do this using the let or const keywords.
",
  "result": undefined,
  "resultStatus": "error",
  "visualiseListResult": Array [],
}
`;

exports[`Undefined variable error is thrown: expectParsedError 1`] = `
Object {
  "alertResult": Array [],
  "code": "im_undefined;",
  "displayResult": Array [],
  "errors": Array [
    UndefinedVariable {
      "location": SourceLocation {
        "end": Position {
          "column": 12,
          "line": 1,
        },
        "start": Position {
          "column": 0,
          "line": 1,
        },
      },
      "name": "im_undefined",
      "severity": "Error",
      "type": "Runtime",
    },
  ],
<<<<<<< HEAD
  "parsedErrors": "native:\\"Line 1: ReferenceError: im_undefined is not defined\\"
interpreted:\\"Line 1: Name im_undefined not declared\\"",
=======
  "parsedErrors": "Line 1: Name im_undefined not declared.",
>>>>>>> dffe1486
  "result": undefined,
  "resultStatus": "error",
  "visualiseListResult": Array [],
}
`;<|MERGE_RESOLUTION|>--- conflicted
+++ resolved
@@ -2911,12 +2911,7 @@
       "type": "Runtime",
     },
   ],
-<<<<<<< HEAD
-  "parsedErrors": "native:\\"Line 1: ReferenceError: im_undefined is not defined\\"
-interpreted:\\"Line 1: Name im_undefined not declared\\"",
-=======
   "parsedErrors": "Line 1: Name im_undefined not declared.",
->>>>>>> dffe1486
   "result": undefined,
   "resultStatus": "error",
   "visualiseListResult": Array [],
