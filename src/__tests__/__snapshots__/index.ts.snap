--- conflicted
+++ resolved
@@ -46,8 +46,6 @@
   f([1, [2, []]])..  f([1, [2, []]])..  f([1, [2, []]]).."
 `;
 
-<<<<<<< HEAD
-=======
 exports[`Metacircular Interpreter parses Arrow Function Assignments properly 1`] = `
 Object {
   "status": "finished",
@@ -62,8 +60,14 @@
 }
 `;
 
->>>>>>> 0c0d033c
 exports[`Multi-dimensional arrays display properly 1`] = `
+Object {
+  "status": "finished",
+  "value": "[1, function a() {}, 3, [() => 1, 5]]",
+}
+`;
+
+exports[`Multi-dimensional arrays display properly 2`] = `
 Object {
   "status": "finished",
   "value": "[1, function a() {}, 3, [() => 1, 5]]",
