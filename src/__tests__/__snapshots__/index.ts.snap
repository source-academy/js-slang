--- conflicted
+++ resolved
@@ -101,11 +101,8 @@
 const unaryOp = native.operators.get(\\"unaryOp\\");
 const binaryOp = native.operators.get(\\"binaryOp\\");
 const throwIfTimeout = native.operators.get(\\"throwIfTimeout\\");
-<<<<<<< HEAD
-=======
-const setProp = native.operators.get(\\"setProp\\");
-const getProp = native.operators.get(\\"getProp\\");
->>>>>>> f6e178c8
+const setProp = native.operators.get(\\"setProp\\");
+const getProp = native.operators.get(\\"getProp\\");
 (( <globals redacted> ) => {
   return (() => {
     const lastStatementResult = eval(\\"callIfFuncAndRightArgs(toString, 1, 0, [1, 2]);\\");
@@ -163,11 +160,8 @@
 const unaryOp = native.operators.get(\\"unaryOp\\");
 const binaryOp = native.operators.get(\\"binaryOp\\");
 const throwIfTimeout = native.operators.get(\\"throwIfTimeout\\");
-<<<<<<< HEAD
-=======
-const setProp = native.operators.get(\\"setProp\\");
-const getProp = native.operators.get(\\"getProp\\");
->>>>>>> f6e178c8
+const setProp = native.operators.get(\\"setProp\\");
+const getProp = native.operators.get(\\"getProp\\");
 (( <globals redacted> ) => {
   return (() => {
     const lastStatementResult = eval(\\"callIfFuncAndRightArgs(stringify, 1, 0, pair);\\");
@@ -197,11 +191,8 @@
 const unaryOp = native.operators.get(\\"unaryOp\\");
 const binaryOp = native.operators.get(\\"binaryOp\\");
 const throwIfTimeout = native.operators.get(\\"throwIfTimeout\\");
-<<<<<<< HEAD
-=======
-const setProp = native.operators.get(\\"setProp\\");
-const getProp = native.operators.get(\\"getProp\\");
->>>>>>> f6e178c8
+const setProp = native.operators.get(\\"setProp\\");
+const getProp = native.operators.get(\\"getProp\\");
 (( <globals redacted> ) => {
   return (() => {
     const lastStatementResult = eval(\\"callIfFuncAndRightArgs(toString, 1, 0, pair);\\");
@@ -234,11 +225,8 @@
 const unaryOp = native.operators.get(\\"unaryOp\\");
 const binaryOp = native.operators.get(\\"binaryOp\\");
 const throwIfTimeout = native.operators.get(\\"throwIfTimeout\\");
-<<<<<<< HEAD
-=======
-const setProp = native.operators.get(\\"setProp\\");
-const getProp = native.operators.get(\\"getProp\\");
->>>>>>> f6e178c8
+const setProp = native.operators.get(\\"setProp\\");
+const getProp = native.operators.get(\\"getProp\\");
 (( <globals redacted> ) => {
   return (() => {
     const test = wrap(() => {
@@ -299,11 +287,8 @@
 const unaryOp = native.operators.get(\\"unaryOp\\");
 const binaryOp = native.operators.get(\\"binaryOp\\");
 const throwIfTimeout = native.operators.get(\\"throwIfTimeout\\");
-<<<<<<< HEAD
-=======
-const setProp = native.operators.get(\\"setProp\\");
-const getProp = native.operators.get(\\"getProp\\");
->>>>>>> f6e178c8
+const setProp = native.operators.get(\\"setProp\\");
+const getProp = native.operators.get(\\"getProp\\");
 (( <globals redacted> ) => {
   return (() => {
     const test = wrap(() => {
@@ -347,11 +332,8 @@
 const unaryOp = native.operators.get(\\"unaryOp\\");
 const binaryOp = native.operators.get(\\"binaryOp\\");
 const throwIfTimeout = native.operators.get(\\"throwIfTimeout\\");
-<<<<<<< HEAD
-=======
-const setProp = native.operators.get(\\"setProp\\");
-const getProp = native.operators.get(\\"getProp\\");
->>>>>>> f6e178c8
+const setProp = native.operators.get(\\"setProp\\");
+const getProp = native.operators.get(\\"getProp\\");
 (( <globals redacted> ) => {
   return (() => {
     const o = {};
@@ -401,11 +383,8 @@
 const unaryOp = native.operators.get(\\"unaryOp\\");
 const binaryOp = native.operators.get(\\"binaryOp\\");
 const throwIfTimeout = native.operators.get(\\"throwIfTimeout\\");
-<<<<<<< HEAD
-=======
-const setProp = native.operators.get(\\"setProp\\");
-const getProp = native.operators.get(\\"getProp\\");
->>>>>>> f6e178c8
+const setProp = native.operators.get(\\"setProp\\");
+const getProp = native.operators.get(\\"getProp\\");
 (( <globals redacted> ) => {
   return (() => {
     const fac = wrap(i => boolOrErr(binaryOp(\\"===\\", i, 1, 1, 19), 1, 19) ? {
@@ -462,11 +441,8 @@
 const unaryOp = native.operators.get(\\"unaryOp\\");
 const binaryOp = native.operators.get(\\"binaryOp\\");
 const throwIfTimeout = native.operators.get(\\"throwIfTimeout\\");
-<<<<<<< HEAD
-=======
-const setProp = native.operators.get(\\"setProp\\");
-const getProp = native.operators.get(\\"getProp\\");
->>>>>>> f6e178c8
+const setProp = native.operators.get(\\"setProp\\");
+const getProp = native.operators.get(\\"getProp\\");
 (( <globals redacted> ) => {
   return (() => {
     const t = wrap((x, y, z) => {
@@ -504,11 +480,8 @@
 const unaryOp = native.operators.get(\\"unaryOp\\");
 const binaryOp = native.operators.get(\\"binaryOp\\");
 const throwIfTimeout = native.operators.get(\\"throwIfTimeout\\");
-<<<<<<< HEAD
-=======
-const setProp = native.operators.get(\\"setProp\\");
-const getProp = native.operators.get(\\"getProp\\");
->>>>>>> f6e178c8
+const setProp = native.operators.get(\\"setProp\\");
+const getProp = native.operators.get(\\"getProp\\");
 (( <globals redacted> ) => {
   return (() => {
     const lastStatementResult = eval(\\"callIfFuncAndRightArgs(toString, 1, 0, {   a: 1 });\\");
@@ -572,11 +545,8 @@
 const unaryOp = native.operators.get(\\"unaryOp\\");
 const binaryOp = native.operators.get(\\"binaryOp\\");
 const throwIfTimeout = native.operators.get(\\"throwIfTimeout\\");
-<<<<<<< HEAD
-=======
-const setProp = native.operators.get(\\"setProp\\");
-const getProp = native.operators.get(\\"getProp\\");
->>>>>>> f6e178c8
+const setProp = native.operators.get(\\"setProp\\");
+const getProp = native.operators.get(\\"getProp\\");
 (( <globals redacted> ) => {
   return (() => {
     const o = {};
@@ -649,11 +619,8 @@
 const unaryOp = native.operators.get(\\"unaryOp\\");
 const binaryOp = native.operators.get(\\"binaryOp\\");
 const throwIfTimeout = native.operators.get(\\"throwIfTimeout\\");
-<<<<<<< HEAD
-=======
-const setProp = native.operators.get(\\"setProp\\");
-const getProp = native.operators.get(\\"getProp\\");
->>>>>>> f6e178c8
+const setProp = native.operators.get(\\"setProp\\");
+const getProp = native.operators.get(\\"getProp\\");
 (( <globals redacted> ) => {
   return (() => {
     const lastStatementResult = eval(\\"callIfFuncAndRightArgs(apply_in_underlying_javascript, 1, 0, wrap((a, b, c) => ({   isTail: false,   value: binaryOp(\\\\\\"*\\\\\\", binaryOp(\\\\\\"*\\\\\\", a, b, 1, 44), c, 1, 44) }), \\\\\\"(a, b, c) => a * b * c\\\\\\"), callIfFuncAndRightArgs(list, 1, 55, 2, 5, 6));\\");
@@ -681,11 +648,8 @@
 const unaryOp = native.operators.get(\\"unaryOp\\");
 const binaryOp = native.operators.get(\\"binaryOp\\");
 const throwIfTimeout = native.operators.get(\\"throwIfTimeout\\");
-<<<<<<< HEAD
-=======
-const setProp = native.operators.get(\\"setProp\\");
-const getProp = native.operators.get(\\"getProp\\");
->>>>>>> f6e178c8
+const setProp = native.operators.get(\\"setProp\\");
+const getProp = native.operators.get(\\"getProp\\");
 (( <globals redacted> ) => {
   return (() => {
     const lastStatementResult = eval(\\"boolOrErr(unaryOp(\\\\\\"!\\\\\\", callIfFuncAndRightArgs(equal, 1, 1, callIfFuncAndRightArgs(list, 1, 7, 1, 2), callIfFuncAndRightArgs(pair, 1, 19, 1, 2)), 1, 0), 1, 0) && unaryOp(\\\\\\"!\\\\\\", callIfFuncAndRightArgs(equal, 1, 35, callIfFuncAndRightArgs(list, 1, 41, 1, 2, 3), callIfFuncAndRightArgs(list, 1, 56, 1, callIfFuncAndRightArgs(list, 1, 64, 2, 3))), 1, 34);\\");
@@ -713,11 +677,8 @@
 const unaryOp = native.operators.get(\\"unaryOp\\");
 const binaryOp = native.operators.get(\\"binaryOp\\");
 const throwIfTimeout = native.operators.get(\\"throwIfTimeout\\");
-<<<<<<< HEAD
-=======
-const setProp = native.operators.get(\\"setProp\\");
-const getProp = native.operators.get(\\"getProp\\");
->>>>>>> f6e178c8
+const setProp = native.operators.get(\\"setProp\\");
+const getProp = native.operators.get(\\"getProp\\");
 (( <globals redacted> ) => {
   return (() => {
     const lastStatementResult = eval(\\"boolOrErr(callIfFuncAndRightArgs(equal, 1, 0, callIfFuncAndRightArgs(list, 1, 6, 1, 2), callIfFuncAndRightArgs(pair, 1, 18, 1, callIfFuncAndRightArgs(pair, 1, 26, 2, null))), 1, 0) && callIfFuncAndRightArgs(equal, 1, 45, callIfFuncAndRightArgs(list, 1, 51, 1, 2, 3, 4), callIfFuncAndRightArgs(list, 1, 69, 1, 2, 3, 4));\\");
@@ -745,11 +706,8 @@
 const unaryOp = native.operators.get(\\"unaryOp\\");
 const binaryOp = native.operators.get(\\"binaryOp\\");
 const throwIfTimeout = native.operators.get(\\"throwIfTimeout\\");
-<<<<<<< HEAD
-=======
-const setProp = native.operators.get(\\"setProp\\");
-const getProp = native.operators.get(\\"getProp\\");
->>>>>>> f6e178c8
+const setProp = native.operators.get(\\"setProp\\");
+const getProp = native.operators.get(\\"getProp\\");
 (( <globals redacted> ) => {
   return (() => {
     const lastStatementResult = eval(\\"boolOrErr(boolOrErr(boolOrErr(boolOrErr(callIfFuncAndRightArgs(equal, 1, 0, 1, 1), 1, 0) && callIfFuncAndRightArgs(equal, 1, 15, \\\\\\"str\\\\\\", \\\\\\"str\\\\\\"), 1, 0) && callIfFuncAndRightArgs(equal, 1, 38, null, null), 1, 0) && unaryOp(\\\\\\"!\\\\\\", callIfFuncAndRightArgs(equal, 1, 60, 1, 2), 1, 59), 1, 0) && unaryOp(\\\\\\"!\\\\\\", callIfFuncAndRightArgs(equal, 1, 76, \\\\\\"str\\\\\\", \\\\\\"\\\\\\"), 1, 75);\\");
@@ -779,11 +737,8 @@
 const unaryOp = native.operators.get(\\"unaryOp\\");
 const binaryOp = native.operators.get(\\"binaryOp\\");
 const throwIfTimeout = native.operators.get(\\"throwIfTimeout\\");
-<<<<<<< HEAD
-=======
-const setProp = native.operators.get(\\"setProp\\");
-const getProp = native.operators.get(\\"getProp\\");
->>>>>>> f6e178c8
+const setProp = native.operators.get(\\"setProp\\");
+const getProp = native.operators.get(\\"getProp\\");
 (( <globals redacted> ) => {
   return (() => {
     const lastStatementResult = eval(\\"if (boolOrErr(false, 1, 0)) {} else {}\\");
@@ -814,11 +769,8 @@
 const unaryOp = native.operators.get(\\"unaryOp\\");
 const binaryOp = native.operators.get(\\"binaryOp\\");
 const throwIfTimeout = native.operators.get(\\"throwIfTimeout\\");
-<<<<<<< HEAD
-=======
-const setProp = native.operators.get(\\"setProp\\");
-const getProp = native.operators.get(\\"getProp\\");
->>>>>>> f6e178c8
+const setProp = native.operators.get(\\"setProp\\");
+const getProp = native.operators.get(\\"getProp\\");
 (( <globals redacted> ) => {
   return (() => {
     const lastStatementResult = eval(\\"if (boolOrErr(false, 1, 0)) {} else {   2; }\\");
@@ -851,11 +803,8 @@
 const unaryOp = native.operators.get(\\"unaryOp\\");
 const binaryOp = native.operators.get(\\"binaryOp\\");
 const throwIfTimeout = native.operators.get(\\"throwIfTimeout\\");
-<<<<<<< HEAD
-=======
-const setProp = native.operators.get(\\"setProp\\");
-const getProp = native.operators.get(\\"getProp\\");
->>>>>>> f6e178c8
+const setProp = native.operators.get(\\"setProp\\");
+const getProp = native.operators.get(\\"getProp\\");
 (( <globals redacted> ) => {
   return (() => {
     const f = wrap(x => {
@@ -927,11 +876,8 @@
 const unaryOp = native.operators.get(\\"unaryOp\\");
 const binaryOp = native.operators.get(\\"binaryOp\\");
 const throwIfTimeout = native.operators.get(\\"throwIfTimeout\\");
-<<<<<<< HEAD
-=======
-const setProp = native.operators.get(\\"setProp\\");
-const getProp = native.operators.get(\\"getProp\\");
->>>>>>> f6e178c8
+const setProp = native.operators.get(\\"setProp\\");
+const getProp = native.operators.get(\\"getProp\\");
 (( <globals redacted> ) => {
   return (() => {
     const lastStatementResult = eval(\\"binaryOp(\\\\\\"+\\\\\\", binaryOp(\\\\\\"+\\\\\\", binaryOp(\\\\\\"+\\\\\\", binaryOp(\\\\\\"+\\\\\\", binaryOp(\\\\\\"+\\\\\\", binaryOp(\\\\\\"+\\\\\\", callIfFuncAndRightArgs(toString, 1, 0, true), callIfFuncAndRightArgs(toString, 2, 0, false), 1, 0), callIfFuncAndRightArgs(toString, 3, 0, 1), 1, 0), callIfFuncAndRightArgs(toString, 4, 0, 1.5), 1, 0), callIfFuncAndRightArgs(toString, 5, 0, null), 1, 0), callIfFuncAndRightArgs(toString, 6, 0, undefined), 1, 0), callIfFuncAndRightArgs(toString, 7, 0, NaN), 1, 0);\\");
@@ -959,11 +905,8 @@
 const unaryOp = native.operators.get(\\"unaryOp\\");
 const binaryOp = native.operators.get(\\"binaryOp\\");
 const throwIfTimeout = native.operators.get(\\"throwIfTimeout\\");
-<<<<<<< HEAD
-=======
-const setProp = native.operators.get(\\"setProp\\");
-const getProp = native.operators.get(\\"getProp\\");
->>>>>>> f6e178c8
+const setProp = native.operators.get(\\"setProp\\");
+const getProp = native.operators.get(\\"getProp\\");
 (( <globals redacted> ) => {
   return (() => {
     const lastStatementResult = eval(\\"boolOrErr(false, 1, 0) && callIfFuncAndRightArgs(1, 1, 9);\\");
@@ -991,11 +934,8 @@
 const unaryOp = native.operators.get(\\"unaryOp\\");
 const binaryOp = native.operators.get(\\"binaryOp\\");
 const throwIfTimeout = native.operators.get(\\"throwIfTimeout\\");
-<<<<<<< HEAD
-=======
-const setProp = native.operators.get(\\"setProp\\");
-const getProp = native.operators.get(\\"getProp\\");
->>>>>>> f6e178c8
+const setProp = native.operators.get(\\"setProp\\");
+const getProp = native.operators.get(\\"getProp\\");
 (( <globals redacted> ) => {
   return (() => {
     const lastStatementResult = eval(\\"boolOrErr(true, 1, 0) || callIfFuncAndRightArgs(1, 1, 8);\\");
@@ -1023,11 +963,8 @@
 const unaryOp = native.operators.get(\\"unaryOp\\");
 const binaryOp = native.operators.get(\\"binaryOp\\");
 const throwIfTimeout = native.operators.get(\\"throwIfTimeout\\");
-<<<<<<< HEAD
-=======
-const setProp = native.operators.get(\\"setProp\\");
-const getProp = native.operators.get(\\"getProp\\");
->>>>>>> f6e178c8
+const setProp = native.operators.get(\\"setProp\\");
+const getProp = native.operators.get(\\"getProp\\");
 (( <globals redacted> ) => {
   return (() => {
     const lastStatementResult = eval(\\"boolOrErr(false, 1, 0) && false;\\");
@@ -1055,11 +992,8 @@
 const unaryOp = native.operators.get(\\"unaryOp\\");
 const binaryOp = native.operators.get(\\"binaryOp\\");
 const throwIfTimeout = native.operators.get(\\"throwIfTimeout\\");
-<<<<<<< HEAD
-=======
-const setProp = native.operators.get(\\"setProp\\");
-const getProp = native.operators.get(\\"getProp\\");
->>>>>>> f6e178c8
+const setProp = native.operators.get(\\"setProp\\");
+const getProp = native.operators.get(\\"getProp\\");
 (( <globals redacted> ) => {
   return (() => {
     const lastStatementResult = eval(\\"boolOrErr(false, 1, 0) && true;\\");
@@ -1087,11 +1021,8 @@
 const unaryOp = native.operators.get(\\"unaryOp\\");
 const binaryOp = native.operators.get(\\"binaryOp\\");
 const throwIfTimeout = native.operators.get(\\"throwIfTimeout\\");
-<<<<<<< HEAD
-=======
-const setProp = native.operators.get(\\"setProp\\");
-const getProp = native.operators.get(\\"getProp\\");
->>>>>>> f6e178c8
+const setProp = native.operators.get(\\"setProp\\");
+const getProp = native.operators.get(\\"getProp\\");
 (( <globals redacted> ) => {
   return (() => {
     const lastStatementResult = eval(\\"boolOrErr(false, 1, 0) || false;\\");
@@ -1119,11 +1050,8 @@
 const unaryOp = native.operators.get(\\"unaryOp\\");
 const binaryOp = native.operators.get(\\"binaryOp\\");
 const throwIfTimeout = native.operators.get(\\"throwIfTimeout\\");
-<<<<<<< HEAD
-=======
-const setProp = native.operators.get(\\"setProp\\");
-const getProp = native.operators.get(\\"getProp\\");
->>>>>>> f6e178c8
+const setProp = native.operators.get(\\"setProp\\");
+const getProp = native.operators.get(\\"getProp\\");
 (( <globals redacted> ) => {
   return (() => {
     const lastStatementResult = eval(\\"boolOrErr(false, 1, 0) || true;\\");
@@ -1151,11 +1079,8 @@
 const unaryOp = native.operators.get(\\"unaryOp\\");
 const binaryOp = native.operators.get(\\"binaryOp\\");
 const throwIfTimeout = native.operators.get(\\"throwIfTimeout\\");
-<<<<<<< HEAD
-=======
-const setProp = native.operators.get(\\"setProp\\");
-const getProp = native.operators.get(\\"getProp\\");
->>>>>>> f6e178c8
+const setProp = native.operators.get(\\"setProp\\");
+const getProp = native.operators.get(\\"getProp\\");
 (( <globals redacted> ) => {
   return (() => {
     const lastStatementResult = eval(\\"boolOrErr(false, 1, 0) ? true : false;\\");
@@ -1183,11 +1108,8 @@
 const unaryOp = native.operators.get(\\"unaryOp\\");
 const binaryOp = native.operators.get(\\"binaryOp\\");
 const throwIfTimeout = native.operators.get(\\"throwIfTimeout\\");
-<<<<<<< HEAD
-=======
-const setProp = native.operators.get(\\"setProp\\");
-const getProp = native.operators.get(\\"getProp\\");
->>>>>>> f6e178c8
+const setProp = native.operators.get(\\"setProp\\");
+const getProp = native.operators.get(\\"getProp\\");
 (( <globals redacted> ) => {
   return (() => {
     const lastStatementResult = eval(\\"boolOrErr(true, 1, 0) && false;\\");
@@ -1215,11 +1137,8 @@
 const unaryOp = native.operators.get(\\"unaryOp\\");
 const binaryOp = native.operators.get(\\"binaryOp\\");
 const throwIfTimeout = native.operators.get(\\"throwIfTimeout\\");
-<<<<<<< HEAD
-=======
-const setProp = native.operators.get(\\"setProp\\");
-const getProp = native.operators.get(\\"getProp\\");
->>>>>>> f6e178c8
+const setProp = native.operators.get(\\"setProp\\");
+const getProp = native.operators.get(\\"getProp\\");
 (( <globals redacted> ) => {
   return (() => {
     const lastStatementResult = eval(\\"boolOrErr(true, 1, 0) && true;\\");
@@ -1247,11 +1166,8 @@
 const unaryOp = native.operators.get(\\"unaryOp\\");
 const binaryOp = native.operators.get(\\"binaryOp\\");
 const throwIfTimeout = native.operators.get(\\"throwIfTimeout\\");
-<<<<<<< HEAD
-=======
-const setProp = native.operators.get(\\"setProp\\");
-const getProp = native.operators.get(\\"getProp\\");
->>>>>>> f6e178c8
+const setProp = native.operators.get(\\"setProp\\");
+const getProp = native.operators.get(\\"getProp\\");
 (( <globals redacted> ) => {
   return (() => {
     const lastStatementResult = eval(\\"boolOrErr(true, 1, 0) || false;\\");
@@ -1279,11 +1195,8 @@
 const unaryOp = native.operators.get(\\"unaryOp\\");
 const binaryOp = native.operators.get(\\"binaryOp\\");
 const throwIfTimeout = native.operators.get(\\"throwIfTimeout\\");
-<<<<<<< HEAD
-=======
-const setProp = native.operators.get(\\"setProp\\");
-const getProp = native.operators.get(\\"getProp\\");
->>>>>>> f6e178c8
+const setProp = native.operators.get(\\"setProp\\");
+const getProp = native.operators.get(\\"getProp\\");
 (( <globals redacted> ) => {
   return (() => {
     const lastStatementResult = eval(\\"boolOrErr(true, 1, 0) || true;\\");
@@ -1311,11 +1224,8 @@
 const unaryOp = native.operators.get(\\"unaryOp\\");
 const binaryOp = native.operators.get(\\"binaryOp\\");
 const throwIfTimeout = native.operators.get(\\"throwIfTimeout\\");
-<<<<<<< HEAD
-=======
-const setProp = native.operators.get(\\"setProp\\");
-const getProp = native.operators.get(\\"getProp\\");
->>>>>>> f6e178c8
+const setProp = native.operators.get(\\"setProp\\");
+const getProp = native.operators.get(\\"getProp\\");
 (( <globals redacted> ) => {
   return (() => {
     const lastStatementResult = eval(\\"boolOrErr(true, 1, 0) ? true : false;\\");
@@ -1345,11 +1255,8 @@
 const unaryOp = native.operators.get(\\"unaryOp\\");
 const binaryOp = native.operators.get(\\"binaryOp\\");
 const throwIfTimeout = native.operators.get(\\"throwIfTimeout\\");
-<<<<<<< HEAD
-=======
-const setProp = native.operators.get(\\"setProp\\");
-const getProp = native.operators.get(\\"getProp\\");
->>>>>>> f6e178c8
+const setProp = native.operators.get(\\"setProp\\");
+const getProp = native.operators.get(\\"getProp\\");
 (( <globals redacted> ) => {
   return (() => {
     const lastStatementResult = eval(\\"if (boolOrErr(true, 1, 0)) {} else {}\\");
@@ -1380,11 +1287,8 @@
 const unaryOp = native.operators.get(\\"unaryOp\\");
 const binaryOp = native.operators.get(\\"binaryOp\\");
 const throwIfTimeout = native.operators.get(\\"throwIfTimeout\\");
-<<<<<<< HEAD
-=======
-const setProp = native.operators.get(\\"setProp\\");
-const getProp = native.operators.get(\\"getProp\\");
->>>>>>> f6e178c8
+const setProp = native.operators.get(\\"setProp\\");
+const getProp = native.operators.get(\\"getProp\\");
 (( <globals redacted> ) => {
   return (() => {
     const lastStatementResult = eval(\\"if (boolOrErr(true, 1, 0)) {   1; } else {}\\");
