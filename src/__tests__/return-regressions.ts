/**
 * This file contains tests for regressions that TCO may have caused.
 * Please reference Issue #124 (https://github.com/source-academy/js-slang/issues/124)
 */

<<<<<<< HEAD
import { Chapter } from '../langs'
import { expectFinishedResult, expectParsedError } from '../utils/testing'
=======
import { expect, test } from 'vitest';
import { Chapter } from '../types'
import { testFailure, testSuccess } from '../utils/testing';
>>>>>>> dc271e94

// This is bad practice. Don't do this!
test('Calling unreachable results in error', () => {
  return expect(testFailure(`
    function unreachable() {
      return 1 < true; // Will cause an error
    }
    function f() {
      unreachable();
      return 0;
    }
    f();
  `)).resolves.toMatchInlineSnapshot(
    `"Line 3: Expected number on right hand side of operation, got boolean."`
  )
})

// This is bad practice. Don't do this!
test('Bare early returns work', () => {
  return expect(testSuccess(
    `
    function unreachable() {
      return 1 < true; // Will cause an error
    }
    function f() {
      return 1;
      unreachable();
      return 0;
      unreachable();
    }
    f();
  `
  )).resolves.toMatchInlineSnapshot(`1`)
})

// This is bad practice. Don't do this!
test('Recursive call early returns work', () => {
  return expect(testSuccess(
    `
    function unreachable() {
      return 1 < true; // Will cause an error
    }
    function id(x) {
      return x;
    }
    function f() {
      return id(1) + id(2);
      unreachable();
      return 0;
      unreachable();
    }
    f();
  `
  )).resolves.toMatchInlineSnapshot(`3`)
})

// This is bad practice. Don't do this!
test('Tail call early returns work', () => {
  return expect(testSuccess(
    `
    function unreachable() {
      return 1 < true; // Will cause an error
    }
    function id(x) {
      return x;
    }
    function f() {
      return id(1);
      unreachable();
      return 0;
      unreachable();
    }
    f();
  `
  )).resolves.toMatchInlineSnapshot(`1`)
})

// This is bad practice. Don't do this!
test('Bare early returns in if statements work', () => {
  return expect(testSuccess(
    `
    function unreachable() {
      return 1 < true; // Will cause an error
    }
    function f() {
      if (true) {
        return 1;
        unreachable();
      } else {}
      unreachable();
      return 0;
      unreachable();
    }
    f();
  `
  )).resolves.toMatchInlineSnapshot(`1`)
})

// This is bad practice. Don't do this!
test('Recursive call early returns in if statements work', () => {
  return expect(testSuccess(
    `
    function unreachable() {
      return 1 < true; // Will cause an error
    }
    function id(x) {
      return x;
    }
    function f() {
      if (true) {
        return id(1) + id(2);
        unreachable();
      } else {}
      unreachable();
      return 0;
      unreachable();
    }
    f();
  `
  )).resolves.toMatchInlineSnapshot(`3`)
})

// This is bad practice. Don't do this!
test('Tail call early returns in if statements work', () => {
  return expect(testSuccess(
    `
    function unreachable() {
      return 1 < true; // Will cause an error
    }
    function id(x) {
      return x;
    }
    function f() {
      if (true) {
        return id(1);
        unreachable();
      } else {}
      unreachable();
      return 0;
      unreachable();
    }
    f();
  `
  )).resolves.toMatchInlineSnapshot(`1`)
})

// This is bad practice. Don't do this!
test('Bare early returns in while loops work', () => {
  return expect(testSuccess(
    `
    function unreachable() {
      return 1 < true; // Will cause an error
    }
    function f() {
      while (true) {
        return 1;
        unreachable();
      }
      unreachable();
      return 0;
      unreachable();
    }
    f();
  `,
    Chapter.SOURCE_3
  )).resolves.toMatchInlineSnapshot(`1`)
})

// This is bad practice. Don't do this!
test('Recursive call early returns in while loops work', () => {
  return expect(testSuccess(
    `
    function unreachable() {
      return 1 < true; // Will cause an error
    }
    function id(x) {
      return x;
    }
    function f() {
      while (true) {
        return id(1) + id(2);
        unreachable();
      }
      unreachable();
      return 0;
      unreachable();
    }
    f();
  `,
    Chapter.SOURCE_3
  )).resolves.toMatchInlineSnapshot(`3`)
})

// This is bad practice. Don't do this!
test('Tail call early returns in while loops work', () => {
  return expect(testSuccess(
    `
    function unreachable() {
      return 1 < true; // Will cause an error
    }
    function id(x) {
      return x;
    }
    function f() {
      while (true) {
        return id(1);
        unreachable();
      }
      unreachable();
      return 0;
      unreachable();
    }
    f();
  `,
    { chapter: Chapter.SOURCE_3 }
  )).resolves.toMatchInlineSnapshot(`1`)
})

// This is bad practice. Don't do this!
test('Bare early returns in for loops work', () => {
  return expect(testSuccess(
    `
    function unreachable() {
      return 1 < true; // Will cause an error
    }
    function f() {
      for (let i = 0; i < 100; i = i + 1) {
        return i+1;
        unreachable();
      }
      unreachable();
      return 0;
      unreachable();
    }
    f();
  `,
    { chapter: Chapter.SOURCE_3 }
  )).resolves.toMatchInlineSnapshot(`1`)
})

// This is bad practice. Don't do this!
test('Recursive call early returns in for loops work', () => {
  return expect(testSuccess(
    `
    function unreachable() {
      return 1 < true; // Will cause an error
    }
    function id(x) {
      return x;
    }
    function f() {
      for (let i = 0; i < 100; i = i + 1) {
        return id(i+1) + id(i+2);
      }
      return 0;
    }
    f();
  `,
    { chapter: Chapter.SOURCE_3 }
  )).resolves.toMatchInlineSnapshot(`3`)
})

// This is bad practice. Don't do this!
test('Tail call early returns in for loops work', () => {
  return expect(testSuccess(
    `
    function unreachable() {
      return 1 < true; // Will cause an error
    }
    function id(x) {
      return x;
    }
    function f() {
      for (let i = 0; i < 100; i = i + 1) {
        return id(i+1);
        unreachable();
      }
      unreachable();
      return 0;
      unreachable();
    }
    f();
  `,
    { chapter: Chapter.SOURCE_3 }
  )).resolves.toMatchInlineSnapshot(`1`)
})<|MERGE_RESOLUTION|>--- conflicted
+++ resolved
@@ -3,14 +3,9 @@
  * Please reference Issue #124 (https://github.com/source-academy/js-slang/issues/124)
  */
 
-<<<<<<< HEAD
+import { expect, test } from 'vitest';
 import { Chapter } from '../langs'
-import { expectFinishedResult, expectParsedError } from '../utils/testing'
-=======
-import { expect, test } from 'vitest';
-import { Chapter } from '../types'
 import { testFailure, testSuccess } from '../utils/testing';
->>>>>>> dc271e94
 
 // This is bad practice. Don't do this!
 test('Calling unreachable results in error', () => {
