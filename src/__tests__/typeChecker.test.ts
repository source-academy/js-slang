/* tslint:disable:object-literal-key-quotes no-string-literal */
import { parse as __parse } from '../parser/parser'
import { typeCheck } from '../typeChecker'
import { mockContext } from '../mocks/context'
import { validateAndAnnotate } from '../validator/validator'
import { TypeAnnotatedNode, TypeAnnotatedFuncDecl } from '../types'
import { typeToString } from '../utils/stringify'
import { parseError } from '../index'
import * as es from 'estree'

// simple program to parse program and error if there are syntatical errors
function parse(code: any, chapter = 1) {
  const context = mockContext(chapter)
  const program: any = __parse(code, context)
  expect(program).not.toBeUndefined()
  return validateAndAnnotate(program, context)
}

function topLevelTypesToString(program: TypeAnnotatedNode<es.Program>) {
  return program.body
    .filter(node => ['VariableDeclaration', 'FunctionDeclaration'].includes(node.type))
    .map(
      (
        node: TypeAnnotatedNode<es.VariableDeclaration> | TypeAnnotatedNode<es.FunctionDeclaration>
      ) => {
        const id =
          node.type === 'VariableDeclaration'
            ? (node.declarations[0].id as es.Identifier).name
            : node.id?.name!
        const actualNode =
          node.type === 'VariableDeclaration'
            ? (node.declarations[0].init! as TypeAnnotatedNode<es.Node>)
            : node
        const type =
          actualNode.typability === 'Untypable'
            ? "Couldn't infer type"
            : typeToString(
                actualNode.type === 'FunctionDeclaration'
                  ? (actualNode as TypeAnnotatedFuncDecl).functionInferredType!
                  : actualNode.inferredType!
              )
        return `${id}: ${type}`
      }
    )
    .join('\n')
}

describe('type checking pairs and lists', () => {
  it('happy paths for list functions', () => {
    const code1 = `
      function accumulate(op, init, xs) {
        return is_null(xs) ? init : op(head(xs), accumulate(op, init, tail(xs)));
      }
      const xs = pair(1, pair(2, null));
      const y = accumulate((x,y)=>x+y,0,xs);
      function map(f, xs) {
        return is_null(xs) ? null : pair(f(head(xs)), map(f, tail(xs)));
      }
      const xs1 = map(x => x<4 ? true : false, xs);
      const xs2 = map(x => x>4 ? true : false, xs);
      function append(xs, ys) {
          return is_null(xs) ? ys : pair(head(xs), append(tail(xs), ys));
      }
      const xs3 = append(xs1, xs2);
      function remove(v, xs) {
        return is_null(xs) ? null : v === head(xs) ? tail(xs) : pair(head(xs), remove(v, tail(xs)));
      }
      // const xs4 = remove(true, xs3);
    `
<<<<<<< HEAD
    const program = typeCheck(parse(code1, 2))
    // @ts-ignore
    expect(program.body[2].declarations[0].init.inferredType).toEqual<Type>({
      kind: 'primitive',
      name: 'number'
    })
=======
>>>>>>> 87c24236
    // @ts-ignore
    const [_program, errors] = typeCheck(parse(code1, 2))
    expect(parseError(errors)).toMatchInlineSnapshot(`""`)
  })

  it('works for accumulate used with different kinds of pairs', () => {
    const code = `
      function accumulate(op, init, xs) {
        return is_null(xs) ? init : op(head(xs), accumulate(op, init, tail(xs)));
      }
      const xs = pair(1, pair(2, null));
      const ys = pair(true, pair(true, null));
      accumulate((x,y)=>x+y,0,xs);
      accumulate((x,y)=>x||y,0,ys);
    `
    expect(() => typeCheck(parse(code, 2))).not.toThrowError()
  })

  it('Will not work if used in a monomorphic manner', () => {
    const code = `
      function accumulate(op, init, xs) {
        return is_null(xs) ? init : op(head(xs), accumulate(op, init, tail(xs)));
      }
      const xs = pair(1, pair(2, null));
      const ys = pair(true, pair(true, null));
      const a = accumulate((x,y)=>x+y,0,xs);
      const b = accumulate((x,y)=>x||y,0,ys);
    `
    expect(() => typeCheck(parse(code, 2))).toThrowError()
  })
})

describe('type checking functions', () => {
  it('happy paths for recursive functions', () => {
    const code1 = `
      function append(xs, ys) {
        return is_null(xs) ? ys : pair(head(xs), append(tail(xs), ys));
      }
    `
    const [program, errors] = typeCheck(parse(code1, 2))
    expect(topLevelTypesToString(program)).toMatchInlineSnapshot(
      `"append: ([T29, List<T29>], [T29, List<T29>]) -> [T29, List<T29>]"`
    )
    expect(parseError(errors)).toMatchInlineSnapshot(`""`)
  })

  it('unhappy paths for recursive functions', () => {
    const code = `
      function foo(f) {
        return foo;
      }
    `
    expect(() => typeCheck(parse(code, 2))).toThrowError()
  })
})

describe('type checking pairs', () => {
  it('happy paths for pair functions', () => {
    const code = `
const x = pair(3, 4);
head(x) + 56;
function foo(x, y) {
  return pair(x, y);
}
const y = foo(1, 2);
const z = head(x) + 34;
    `
    const [program, errors] = typeCheck(parse(code, 2))
    expect(topLevelTypesToString(program!)).toMatchInlineSnapshot(`
"x: [number, number]
foo: Couldn't infer type
y: [number, number]
z: number"
`)
    expect(parseError(errors)).toMatchInlineSnapshot(`""`)
  })

  it('unhappy paths for pair functions', () => {
    const code = `
      const x = pair(3, 4);
      const y = x + false;
      const a = pair(3, pair(4, false));
      const b = tail(tail(a)) + 1;
    `
    // @ts-ignore
    const [_program, errors] = typeCheck(parse(code, 2))
    expect(parseError(errors)).toMatchInlineSnapshot(`
"Line 3: Expected either a number or a string, got boolean instead.
Line 5: Expected either a number or a string, got boolean instead."
`)
  })
})

describe('type checking for polymorphic builtin functions', () => {
  it('works in happy case', () => {
    const code = `
      const x = is_boolean('file') || false;
    `
    const [program, errors] = typeCheck(parse(code, 2))
    expect(topLevelTypesToString(program)).toMatchInlineSnapshot(`"x: boolean"`)
    expect(parseError(errors)).toMatchInlineSnapshot(`""`)
  })

  it('errors in unhappy path', () => {
    const code = `
      const x = is_boolean(5) + 5;
    `
    // @ts-ignore
    const [_program, errors] = typeCheck(parse(code, 1))
    expect(parseError(errors)).toMatchInlineSnapshot(
      `"Line 2: Expected either a number or a string, got boolean instead."`
    )
  })
})

describe('type checking overloaded unary/binary primitives', () => {
  it('works for the happy path', () => {
    const code = `
      function foo(x) {return x + 1;}
      function bar(x, y) {return x + y;}
      const a = 5;
      const b = 3;
      const c = foo(a) + bar(1, b);
      3 + 4;
      const x = !false;
      const y = x || true;
    `
    const [program, errors] = typeCheck(parse(code, 1))
    expect(parseError(errors)).toMatchInlineSnapshot(`""`)
    expect(topLevelTypesToString(program!)).toMatchInlineSnapshot(
      `
"foo: number -> number
bar: (number, number) -> number
a: number
b: number
c: number
x: boolean
y: boolean"
`
    )
  })

  it('errors for unhappy path', () => {
    const code = `
      const a = 4;
      const b = false;
      a + b;
      function foo(x) {return x +1;}
      function bar(x, y) {return x + y;}
      const y = foo(false);
      const c = foo(a) + bar(1, false);
    `
    // @ts-ignore
    const [_program, errors] = typeCheck(parse(code, 1))
    expect(parseError(errors)).toMatchInlineSnapshot(`
"Line 4: Expected either a number or a string, got boolean instead.
Line 7: Types do not unify: boolean vs number
Line 8: Expected either a number or a string, got boolean instead."
`)
  })
})

describe('type checking functions used in polymorphic fashion', () => {
  it('no errors when fn used in polymorhpic fashion after last const decl', () => {
    const code = `
      function f(x) {return x + x;}
      3 + f(4);
      'a' + f('b');
    `

    const [program, errors] = typeCheck(parse(code, 1))
    expect(parseError(errors)).toMatchInlineSnapshot(`""`)
    expect(topLevelTypesToString(program!)).toMatchInlineSnapshot(`"f: T21 -> T21"`)
  })
  it('errors when fn used in polymorhpic fashion before last const decl', () => {
    const code = `
      function f(x) {return x + x;}
      const x = 3 + f(4);
      const y = 'a' + f('b');
    `
    // @ts-ignore
    const [_program, errors] = typeCheck(parse(code, 1))
    expect(parseError(errors)).toMatchInlineSnapshot(`
"Line 4: Types do not unify: number vs string
Line 4: Types do not unify: string vs number"
`)
  })
})<|MERGE_RESOLUTION|>--- conflicted
+++ resolved
@@ -67,17 +67,26 @@
       }
       // const xs4 = remove(true, xs3);
     `
-<<<<<<< HEAD
-    const program = typeCheck(parse(code1, 2))
-    // @ts-ignore
-    expect(program.body[2].declarations[0].init.inferredType).toEqual<Type>({
-      kind: 'primitive',
-      name: 'number'
-    })
-=======
->>>>>>> 87c24236
-    // @ts-ignore
-    const [_program, errors] = typeCheck(parse(code1, 2))
+    // TODO redo how we test for this
+    // const program = typeCheck(parse(code1, 2))
+    // // @ts-ignore
+    // expect(program.body[2].declarations[0].init.inferredType).toEqual<Type>({
+    //   kind: 'primitive',
+    //   name: 'number'
+    // })
+    // @ts-ignore
+    const [program, errors] = typeCheck(parse(code1, 2))
+    expect(topLevelTypesToString(program)).toMatchInlineSnapshot(`
+"accumulate: ((number, number) -> number, number, [number, List<number>]) -> number
+xs: [number, List<number>]
+y: number
+map: Couldn't infer type
+xs1: [boolean, List<boolean>]
+xs2: [boolean, List<boolean>]
+append: Couldn't infer type
+xs3: [boolean, List<boolean>]
+remove: Couldn't infer type"
+`)
     expect(parseError(errors)).toMatchInlineSnapshot(`""`)
   })
 
@@ -104,7 +113,13 @@
       const a = accumulate((x,y)=>x+y,0,xs);
       const b = accumulate((x,y)=>x||y,0,ys);
     `
-    expect(() => typeCheck(parse(code, 2))).toThrowError()
+
+    // @ts-ignore
+    const [_program, errors] = typeCheck(parse(code, 2))
+    expect(parseError(errors)).toMatchInlineSnapshot(`
+"Line 8: Types do not unify: number vs boolean
+Line 8: Types do not unify: boolean vs number"
+`)
   })
 })
 
