/* tslint:disable:object-literal-key-quotes no-string-literal */
import { createContext } from '../index'
import { parse as __parse } from '../parser/parser'
import { typeCheck } from '../typeChecker'

// simple program to parse program and error if there are syntatical errors
function parse(code: any, chapter = 1) {
  const program: any = __parse(code, createContext(chapter))
  expect(program).not.toBeUndefined()
  return program
}

describe('type checking pairs and lists', () => {
  it('happy paths for list functions', () => {
    const code1 = `
      function accumulate(op, init, xs) {
        return is_null(xs) ? init : op(head(xs), accumulate(op, init, tail(xs)));
      }
      const xs = pair(1, pair(2, null));
      const y = accumulate((x,y)=>x+y,0,xs);
      function map(f, xs) {
        return is_null(xs) ? null : pair(f(head(xs)), map(f, tail(xs)));
      }
      const xs1 = map(x => x<4 ? true : false, xs);
      const xs2 = map(x => x>4 ? true : false, xs);
      function append(xs, ys) {
          return is_null(xs) ? ys : pair(head(xs), append(tail(xs), ys));
      }
      const xs3 = append(xs1, xs2);
      function remove(v, xs) {
        return is_null(xs) ? null : v === head(xs) ? tail(xs) : pair(head(xs), remove(v, tail(xs)));
      }
      // const xs4 = remove(true, xs3);
    `
    const program = typeCheck(parse(code1, 2))
    // @ts-ignore
    expect(program.body[2].declarations[0].init.typeVar).toEqual({
      nodeType: 'Named',
      name: 'number'
    })
    // @ts-ignore
    expect(program.body[4].declarations[0].init.typeVar).toEqual({
      nodeType: 'Named',
      name: 'pair',
      head: { nodeType: 'Named', name: 'bool' },
      tail: {
        nodeType: 'Named',
        name: 'list',
        listName: { nodeType: 'Named', name: 'bool' }
      }
    })
  })
})

describe('type checking functions', () => {
  it('happy paths for recursive functions', () => {
    const code1 = `
      function rec(x) {
          return x === 1 ? x : rec(x-1);
      }
      rec(5);
      function append(xs, ys) {
        return is_null(xs) ? ys : pair(head(xs), append(tail(xs), ys));
      }
    `
    typeCheck(parse(code1))
  })

  it('unhappy paths for recursive functions', () => {
    const code = `
      function foo(f) {
        return foo;
      }
    `
<<<<<<< HEAD
    expect(() => typeCheck(parse(code, 2))).not.toThrowError()
    // const code1 = `
    // function accumulate(op, init, xs) {
    //   return is_null(xs) ? init : op(head(xs), accumulate(op, init, xs));
    // }
    // function map(f, xs) {
    //   return is_null(xs) ? null : pair(f(head(xs)), map(f, tail(xs)));
    // }
    // function append(xs, ys) {
    //   return is_null(xs) ? ys : pair(head(xs), append(tail(xs), ys));
    // }
    // function remove(v, xs) {
    //   return is_null(xs) ? null : v === head(xs) ? tail(xs) : pair(head(xs), remove(v, tail(xs)));
    // }
    // const xs = pair(1, pair(2, null));
    // function flatmap(f, seq) {
    //   return accumulate(append, null, map(f, seq));
    // }
    // function permutations(s) {
    //   return is_null(s) ? pair(null, null)
    //     : flatmap(x => map(p => pair(x, p), permutations(remove(x, s))), s);
    // }
    // const ps = permutations(xs);
    // `
    // expect(() => typeCheck(parse(code1, 2))).not.toThrowError()
=======
    expect(() => typeCheck(parse(code, 2))).toThrowError()
>>>>>>> 58cdb3ee
  })
})

describe('type checking pairs', () => {
  it('happy paths for pair functions', () => {
    const code = `
      const x = pair(3, 4);
      head(x) + 56;
    `
    expect(() => typeCheck(parse(code))).not.toThrowError()

    const code1 = `
      function foo(x, y) { return pair(x, y); }
      const x = foo(1, 2);
      const y = head(x) + 34;
    `
    expect(() => typeCheck(parse(code1))).not.toThrowError()
  })

  it('unhappy paths for pair functions', () => {
    const code = `
      const x = pair(3, 4);
      const y = x + false;
    `
    expect(() => typeCheck(parse(code, 2))).toThrowError()

    const code1 = `
      const x = pair(3, pair(4, false));
      const y = tail(tail(x)) + 1;
    `
    expect(() => typeCheck(parse(code1, 2))).toThrowError()
  })
})

describe('type checking for polymorphic builtin functions', () => {
  it('works in happy case', () => {
    const code = `
      const x = is_boolean('file') || false;
    `
    typeCheck(parse(code))
  })

  it('errors in unhappy path', () => {
    const code = `
      const x = is_boolean(5) + 5;
    `
    const program = parse(code)
    expect(() => typeCheck(program)).toThrowError()
  })
})

describe('type checking overloaded unary/binary primitives', () => {
  it('works for the happy path', () => {
    const code = `
      function foo(x) {return x + 1;}
      function bar(x, y) {return x + y;}
      const a = 5;
      const b = 3;
      const c = foo(a) + bar(1, b);
      3 + 4;
    `
    typeCheck(parse(code))
    const code2 = `
      const x = !false;
      const y = x || true;
    `
    typeCheck(parse(code2))
  })

  it('errors for unhappy path', () => {
    const code = '4 + false;'
    expect(() => typeCheck(parse(code))).toThrowError()
    const code1 = '{const a = 4; const b = false; a + b;}'
    expect(() => typeCheck(parse(code1))).toThrowError()
    const code2 = `
    {
      function foo(x) {return x +1;}
      const y = foo(false);
    }
    `
    expect(() => typeCheck(parse(code2))).toThrowError()
    const code3 = `{
      function foo(x) {return x + 1}
      function bar(x, y) {return x + y;}
      const a = 5;
      const b = 3;
      const c = foo(a) + bar(1, false);
    }`
    expect(() => typeCheck(parse(code3))).toThrowError()
    const code4 = `{
      function rec(x) {
          return x === 1 ? x : rec(x-1);
      }
      rec(false);
    }`
    expect(() => typeCheck(parse(code4))).toThrowError()
  })
})

// describe('type checking builtin functions', () => {
//   it('no errors for well defined use of builtin functions', () => {
//     /**
//      * types of functions
//      * 1. is_XXX: any -> bool
//      * 2. math_XXX: number -> number
//      * NOTE parse_int might fail but I think that it is safe to assume that return type is number
//      * 3. parse_int: string -> number
//      * 4. prompt: string -> string
//      * 5. runtime: -> number
//      */
//     const code = `
//     const a = is_boolean(true);
//     const b = math_abs(4.1 - 5.3);
//     const c = parse_int("42", 10);

//     const d = is_boolean(is_number(45));

//     const e = runtime();
//     `
//     const program = parse(code)
//     expect(() => typeCheck(program)).not.toThrowError()
//   })

//   it('errors if apply string to math function', () => {
//     const code = "const a = math_abs('clearly not a number');"
//     const program = parse(code)
//     expect(() => typeCheck(program)).toThrowError()
//   })
// })

// describe('type checking conditional expression and if statement', () => {
// happy paths
// it('does nothing now', () => {
//   expect(() => true).not.toThrowError()
// })
// it('no errors for well typed conditional expression', () => {
//   const code = 'const flag1 = true; const flag2 = false; const x = flag1 && flag2 ? 1 : 2;'
//   const program = parse(code)
//   expect(() => typeCheck(program)).not.toThrowError()
// })

// it('no errors for well typed if statement', () => {
//   const code =
//     'const flag1 = true; const flag2 = false; if(flag1 || flag2) {const x = 5;} else {const y=4;}'
//   const program = parse(code)
//   expect(() => typeCheck(program)).not.toThrowError()
// })

// // sad paths
// it('errors when adding number to string in conditional expression', () => {
//   const code = "const x = true ? 5 + 'foo' : 4 + 4;"
//   const program = parse(code)
//   expect(() => typeCheck(program)).toThrowError()

//   const code2 = "const x = true ? 5 + 1 : 4 + 'foo';"
//   const program2 = parse(code2)
//   expect(program2).not.toBeUndefined()
//   expect(() => typeCheck(program2)).toThrowError()
// })

// it('errors when conditional test is not bool', () => {
//   const code = 'const x = 5 ? 1 : 2;'
//   const program = parse(code)
//   expect(() => typeCheck(program)).toThrowError()
// })

// it('errors when if statement test is not bool', () => {
//   const code = 'if(5 + 4) {const x = 4;} else {const x = 5;}'
//   const program = parse(code)
//   expect(() => typeCheck(program)).toThrowError()
// })
// })

// describe('binary expressions', () => {
//   it('errors when adding number to string', () => {
//     const code = "const x = 5; const y = 'bob'; const z = x + y;"
//     const program = parse(code)
//     expect(() => typeCheck(program)).toThrowError()
//   })

//   it('errors when adding number to string', () => {
//     const code = "const x = 5; const y = 'bob'; const z = x + y;"
//     const program = parse(code)
//     expect(() => typeCheck(program)).toThrowError()
//   })

//   it('no errors when adding number to number', () => {
//     const code = 'const x = 5; const y = 6; const z = x + y;'
//     const program = parse(code)
//     expect(() => typeCheck(program)).not.toThrowError()
//   })

//   it('no errors when comparing number with number', () => {
//     const code = 'const x = 5; const y = 6; const z = x === y;'
//     const program = parse(code)
//     expect(() => typeCheck(program)).not.toThrowError()
//   })

//   it('no errors when we have bool AND bool', () => {
//     const code = 'function x(a) { a && a; }'
//     const program = parse(code)
//     expect(() => typeCheck(program)).not.toThrowError()
//   })

//   it('errors when we have bool AND number', () => {
//     const code = 'function x(a) { a && (a + 2); }'
//     const program = parse(code)
//     expect(() => typeCheck(program)).toThrowError()
//   })

//   it('no errors when we have NOT bool', () => {
//     const code = 'const a = false; !a;'
//     const program = parse(code)
//     expect(() => typeCheck(program)).not.toThrowError()
//   })

//   it('errors when we have NOT string', () => {
//     const code = 'const a = "b"; !a;'
//     const program = parse(code)
//     expect(() => typeCheck(program)).toThrowError()
//   })

//   it('errors when we param used as bool and num in if else', () => {
//     const code = 'function x(a) { if (true) {a && a;} else { a + 2; } }'
//     const program = parse(code)
//     expect(() => typeCheck(program)).toThrowError()
//   })

//   it('errors when having a string arg for function expecting a number', () => {
//     const code = 'function f(x) { return x + 2; } f("test");'
//     const program = parse(code)
//     expect(() => typeCheck(program)).toThrowError()
//   })

//   it('errors when having a function called with wrong number of args', () => {
//     const code = 'function f(x) { return x; } f("test", 1);'
//     const program = parse(code)
//     expect(() => typeCheck(program)).toThrowError()
//   })

//   it('errors when using a variable recursively wrongly', () => {
//     const code = 'const f = (x) => { return f + 1; };'
//     const program = parse(code)
//     expect(() => typeCheck(program)).toThrowError()
//   })

//   it.skip('Allows for variables declared later, as long as function not called yet', () => {
//     const code = 'const a = () => {return x + 1;}; const x = 3;'
//     const program = parse(code)
//     expect(() => typeCheck(program)).not.toThrowError()
//   })

//   it.skip('Type checks variables declared later', () => {
//     const code = "const a = () => {return x + 1;}; const x = 'b';"
//     const program = parse(code)
//     expect(() => typeCheck(program)).toThrowError()
//   })

//   it('no errors when comparing string with string', () => {
//     const code = "const x = 'test'; const y = 'foo'; const z = x === y;"
//     const program = parse(code)
//     expect(() => typeCheck(program)).not.toThrowError()
//   })

//   it.skip('no errors when adding int with number', () => {
//     const code = 'const x = 1.5; const y = 1; const z = x + y;'
//     const program = parse(code)
//     expect(() => typeCheck(program)).not.toThrowError()
//   })
// })<|MERGE_RESOLUTION|>--- conflicted
+++ resolved
@@ -72,35 +72,7 @@
         return foo;
       }
     `
-<<<<<<< HEAD
-    expect(() => typeCheck(parse(code, 2))).not.toThrowError()
-    // const code1 = `
-    // function accumulate(op, init, xs) {
-    //   return is_null(xs) ? init : op(head(xs), accumulate(op, init, xs));
-    // }
-    // function map(f, xs) {
-    //   return is_null(xs) ? null : pair(f(head(xs)), map(f, tail(xs)));
-    // }
-    // function append(xs, ys) {
-    //   return is_null(xs) ? ys : pair(head(xs), append(tail(xs), ys));
-    // }
-    // function remove(v, xs) {
-    //   return is_null(xs) ? null : v === head(xs) ? tail(xs) : pair(head(xs), remove(v, tail(xs)));
-    // }
-    // const xs = pair(1, pair(2, null));
-    // function flatmap(f, seq) {
-    //   return accumulate(append, null, map(f, seq));
-    // }
-    // function permutations(s) {
-    //   return is_null(s) ? pair(null, null)
-    //     : flatmap(x => map(p => pair(x, p), permutations(remove(x, s))), s);
-    // }
-    // const ps = permutations(xs);
-    // `
-    // expect(() => typeCheck(parse(code1, 2))).not.toThrowError()
-=======
     expect(() => typeCheck(parse(code, 2))).toThrowError()
->>>>>>> 58cdb3ee
   })
 })
 
