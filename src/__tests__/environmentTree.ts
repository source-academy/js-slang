--- conflicted
+++ resolved
@@ -1,9 +1,5 @@
-<<<<<<< HEAD
+import { expect, test } from 'vitest'
 import { EnvTree, EnvTreeNode, createGlobalEnvironment } from '../createContext'
-=======
-import { expect, test } from 'vitest'
-import { createGlobalEnvironment, EnvTree, EnvTreeNode } from '../createContext'
->>>>>>> dc271e94
 import { pushEnvironment } from '../cse-machine/utils'
 import { Chapter } from '../langs'
 import { mockContext, mockEnvironment } from '../utils/testing/mocks'
