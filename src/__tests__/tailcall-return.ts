import { expect, test } from 'vitest'
import { stripIndent } from '../utils/formatters'
<<<<<<< HEAD
import { expectFinishedResult, expectParsedError } from '../utils/testing'
=======
import { testFailure, testSuccess } from '../utils/testing'
>>>>>>> dc271e94

test('Check that stack is at most 10k in size', { timeout: 10000 }, () => {
  return expect(testFailure(stripIndent`
    function f(x) {
      if (x <= 0) {
        return 0;
      } else {
        return 1 + f(x-1);
      }
    }
    f(10000);
  `)).resolves.toMatchInlineSnapshot(`"Line 5: RangeError: Maximum call stack size exceeded"`)
})

test('Simple tail call returns work', () => {
  return expect(testSuccess(
    stripIndent`
    function f(x, y) {
      if (x <= 0) {
        return y;
      } else {
        return f(x-1, y+1);
      }
    }
    f(5000, 5000);
  `
  )).resolves.toMatchInlineSnapshot(`10000`)
})

test('Tail call in conditional expressions work', () => {
  return expect(testSuccess(
    stripIndent`
    function f(x, y) {
      return x <= 0 ? y : f(x-1, y+1);
    }
    f(5000, 5000);
  `
  )).resolves.toMatchInlineSnapshot(`10000`)
})

test('Tail call in boolean operators work', () => {
  return expect(testSuccess(
    stripIndent`
    function f(x, y) {
      if (x <= 0) {
        return y;
      } else {
        return false || f(x-1, y+1);
      }
    }
    f(5000, 5000);
  `
  )).resolves.toMatchInlineSnapshot(`10000`)
})

test('Tail call in nested mix of conditional expressions boolean operators work', () => {
  return expect(testSuccess(
    stripIndent`
    function f(x, y) {
      return x <= 0 ? y : false || x > 0 ? f(x-1, y+1) : 'unreachable';
    }
    f(5000, 5000);
  `
  )).resolves.toMatchInlineSnapshot(`10000`)
})

test('Tail calls in arrow functions work', () => {
  return expect(testSuccess(
    stripIndent`
    const f = (x, y) => x <= 0 ? y : f(x-1, y+1);
    f(5000, 5000);
  `
  )).resolves.toMatchInlineSnapshot(`10000`)
})

test('Tail calls in arrow block functions work', () => {
  return expect(testSuccess(
    stripIndent`
    const f = (x, y) => {
      if (x <= 0) {
        return y;
      } else {
        return f(x-1, y+1);
      }
    };
    f(5000, 5000);
  `
  )).resolves.toMatchInlineSnapshot(`10000`)
})

test('Tail calls in mutual recursion work', () => {
  return expect(testSuccess(
    stripIndent`
    function f(x, y) {
      if (x <= 0) {
        return y;
      } else {
        return g(x-1, y+1);
      }
    }
    function g(x, y) {
      if (x <= 0) {
        return y;
      } else {
        return f(x-1, y+1);
      }
    }
    f(5000, 5000);
  `
  )).resolves.toMatchInlineSnapshot(`10000`)
})

test('Tail calls in mutual recursion with arrow functions work', () => {
  return expect(testSuccess(
    stripIndent`
    const f = (x, y) => x <= 0 ? y : g(x-1, y+1);
    const g = (x, y) => x <= 0 ? y : f(x-1, y+1);
    f(5000, 5000);
  `
  )).resolves.toMatchInlineSnapshot(`10000`)
})

test('Tail calls in mixed tail-call/non-tail-call recursion work', () => {
  return expect(testSuccess(
    stripIndent`
    function f(x, y, z) {
      if (x <= 0) {
        return y;
      } else {
        return f(x-1, y+f(0, z, 0), z);
      }
    }
    f(5000, 5000, 2);
  `
  )).resolves.toMatchInlineSnapshot(`15000`)
})<|MERGE_RESOLUTION|>--- conflicted
+++ resolved
@@ -1,10 +1,6 @@
 import { expect, test } from 'vitest'
 import { stripIndent } from '../utils/formatters'
-<<<<<<< HEAD
-import { expectFinishedResult, expectParsedError } from '../utils/testing'
-=======
 import { testFailure, testSuccess } from '../utils/testing'
->>>>>>> dc271e94
 
 test('Check that stack is at most 10k in size', { timeout: 10000 }, () => {
   return expect(testFailure(stripIndent`
