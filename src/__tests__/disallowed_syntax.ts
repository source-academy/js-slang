import { mockContext } from '../mocks/context'
import { parseError, runInContext } from '../index'

test('Cannot leave blank expressions in for loops', () => {
  const code = [
    `
    for(; i < 3; i = i + 1) {
      break;
    }
  `,
    `
    for(let i = 0; ; i = i + 1) {
      break;
    }
  `,
    `
    for(let i = 0; i < 3;) {
      break;
    }
  `,
    `
    for(;;) {
      break;
    }
  `
  ]
  const scheduler = 'preemptive'
  const promises = code.map(c => {
    const context = mockContext(100)
    return runInContext(c, context, { scheduler }).then(obj => ({
      context,
      obj
    }))
  })
  return Promise.all(promises).then(results => {
    results.map(res => {
      const { context, obj } = res
      expect(obj.status).toBe('error')
      const errors = parseError(context.errors)
      expect(errors).toMatchSnapshot()
    })
  })
})

test('Cannot leave while loop predicate blank', () => {
  const code = `
  while() {
    x;
  }
  `
  const context = mockContext(100)
  const promise = runInContext(code, context, { scheduler: 'preemptive' })
  return promise.then(obj => {
    expect(obj.status).toBe('error')
    const errors = parseError(context.errors)
    expect(errors).toMatchSnapshot()
  })
})

test('Cannot use update expressions', () => {
  const code = `
  let x = 3;
  x++;
  x;
  `
  const context = mockContext(100)
  const promise = runInContext(code, context, { scheduler: 'preemptive' })
  return promise.then(obj => {
    expect(obj.status).toBe('error')
    const errors = parseError(context.errors)
    expect(errors).toMatchSnapshot()
  })
})

test('Cannot have incomplete statements', () => {
  const code = `
  5
  `
  const context = mockContext(100)
  const promise = runInContext(code, context, { scheduler: 'preemptive' })
  return promise.then(obj => {
    expect(obj.status).toBe('error')
    const errors = parseError(context.errors)
    expect(errors).toMatchSnapshot()
  })
})

test('Cannot have if without else', () => {
  const code = `
  if (true) { 5; }
  `
  const context = mockContext(100)
  const promise = runInContext(code, context, { scheduler: 'preemptive' })
  return promise.then(obj => {
    expect(obj.status).toBe('error')
    const errors = parseError(context.errors)
    expect(errors).toMatchSnapshot()
  })
})

test('Cannot use assignment expressions', () => {
  const code = `
  let x = 3;
  let y = x = 5;
  x;
  `
  const context = mockContext(100)
  const promise = runInContext(code, context, { scheduler: 'preemptive' })
  return promise.then(obj => {
    expect(obj.status).toBe('error')
    const errors = parseError(context.errors)
    expect(errors).toMatchSnapshot()
  })
})

test('Cannot use assignment expressions', () => {
  const code = `
  let x = 3;
  let y = 4;
  x = y = 5;
  x;
  `
  const context = mockContext(100)
  const promise = runInContext(code, context, { scheduler: 'preemptive' })
  return promise.then(obj => {
    expect(obj.status).toBe('error')
    const errors = parseError(context.errors)
    expect(errors).toMatchSnapshot()
  })
})

test('Cannot use assignment expressions', () => {
  const code = `
  let y = 4;
  for (let x = y = 1; x < 1; x = x + 1) {
    y;
  }
  `
  const context = mockContext(100)
  const promise = runInContext(code, context, { scheduler: 'preemptive' })
  return promise.then(obj => {
    expect(obj.status).toBe('error')
    const errors = parseError(context.errors)
    expect(errors).toMatchSnapshot()
  })
})

test('Cannot use multiple declarations', () => {
  const code = `
  let x = 3, y = 5;
  x;
  `
  const context = mockContext(100)
  const promise = runInContext(code, context, { scheduler: 'preemptive' })
  return promise.then(obj => {
    expect(obj.status).toBe('error')
    const errors = parseError(context.errors)
    expect(errors).toMatchSnapshot()
  })
})

test('Cannot use destructuring declarations', () => {
  const code = `
  let x = [1, 2];
  let [a, b] = x;
  a;
  `
  const context = mockContext(100)
  const promise = runInContext(code, context, { scheduler: 'preemptive' })
  return promise.then(obj => {
    expect(obj.status).toBe('error')
    const errors = parseError(context.errors)
    expect(errors).toMatchSnapshot()
  })
})

test('no declaration without assignment', () => {
  const code = `
  let x;
  `
  const context = mockContext(100)
  const promise = runInContext(code, context, { scheduler: 'preemptive' })
  return promise.then(obj => {
    expect(obj.status).toBe('error')
    const errors = parseError(context.errors)
    expect(errors).toMatchSnapshot()
  })
})

test('Cannot use update statements', () => {
  const code = `
  let x = 3;
  x += 5;
  x;
  `
  const context = mockContext(100)
  const promise = runInContext(code, context, { scheduler: 'preemptive' })
  return promise.then(obj => {
    expect(obj.status).toBe('error')
    const errors = parseError(context.errors)
    expect(errors).toMatchSnapshot()
  })
})

test('Cannot use function expressions', () => {
  const code = `
  (function fib(x) { return x <= 1 ? x : fib(x-1) + fib(x-2); })(4);
  `
  const context = mockContext(100)
  const promise = runInContext(code, context, { scheduler: 'preemptive' })
  return promise.then(obj => {
    expect(obj.status).toBe('error')
    const errors = parseError(context.errors)
    expect(errors).toMatchSnapshot()
  })
})

test('Cannot use function expressions', () => {
  const code = `
  (function(x) { return x + 1; })(4);
  `
  const context = mockContext(100)
  const promise = runInContext(code, context, { scheduler: 'preemptive' })
  return promise.then(obj => {
    expect(obj.status).toBe('error')
    const errors = parseError(context.errors)
    expect(errors).toMatchSnapshot()
  })
})

test('if needs braces', () => {
  const code = `
    if (true)
      true;
    else
      false;
  `
  const context = mockContext(100)
  const promise = runInContext(code, context, { scheduler: 'preemptive' })
  return promise.then(obj => {
    expect(obj).toMatchSnapshot()
    expect(obj.status).toBe('error')
    const errors = parseError(context.errors)
    expect(errors).toMatchSnapshot()
  })
})

test('for needs braces', () => {
  const code = `
    for (let i = 0; i < 1; i = i + 1)
      i;
  `
  const context = mockContext(100)
  const promise = runInContext(code, context, { scheduler: 'preemptive' })
  return promise.then(obj => {
    expect(obj).toMatchSnapshot()
    expect(obj.status).toBe('error')
    const errors = parseError(context.errors)
    expect(errors).toMatchSnapshot()
  })
})

test('while needs braces', () => {
  const code = `
    let i = 0;
    while (i < 1)
      i = i + 1;
  `
  const context = mockContext(100)
  const promise = runInContext(code, context, { scheduler: 'preemptive' })
  return promise.then(obj => {
    expect(obj).toMatchSnapshot()
    expect(obj.status).toBe('error')
    const errors = parseError(context.errors)
    expect(errors).toMatchSnapshot()
  })
})

test('No empty statements', () => {
  const code = `
    ;
  `
  const context = mockContext(100)
  const promise = runInContext(code, context, { scheduler: 'preemptive' })
  return promise.then(obj => {
    expect(obj.status).toBe('error')
    const errors = parseError(context.errors)
    expect(errors).toMatchSnapshot()
  })
})

test('No array expressions in chapter 2', () => {
  const code = `
    [];
  `
  const context = mockContext(2)
  const promise = runInContext(code, context, { scheduler: 'preemptive' })
  return promise.then(obj => {
    expect(obj.status).toBe('error')
    const errors = parseError(context.errors)
    expect(errors).toMatchSnapshot()
  })
})

test('No trailing commas in arrays', () => {
  const code = `
    [1,];
  `
  const context = mockContext(2)
  const promise = runInContext(code, context, { scheduler: 'preemptive' })
  return promise.then(obj => {
    expect(obj.status).toBe('error')
    const errors = parseError(context.errors)
    expect(errors).toMatchSnapshot()
  })
})

test('No trailing commas in objects', () => {
  const code = `
    {
      a: 1,
      b: 2,
    };
  `
  const context = mockContext(100)
  const promise = runInContext(code, context, { scheduler: 'preemptive' })
  return promise.then(obj => {
    expect(obj.status).toBe('error')
    const errors = parseError(context.errors)
    expect(errors).toMatchSnapshot()
  })
})

test('No rest pattern', () => {
  const code = `
    function f(...rest) {
      return rest;
    }
    f(1, 2);
  `
  const context = mockContext(100)
  const promise = runInContext(code, context, { scheduler: 'preemptive' })
  return promise.then(obj => {
    expect(obj.status).toBe('error')
    const errors = parseError(context.errors)
    expect(errors).toMatchSnapshot()
  })
})

test('No spread operator', () => {
  const code = `
    function f(x, y) {
      return x + y;
    }
    f(...[1, 2]);
  `
  const context = mockContext(100)
  const promise = runInContext(code, context, { scheduler: 'preemptive' })
  return promise.then(obj => {
    expect(obj.status).toBe('error')
    const errors = parseError(context.errors)
    expect(errors).toMatchSnapshot()
  })
})

test('no try statements', () => {
  const code = `
    function f(x, y) {
      return x + y;
    }
    try {
      f(...[1, 2]);
    } catch (e) {
      display(e);
    }
  `
  const context = mockContext(100)
  const promise = runInContext(code, context, { scheduler: 'preemptive' })
  return promise.then(obj => {
    expect(obj.status).toBe('error')
    const errors = parseError(context.errors)
    expect(errors).toMatchSnapshot()
  })
})

test('no for of loops', () => {
  const code = `
    for (let i of list()) {
    }
  `
  const context = mockContext(100)
  const promise = runInContext(code, context, { scheduler: 'preemptive' })
  return promise.then(obj => {
    expect(obj.status).toBe('error')
    const errors = parseError(context.errors)
    expect(errors).toMatchSnapshot()
  })
})

test('no for in loops', () => {
  const code = `
    for (let i in { a: 1, b: 2 }) {
    }
  `
  const context = mockContext(100)
  const promise = runInContext(code, context, { scheduler: 'preemptive' })
  return promise.then(obj => {
    expect(obj.status).toBe('error')
    const errors = parseError(context.errors)
    expect(errors).toMatchSnapshot()
  })
})

test('no debugger statement', () => {
  const code = `
    debugger;
  `
  const context = mockContext(100)
  const promise = runInContext(code, context, { scheduler: 'preemptive' })
  return promise.then(obj => {
    expect(obj.status).toBe('error')
    const errors = parseError(context.errors)
    expect(errors).toMatchSnapshot()
  })
})

test('no generator functions', () => {
  const code = `
    function* gen() {
      yield 2;
      return 1;
    }
  `
  const context = mockContext(100)
  const promise = runInContext(code, context, { scheduler: 'preemptive' })
  return promise.then(obj => {
    expect(obj.status).toBe('error')
    const errors = parseError(context.errors)
    expect(errors).toMatchSnapshot()
  })
})

test('no classes', () => {
  const code = `
    class Box {
    }
  `
  const context = mockContext(100)
  const promise = runInContext(code, context, { scheduler: 'preemptive' })
  return promise.then(obj => {
    expect(obj.status).toBe('error')
    const errors = parseError(context.errors)
    expect(errors).toMatchSnapshot()
  })
})

test('no super', () => {
  const code = `
    class BoxError extends Error {
      constructor() {
        super(1);
      }
    }
  `
  const context = mockContext(100)
  const promise = runInContext(code, context, { scheduler: 'preemptive' })
  return promise.then(obj => {
    expect(obj.status).toBe('error')
    const errors = parseError(context.errors)
    expect(errors).toMatchSnapshot()
    expect(errors).toEqual(expect.stringContaining('Supers are not allowed'))
  })
})

test('no export function', () => {
  const code = `
    export function f(x) {
      return x;
    }
  `
  const context = mockContext(100)
  const promise = runInContext(code, context, { scheduler: 'preemptive' })
  return promise.then(obj => {
    expect(obj.status).toBe('error')
    const errors = parseError(context.errors)
    expect(errors).toMatchSnapshot()
  })
})

test('no export constant', () => {
  const code = `
    export const x = 1;
  `
  const context = mockContext(100)
  const promise = runInContext(code, context, { scheduler: 'preemptive' })
  return promise.then(obj => {
    expect(obj.status).toBe('error')
    const errors = parseError(context.errors)
    expect(errors).toMatchSnapshot()
  })
})

test('no export default', () => {
  const code = `
    const x = 1;
    export default x;
  `
  const context = mockContext(100)
  const promise = runInContext(code, context, { scheduler: 'preemptive' })
  return promise.then(obj => {
    expect(obj.status).toBe('error')
    const errors = parseError(context.errors)
    expect(errors).toMatchSnapshot()
  })
})

test('no import', () => {
  const code = `
    import { stripIndent } from 'common-tags';
  `
  const context = mockContext(100)
  const promise = runInContext(code, context, { scheduler: 'preemptive' })
  return promise.then(obj => {
    expect(obj.status).toBe('error')
    const errors = parseError(context.errors)
    expect(errors).toMatchSnapshot()
  })
})

test('no sequence expression', () => {
  const code = `
    (1, 2);
  `
  const context = mockContext(100)
  const promise = runInContext(code, context, { scheduler: 'preemptive' })
  return promise.then(obj => {
    expect(obj.status).toBe('error')
    const errors = parseError(context.errors)
    expect(errors).toMatchSnapshot()
  })
})

test('no interface', () => {
  const code = `
    interface Box {
    }
  `
  const context = mockContext(100)
  const promise = runInContext(code, context, { scheduler: 'preemptive' })
  return promise.then(obj => {
    expect(obj.status).toBe('error')
    const errors = parseError(context.errors)
    expect(errors).toMatchSnapshot()
  })
})

test('no template literals', () => {
  const code = '`hi`'
  const context = mockContext(100)
  const promise = runInContext(code, context, { scheduler: 'preemptive' })
  return promise.then(obj => {
    expect(obj.status).toBe('error')
    const errors = parseError(context.errors)
    expect(errors).toMatchSnapshot()
  })
})

test('no regexp', () => {
  const code = '/pattern/'
  const context = mockContext(100)
  const promise = runInContext(code, context, { scheduler: 'preemptive' })
  return promise.then(obj => {
    expect(obj.status).toBe('error')
    const errors = parseError(context.errors)
    expect(errors).toMatchSnapshot()
  })
})

test('no this, no new', () => {
  const code = `
    function Box() {
      this[0] = 5;
    }
    const box = new Box();
  `
  const context = mockContext(100)
  const promise = runInContext(code, context, { scheduler: 'preemptive' })
  return promise.then(obj => {
    expect(obj.status).toBe('error')
    const errors = parseError(context.errors)
    expect(errors).toMatchSnapshot()
  })
})

test('no unspecified operators', () => {
  const code = `
    1 << 10;
  `
  const context = mockContext(100)
  const promise = runInContext(code, context, { scheduler: 'preemptive' })
  return promise.then(obj => {
    expect(obj.status).toBe('error')
    const errors = parseError(context.errors)
    expect(errors).toMatchSnapshot()
  })
})

test('no unspecified unary operators', () => {
  const code = `
    let x = 5;
    typeof x;
  `
  const context = mockContext(100)
  const promise = runInContext(code, context, { scheduler: 'preemptive' })
  return promise.then(obj => {
    expect(obj.status).toBe('error')
    const errors = parseError(context.errors)
    expect(errors).toMatchSnapshot()
  })
})

<<<<<<< HEAD
test('no implicit undefined return', () => {
  const code = `
    function f() {
      return;
=======
test('no repeated params', () => {
  const code = `
    function f(x, x) {
      return x;
>>>>>>> df65b775
    }
  `
  const context = mockContext(100)
  const promise = runInContext(code, context, { scheduler: 'preemptive' })
  return promise.then(obj => {
    expect(obj.status).toBe('error')
    const errors = parseError(context.errors)
    expect(errors).toMatchSnapshot()
  })
<<<<<<< HEAD
})

test('no declaring reserved keywords', () => {
  const code = `
    let yield = 5;
    let package = 5;
    let static = 5;
  `
  const context = mockContext(100)
  const promise = runInContext(code, context, { scheduler: 'preemptive' })
  return promise.then(obj => {
    expect(obj.status).toBe('error')
    const errors = parseError(context.errors)
    expect(errors).toMatchSnapshot()
    expect(context.errors.length).toBe(3)
  })
})

test('no assigning to reserved keywords', () => {
  const code = `
    yield = 5;
    package = 5;
    static = 5;
  `
  const context = mockContext(100)
  const promise = runInContext(code, context, { scheduler: 'preemptive' })
  return promise.then(obj => {
    expect(obj.status).toBe('error')
    const errors = parseError(context.errors)
    expect(errors).toMatchSnapshot()
    expect(context.errors.length).toBe(3)
  })
=======
>>>>>>> df65b775
})<|MERGE_RESOLUTION|>--- conflicted
+++ resolved
@@ -619,59 +619,58 @@
   })
 })
 
-<<<<<<< HEAD
 test('no implicit undefined return', () => {
   const code = `
     function f() {
       return;
-=======
+    }
+  `
+  const context = mockContext(100)
+  const promise = runInContext(code, context, { scheduler: 'preemptive' })
+  return promise.then(obj => {
+    expect(obj.status).toBe('error')
+    const errors = parseError(context.errors)
+    expect(errors).toMatchSnapshot()
+  })
+})
+
 test('no repeated params', () => {
   const code = `
     function f(x, x) {
       return x;
->>>>>>> df65b775
-    }
-  `
-  const context = mockContext(100)
-  const promise = runInContext(code, context, { scheduler: 'preemptive' })
-  return promise.then(obj => {
-    expect(obj.status).toBe('error')
-    const errors = parseError(context.errors)
-    expect(errors).toMatchSnapshot()
-  })
-<<<<<<< HEAD
+    }
+  `
+  const context = mockContext(100)
+  const promise = runInContext(code, context, { scheduler: 'preemptive' })
+  return promise.then(obj => {
+    expect(obj.status).toBe('error')
+    const errors = parseError(context.errors)
+    expect(errors).toMatchSnapshot()
+  })
 })
 
 test('no declaring reserved keywords', () => {
   const code = `
     let yield = 5;
-    let package = 5;
-    let static = 5;
-  `
-  const context = mockContext(100)
-  const promise = runInContext(code, context, { scheduler: 'preemptive' })
-  return promise.then(obj => {
-    expect(obj.status).toBe('error')
-    const errors = parseError(context.errors)
-    expect(errors).toMatchSnapshot()
-    expect(context.errors.length).toBe(3)
+  `
+  const context = mockContext(100)
+  const promise = runInContext(code, context, { scheduler: 'preemptive' })
+  return promise.then(obj => {
+    expect(obj.status).toBe('error')
+    const errors = parseError(context.errors)
+    expect(errors).toMatchSnapshot()
   })
 })
 
 test('no assigning to reserved keywords', () => {
   const code = `
-    yield = 5;
     package = 5;
-    static = 5;
-  `
-  const context = mockContext(100)
-  const promise = runInContext(code, context, { scheduler: 'preemptive' })
-  return promise.then(obj => {
-    expect(obj.status).toBe('error')
-    const errors = parseError(context.errors)
-    expect(errors).toMatchSnapshot()
-    expect(context.errors.length).toBe(3)
-  })
-=======
->>>>>>> df65b775
+  `
+  const context = mockContext(100)
+  const promise = runInContext(code, context, { scheduler: 'preemptive' })
+  return promise.then(obj => {
+    expect(obj.status).toBe('error')
+    const errors = parseError(context.errors)
+    expect(errors).toMatchSnapshot()
+  })
 })