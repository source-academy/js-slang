--- conflicted
+++ resolved
@@ -1,13 +1,7 @@
-<<<<<<< HEAD
+import { describe, expect, it, test } from 'vitest'
 import { Chapter } from '../../langs'
 import { stripIndent } from '../../utils/formatters'
-import { expectDisplayResult, expectFinishedResult, expectParsedError } from '../../utils/testing'
-=======
-import { describe, expect, it, test } from 'vitest'
-import { Chapter } from '../../types'
-import { stripIndent } from '../../utils/formatters'
 import { testFailure, testSuccess } from '../../utils/testing'
->>>>>>> dc271e94
 
 test('list creates list', () => {
   return expect(testSuccess(
