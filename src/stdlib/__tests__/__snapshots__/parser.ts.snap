--- conflicted
+++ resolved
@@ -94,11 +94,8 @@
 const unaryOp = native.operators.get(\\"unaryOp\\");
 const binaryOp = native.operators.get(\\"binaryOp\\");
 const throwIfTimeout = native.operators.get(\\"throwIfTimeout\\");
-<<<<<<< HEAD
-=======
 const setProp = native.operators.get(\\"setProp\\");
 const getProp = native.operators.get(\\"getProp\\");
->>>>>>> f6e178c8
 (( <globals redacted> ) => {
   return (() => {
     const lastStatementResult = eval(\\"callIfFuncAndRightArgs(stringify, 1, 0, callIfFuncAndRightArgs(parse, 1, 10, \\\\\\"const y = x => x + 1;\\\\\\"), undefined, 2);\\");
@@ -185,11 +182,8 @@
 const unaryOp = native.operators.get(\\"unaryOp\\");
 const binaryOp = native.operators.get(\\"binaryOp\\");
 const throwIfTimeout = native.operators.get(\\"throwIfTimeout\\");
-<<<<<<< HEAD
-=======
 const setProp = native.operators.get(\\"setProp\\");
 const getProp = native.operators.get(\\"getProp\\");
->>>>>>> f6e178c8
 (( <globals redacted> ) => {
   return (() => {
     const lastStatementResult = eval(\\"callIfFuncAndRightArgs(stringify, 1, 0, callIfFuncAndRightArgs(parse, 1, 10, \\\\\\"x => x + 1;\\\\\\"), undefined, 2);\\");
@@ -313,11 +307,8 @@
 const unaryOp = native.operators.get(\\"unaryOp\\");
 const binaryOp = native.operators.get(\\"binaryOp\\");
 const throwIfTimeout = native.operators.get(\\"throwIfTimeout\\");
-<<<<<<< HEAD
-=======
 const setProp = native.operators.get(\\"setProp\\");
 const getProp = native.operators.get(\\"getProp\\");
->>>>>>> f6e178c8
 (( <globals redacted> ) => {
   return (() => {
     const lastStatementResult = eval(\\"callIfFuncAndRightArgs(stringify, 1, 0, callIfFuncAndRightArgs(parse, 1, 10, \\\\\\"x = 5; x = x; if (true) { x = 5; } else {}\\\\\\"), undefined, 2);\\");
@@ -392,11 +383,8 @@
 const unaryOp = native.operators.get(\\"unaryOp\\");
 const binaryOp = native.operators.get(\\"binaryOp\\");
 const throwIfTimeout = native.operators.get(\\"throwIfTimeout\\");
-<<<<<<< HEAD
-=======
 const setProp = native.operators.get(\\"setProp\\");
 const getProp = native.operators.get(\\"getProp\\");
->>>>>>> f6e178c8
 (( <globals redacted> ) => {
   return (() => {
     const lastStatementResult = eval(\\"callIfFuncAndRightArgs(stringify, 1, 0, callIfFuncAndRightArgs(parse, 1, 10, \\\\\\"const x = 5; let y = x;\\\\\\"), undefined, 2);\\");
@@ -424,11 +412,8 @@
 const unaryOp = native.operators.get(\\"unaryOp\\");
 const binaryOp = native.operators.get(\\"binaryOp\\");
 const throwIfTimeout = native.operators.get(\\"throwIfTimeout\\");
-<<<<<<< HEAD
-=======
 const setProp = native.operators.get(\\"setProp\\");
 const getProp = native.operators.get(\\"getProp\\");
->>>>>>> f6e178c8
 (( <globals redacted> ) => {
   return (() => {
     const lastStatementResult = eval(\\"callIfFuncAndRightArgs(stringify, 1, 0, callIfFuncAndRightArgs(parse, 1, 10, \\\\\\"\\\\\\"), undefined, 2);\\");
@@ -689,11 +674,8 @@
 const unaryOp = native.operators.get(\\"unaryOp\\");
 const binaryOp = native.operators.get(\\"binaryOp\\");
 const throwIfTimeout = native.operators.get(\\"throwIfTimeout\\");
-<<<<<<< HEAD
-=======
 const setProp = native.operators.get(\\"setProp\\");
 const getProp = native.operators.get(\\"getProp\\");
->>>>>>> f6e178c8
 (( <globals redacted> ) => {
   return (() => {
     const lastStatementResult = eval(\\"callIfFuncAndRightArgs(stringify, 1, 0, callIfFuncAndRightArgs(parse, 1, 10, \\\\\\"function fib(x) { return x <= 1 ? x : fib(x-1) + fib(x-2); } fib(4);\\\\\\"), undefined, 2);\\");
@@ -811,11 +793,8 @@
 const unaryOp = native.operators.get(\\"unaryOp\\");
 const binaryOp = native.operators.get(\\"binaryOp\\");
 const throwIfTimeout = native.operators.get(\\"throwIfTimeout\\");
-<<<<<<< HEAD
-=======
 const setProp = native.operators.get(\\"setProp\\");
 const getProp = native.operators.get(\\"getProp\\");
->>>>>>> f6e178c8
 (( <globals redacted> ) => {
   return (() => {
     const lastStatementResult = eval(\\"callIfFuncAndRightArgs(stringify, 1, 0, callIfFuncAndRightArgs(parse, 1, 10, \\\\\\"f(x); thrice(thrice)(plus_one)(0);\\\\\\"), undefined, 2);\\");
@@ -921,11 +900,8 @@
 const unaryOp = native.operators.get(\\"unaryOp\\");
 const binaryOp = native.operators.get(\\"binaryOp\\");
 const throwIfTimeout = native.operators.get(\\"throwIfTimeout\\");
-<<<<<<< HEAD
-=======
 const setProp = native.operators.get(\\"setProp\\");
 const getProp = native.operators.get(\\"getProp\\");
->>>>>>> f6e178c8
 (( <globals redacted> ) => {
   return (() => {
     const lastStatementResult = eval(\\"callIfFuncAndRightArgs(stringify, 1, 0, callIfFuncAndRightArgs(parse, 1, 10, \\\\\\"if (true) { hi; } else { haha; } if (false) {} else {}\\\\\\"), undefined, 2);\\");
@@ -1058,11 +1034,8 @@
 const unaryOp = native.operators.get(\\"unaryOp\\");
 const binaryOp = native.operators.get(\\"binaryOp\\");
 const throwIfTimeout = native.operators.get(\\"throwIfTimeout\\");
-<<<<<<< HEAD
-=======
 const setProp = native.operators.get(\\"setProp\\");
 const getProp = native.operators.get(\\"getProp\\");
->>>>>>> f6e178c8
 (( <globals redacted> ) => {
   return (() => {
     const lastStatementResult = eval(\\"callIfFuncAndRightArgs(stringify, 1, 0, callIfFuncAndRightArgs(parse, 1, 10, \\\\\\"3 + 5 === 8 || !true && false;\\\\\\"), undefined, 2);\\");
@@ -1098,11 +1071,8 @@
 const unaryOp = native.operators.get(\\"unaryOp\\");
 const binaryOp = native.operators.get(\\"binaryOp\\");
 const throwIfTimeout = native.operators.get(\\"throwIfTimeout\\");
-<<<<<<< HEAD
-=======
 const setProp = native.operators.get(\\"setProp\\");
 const getProp = native.operators.get(\\"getProp\\");
->>>>>>> f6e178c8
 (( <globals redacted> ) => {
   return (() => {
     const lastStatementResult = eval(\\"callIfFuncAndRightArgs(stringify, 1, 0, callIfFuncAndRightArgs(parse, 1, 10, \\\\\\"3; true; false; ''; \\\\\\\\\\\\\\"\\\\\\\\\\\\\\"; 'bob'; 1; 20;\\\\\\"), undefined, 2);\\");
@@ -1438,11 +1408,8 @@
 const unaryOp = native.operators.get(\\"unaryOp\\");
 const binaryOp = native.operators.get(\\"binaryOp\\");
 const throwIfTimeout = native.operators.get(\\"throwIfTimeout\\");
-<<<<<<< HEAD
-=======
 const setProp = native.operators.get(\\"setProp\\");
 const getProp = native.operators.get(\\"getProp\\");
->>>>>>> f6e178c8
 (( <globals redacted> ) => {
   return (() => {
     const lastStatementResult = eval(\\"callIfFuncAndRightArgs(stringify, 1, 0, callIfFuncAndRightArgs(parse, 1, 10, \\\\\\"while (true) { continue; break; } for (let i = 0; i < 1; i = i + 1) { continue; break; } for (i = 0; i < 1; i = i + 1) { continue; break; }\\\\\\"), undefined, 2);\\");
@@ -1557,11 +1524,8 @@
 const unaryOp = native.operators.get(\\"unaryOp\\");
 const binaryOp = native.operators.get(\\"binaryOp\\");
 const throwIfTimeout = native.operators.get(\\"throwIfTimeout\\");
-<<<<<<< HEAD
-=======
 const setProp = native.operators.get(\\"setProp\\");
 const getProp = native.operators.get(\\"getProp\\");
->>>>>>> f6e178c8
 (( <globals redacted> ) => {
   return (() => {
     const lastStatementResult = eval(\\"callIfFuncAndRightArgs(stringify, 1, 0, callIfFuncAndRightArgs(parse, 1, 10, \\\\\\"const y = (x, y) => x + 1;\\\\\\"), undefined, 2);\\");
@@ -1657,11 +1621,8 @@
 const unaryOp = native.operators.get(\\"unaryOp\\");
 const binaryOp = native.operators.get(\\"binaryOp\\");
 const throwIfTimeout = native.operators.get(\\"throwIfTimeout\\");
-<<<<<<< HEAD
-=======
 const setProp = native.operators.get(\\"setProp\\");
 const getProp = native.operators.get(\\"getProp\\");
->>>>>>> f6e178c8
 (( <globals redacted> ) => {
   return (() => {
     const lastStatementResult = eval(\\"callIfFuncAndRightArgs(stringify, 1, 0, callIfFuncAndRightArgs(parse, 1, 10, \\\\\\"(x, y) => x + 1;\\\\\\"), undefined, 2);\\");
@@ -1757,11 +1718,8 @@
 const unaryOp = native.operators.get(\\"unaryOp\\");
 const binaryOp = native.operators.get(\\"binaryOp\\");
 const throwIfTimeout = native.operators.get(\\"throwIfTimeout\\");
-<<<<<<< HEAD
-=======
 const setProp = native.operators.get(\\"setProp\\");
 const getProp = native.operators.get(\\"getProp\\");
->>>>>>> f6e178c8
 (( <globals redacted> ) => {
   return (() => {
     const lastStatementResult = eval(\\"callIfFuncAndRightArgs(stringify, 1, 0, callIfFuncAndRightArgs(parse, 1, 10, \\\\\\"(x, y) => x + 1;\\\\\\"), undefined, 2);\\");
@@ -1798,11 +1756,8 @@
 const unaryOp = native.operators.get(\\"unaryOp\\");
 const binaryOp = native.operators.get(\\"binaryOp\\");
 const throwIfTimeout = native.operators.get(\\"throwIfTimeout\\");
-<<<<<<< HEAD
-=======
 const setProp = native.operators.get(\\"setProp\\");
 const getProp = native.operators.get(\\"getProp\\");
->>>>>>> f6e178c8
 (( <globals redacted> ) => {
   return (() => {
     const lastStatementResult = eval(\\"callIfFuncAndRightArgs(stringify, 1, 0, callIfFuncAndRightArgs(parse, 1, 10, \\\\\\"x;\\\\\\"), undefined, 2);\\");
@@ -1857,11 +1812,8 @@
 const unaryOp = native.operators.get(\\"unaryOp\\");
 const binaryOp = native.operators.get(\\"binaryOp\\");
 const throwIfTimeout = native.operators.get(\\"throwIfTimeout\\");
-<<<<<<< HEAD
-=======
 const setProp = native.operators.get(\\"setProp\\");
 const getProp = native.operators.get(\\"getProp\\");
->>>>>>> f6e178c8
 (( <globals redacted> ) => {
   return (() => {
     const lastStatementResult = eval(\\"callIfFuncAndRightArgs(stringify, 1, 0, callIfFuncAndRightArgs(parse, 1, 10, \\\\\\"x; moreNames; undefined;\\\\\\"), undefined, 2);\\");
