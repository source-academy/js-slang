// Jest Snapshot v1, https://goo.gl/fbAQLP

exports[`accumulate: expectResult 1`] = `
Object {
  "alertResult": Array [],
  "code": "accumulate((curr, acc) => curr + acc, 0, list(2, 3, 4, 1));",
  "displayResult": Array [],
  "errors": Array [],
  "parsedErrors": "",
  "result": 10,
  "resultStatus": "finished",
  "transpiled": "const native = $$NATIVE_STORAGE;
const callIfFuncAndRightArgs = native.operators.get(\\"callIfFuncAndRightArgs\\");
const boolOrErr = native.operators.get(\\"boolOrErr\\");
const wrap = native.operators.get(\\"wrap\\");
const unaryOp = native.operators.get(\\"unaryOp\\");
const binaryOp = native.operators.get(\\"binaryOp\\");
const throwIfTimeout = native.operators.get(\\"throwIfTimeout\\");
<<<<<<< HEAD
=======
const setProp = native.operators.get(\\"setProp\\");
const getProp = native.operators.get(\\"getProp\\");
>>>>>>> f6e178c8
(( <globals redacted> ) => {
  return (() => {
    const lastStatementResult = eval(\\"callIfFuncAndRightArgs(accumulate, 1, 0, wrap((curr, acc) => ({   isTail: false,   value: binaryOp(\\\\\\"+\\\\\\", curr, acc, 1, 26) }), \\\\\\"(curr, acc) => curr + acc\\\\\\"), 0, callIfFuncAndRightArgs(list, 1, 41, 2, 3, 4, 1));\\");
    return lastStatementResult;
  })();
})();
",
  "visualiseListResult": Array [],
}
`;

exports[`append: expectResult 1`] = `
Object {
  "alertResult": Array [],
  "code": "equal(append(list(\\"string\\", 123), list(456, null, undefined)), list(\\"string\\", 123, 456, null, undefined));",
  "displayResult": Array [],
  "errors": Array [],
  "parsedErrors": "",
  "result": true,
  "resultStatus": "finished",
  "transpiled": "const native = $$NATIVE_STORAGE;
const callIfFuncAndRightArgs = native.operators.get(\\"callIfFuncAndRightArgs\\");
const boolOrErr = native.operators.get(\\"boolOrErr\\");
const wrap = native.operators.get(\\"wrap\\");
const unaryOp = native.operators.get(\\"unaryOp\\");
const binaryOp = native.operators.get(\\"binaryOp\\");
const throwIfTimeout = native.operators.get(\\"throwIfTimeout\\");
<<<<<<< HEAD
=======
const setProp = native.operators.get(\\"setProp\\");
const getProp = native.operators.get(\\"getProp\\");
>>>>>>> f6e178c8
(( <globals redacted> ) => {
  return (() => {
    const lastStatementResult = eval(\\"callIfFuncAndRightArgs(equal, 1, 0, callIfFuncAndRightArgs(append, 1, 6, callIfFuncAndRightArgs(list, 1, 13, \\\\\\"string\\\\\\", 123), callIfFuncAndRightArgs(list, 1, 34, 456, null, undefined)), callIfFuncAndRightArgs(list, 1, 63, \\\\\\"string\\\\\\", 123, 456, null, undefined));\\");
    return lastStatementResult;
  })();
})();
",
  "visualiseListResult": Array [],
}
`;

exports[`assoc not found: expectResult 1`] = `
Object {
  "alertResult": Array [],
  "code": "equal(assoc(2, list(pair(1, 2), pair(3, 4))), false);",
  "displayResult": Array [],
  "errors": Array [],
  "parsedErrors": "",
  "result": true,
  "resultStatus": "finished",
  "transpiled": "const native = $$NATIVE_STORAGE;
const callIfFuncAndRightArgs = native.operators.get(\\"callIfFuncAndRightArgs\\");
const boolOrErr = native.operators.get(\\"boolOrErr\\");
const wrap = native.operators.get(\\"wrap\\");
const unaryOp = native.operators.get(\\"unaryOp\\");
const binaryOp = native.operators.get(\\"binaryOp\\");
const throwIfTimeout = native.operators.get(\\"throwIfTimeout\\");
<<<<<<< HEAD
=======
const setProp = native.operators.get(\\"setProp\\");
const getProp = native.operators.get(\\"getProp\\");
>>>>>>> f6e178c8
(( <globals redacted> ) => {
  return (() => {
    const lastStatementResult = eval(\\"callIfFuncAndRightArgs(equal, 1, 0, callIfFuncAndRightArgs(assoc, 1, 6, 2, callIfFuncAndRightArgs(list, 1, 15, callIfFuncAndRightArgs(pair, 1, 20, 1, 2), callIfFuncAndRightArgs(pair, 1, 32, 3, 4))), false);\\");
    return lastStatementResult;
  })();
})();
",
  "visualiseListResult": Array [],
}
`;

exports[`assoc: expectResult 1`] = `
Object {
  "alertResult": Array [],
  "code": "equal(assoc(3, list(pair(1, 2), pair(3, 4))), pair(3, 4));",
  "displayResult": Array [],
  "errors": Array [],
  "parsedErrors": "",
  "result": true,
  "resultStatus": "finished",
  "transpiled": "const native = $$NATIVE_STORAGE;
const callIfFuncAndRightArgs = native.operators.get(\\"callIfFuncAndRightArgs\\");
const boolOrErr = native.operators.get(\\"boolOrErr\\");
const wrap = native.operators.get(\\"wrap\\");
const unaryOp = native.operators.get(\\"unaryOp\\");
const binaryOp = native.operators.get(\\"binaryOp\\");
const throwIfTimeout = native.operators.get(\\"throwIfTimeout\\");
<<<<<<< HEAD
=======
const setProp = native.operators.get(\\"setProp\\");
const getProp = native.operators.get(\\"getProp\\");
>>>>>>> f6e178c8
(( <globals redacted> ) => {
  return (() => {
    const lastStatementResult = eval(\\"callIfFuncAndRightArgs(equal, 1, 0, callIfFuncAndRightArgs(assoc, 1, 6, 3, callIfFuncAndRightArgs(list, 1, 15, callIfFuncAndRightArgs(pair, 1, 20, 1, 2), callIfFuncAndRightArgs(pair, 1, 32, 3, 4))), callIfFuncAndRightArgs(pair, 1, 46, 3, 4));\\");
    return lastStatementResult;
  })();
})();
",
  "visualiseListResult": Array [],
}
`;

exports[`bad index error list_ref: expectParsedError 1`] = `
Object {
  "alertResult": Array [],
  "code": "list_ref(list(1, 2, 3), 3);",
  "displayResult": Array [],
  "errors": Array [
    ExceptionError {
      "error": [Error: head(xs) expects a pair as argument xs, but encountered null],
      "location": SourceLocation {
        "end": Position {
          "column": 26,
          "line": 1,
        },
        "start": Position {
          "column": 0,
          "line": 1,
        },
      },
      "severity": "Error",
      "type": "Runtime",
    },
  ],
  "parsedErrors": "Line 1: Error: head(xs) expects a pair as argument xs, but encountered null",
  "result": undefined,
  "resultStatus": "error",
  "visualiseListResult": Array [],
}
`;

exports[`bad index error list_ref: expectParsedError 2`] = `
Object {
  "alertResult": Array [],
  "code": "list_ref(list(1, 2, 3), -1);",
  "displayResult": Array [],
  "errors": Array [
    ExceptionError {
      "error": [Error: list_ref(xs, n) expects a positive integer as argument n, but encountered -1],
      "location": SourceLocation {
        "end": Position {
          "column": 27,
          "line": 1,
        },
        "start": Position {
          "column": 0,
          "line": 1,
        },
      },
      "severity": "Error",
      "type": "Runtime",
    },
  ],
  "parsedErrors": "Line 1: Error: list_ref(xs, n) expects a positive integer as argument n, but encountered -1",
  "result": undefined,
  "resultStatus": "error",
  "visualiseListResult": Array [],
}
`;

exports[`bad index error list_ref: expectParsedError 3`] = `
Object {
  "alertResult": Array [],
  "code": "list_ref(list(1, 2, 3), 1.5);",
  "displayResult": Array [],
  "errors": Array [
    ExceptionError {
      "error": [Error: list_ref(xs, n) expects a positive integer as argument n, but encountered 1.5],
      "location": SourceLocation {
        "end": Position {
          "column": 28,
          "line": 1,
        },
        "start": Position {
          "column": 0,
          "line": 1,
        },
      },
      "severity": "Error",
      "type": "Runtime",
    },
  ],
  "parsedErrors": "Line 1: Error: list_ref(xs, n) expects a positive integer as argument n, but encountered 1.5",
  "result": undefined,
  "resultStatus": "error",
  "visualiseListResult": Array [],
}
`;

exports[`bad index error list_ref: expectParsedError 4`] = `
Object {
  "alertResult": Array [],
  "code": "list_ref(list(1, 2, 3), '1');",
  "displayResult": Array [],
  "errors": Array [
    ExceptionError {
      "error": [Error: list_ref(xs, n) expects a positive integer as argument n, but encountered 1],
      "location": SourceLocation {
        "end": Position {
          "column": 28,
          "line": 1,
        },
        "start": Position {
          "column": 0,
          "line": 1,
        },
      },
      "severity": "Error",
      "type": "Runtime",
    },
  ],
  "parsedErrors": "Line 1: Error: list_ref(xs, n) expects a positive integer as argument n, but encountered 1",
  "result": undefined,
  "resultStatus": "error",
  "visualiseListResult": Array [],
}
`;

exports[`bad number error build_list: expectParsedError 1`] = `
Object {
  "alertResult": Array [],
  "code": "build_list(-1, x => x);",
  "displayResult": Array [],
  "errors": Array [
    ExceptionError {
      "error": [Error: build_list(n, fun) expects a positive integer as argument n, but encountered -1],
      "location": SourceLocation {
        "end": Position {
          "column": 22,
          "line": 1,
        },
        "start": Position {
          "column": 0,
          "line": 1,
        },
      },
      "severity": "Error",
      "type": "Runtime",
    },
  ],
  "parsedErrors": "Line 1: Error: build_list(n, fun) expects a positive integer as argument n, but encountered -1",
  "result": undefined,
  "resultStatus": "error",
  "visualiseListResult": Array [],
}
`;

exports[`bad number error build_list: expectParsedError 2`] = `
Object {
  "alertResult": Array [],
  "code": "build_list(1.5, x => x);",
  "displayResult": Array [],
  "errors": Array [
    ExceptionError {
      "error": [Error: build_list(n, fun) expects a positive integer as argument n, but encountered 1.5],
      "location": SourceLocation {
        "end": Position {
          "column": 23,
          "line": 1,
        },
        "start": Position {
          "column": 0,
          "line": 1,
        },
      },
      "severity": "Error",
      "type": "Runtime",
    },
  ],
  "parsedErrors": "Line 1: Error: build_list(n, fun) expects a positive integer as argument n, but encountered 1.5",
  "result": undefined,
  "resultStatus": "error",
  "visualiseListResult": Array [],
}
`;

exports[`bad number error build_list: expectParsedError 3`] = `
Object {
  "alertResult": Array [],
  "code": "build_list('1', x => x);",
  "displayResult": Array [],
  "errors": Array [
    ExceptionError {
      "error": [Error: build_list(n, fun) expects a positive integer as argument n, but encountered 1],
      "location": SourceLocation {
        "end": Position {
          "column": 23,
          "line": 1,
        },
        "start": Position {
          "column": 0,
          "line": 1,
        },
      },
      "severity": "Error",
      "type": "Runtime",
    },
  ],
  "parsedErrors": "Line 1: Error: build_list(n, fun) expects a positive integer as argument n, but encountered 1",
  "result": undefined,
  "resultStatus": "error",
  "visualiseListResult": Array [],
}
`;

exports[`bad number error enum_list: expectParsedError 1`] = `
Object {
  "alertResult": Array [],
  "code": "enum_list('1', '5');",
  "displayResult": Array [],
  "errors": Array [
    ExceptionError {
      "error": [Error: enum_list(start, end) expects a number as argument start, but encountered 1],
      "location": SourceLocation {
        "end": Position {
          "column": 19,
          "line": 1,
        },
        "start": Position {
          "column": 0,
          "line": 1,
        },
      },
      "severity": "Error",
      "type": "Runtime",
    },
  ],
  "parsedErrors": "Line 1: Error: enum_list(start, end) expects a number as argument start, but encountered 1",
  "result": undefined,
  "resultStatus": "error",
  "visualiseListResult": Array [],
}
`;

exports[`bad number error enum_list: expectParsedError 2`] = `
Object {
  "alertResult": Array [],
  "code": "enum_list('1', 5);",
  "displayResult": Array [],
  "errors": Array [
    ExceptionError {
      "error": [Error: enum_list(start, end) expects a number as argument start, but encountered 1],
      "location": SourceLocation {
        "end": Position {
          "column": 17,
          "line": 1,
        },
        "start": Position {
          "column": 0,
          "line": 1,
        },
      },
      "severity": "Error",
      "type": "Runtime",
    },
  ],
  "parsedErrors": "Line 1: Error: enum_list(start, end) expects a number as argument start, but encountered 1",
  "result": undefined,
  "resultStatus": "error",
  "visualiseListResult": Array [],
}
`;

exports[`bad number error enum_list: expectParsedError 3`] = `
Object {
  "alertResult": Array [],
  "code": "enum_list(1, '5');",
  "displayResult": Array [],
  "errors": Array [
    ExceptionError {
      "error": [Error: enum_list(start, end) expects a number as argument start, but encountered 5],
      "location": SourceLocation {
        "end": Position {
          "column": 17,
          "line": 1,
        },
        "start": Position {
          "column": 0,
          "line": 1,
        },
      },
      "severity": "Error",
      "type": "Runtime",
    },
  ],
  "parsedErrors": "Line 1: Error: enum_list(start, end) expects a number as argument start, but encountered 5",
  "result": undefined,
  "resultStatus": "error",
  "visualiseListResult": Array [],
}
`;

exports[`build_list: expectResult 1`] = `
Object {
  "alertResult": Array [],
  "code": "equal(build_list(5, x => x * x), list(0, 1, 4, 9, 16));",
  "displayResult": Array [],
  "errors": Array [],
  "parsedErrors": "",
  "result": true,
  "resultStatus": "finished",
  "transpiled": "const native = $$NATIVE_STORAGE;
const callIfFuncAndRightArgs = native.operators.get(\\"callIfFuncAndRightArgs\\");
const boolOrErr = native.operators.get(\\"boolOrErr\\");
const wrap = native.operators.get(\\"wrap\\");
const unaryOp = native.operators.get(\\"unaryOp\\");
const binaryOp = native.operators.get(\\"binaryOp\\");
const throwIfTimeout = native.operators.get(\\"throwIfTimeout\\");
<<<<<<< HEAD
=======
const setProp = native.operators.get(\\"setProp\\");
const getProp = native.operators.get(\\"getProp\\");
>>>>>>> f6e178c8
(( <globals redacted> ) => {
  return (() => {
    const lastStatementResult = eval(\\"callIfFuncAndRightArgs(equal, 1, 0, callIfFuncAndRightArgs(build_list, 1, 6, 5, wrap(x => ({   isTail: false,   value: binaryOp(\\\\\\"*\\\\\\", x, x, 1, 25) }), \\\\\\"x => x * x\\\\\\")), callIfFuncAndRightArgs(list, 1, 33, 0, 1, 4, 9, 16));\\");
    return lastStatementResult;
  })();
})();
",
  "visualiseListResult": Array [],
}
`;

exports[`empty list is null: expectResult 1`] = `
Object {
  "alertResult": Array [],
  "code": "list();",
  "displayResult": Array [],
  "errors": Array [],
  "parsedErrors": "",
  "result": null,
  "resultStatus": "finished",
  "transpiled": "const native = $$NATIVE_STORAGE;
const callIfFuncAndRightArgs = native.operators.get(\\"callIfFuncAndRightArgs\\");
const boolOrErr = native.operators.get(\\"boolOrErr\\");
const wrap = native.operators.get(\\"wrap\\");
const unaryOp = native.operators.get(\\"unaryOp\\");
const binaryOp = native.operators.get(\\"binaryOp\\");
const throwIfTimeout = native.operators.get(\\"throwIfTimeout\\");
<<<<<<< HEAD
=======
const setProp = native.operators.get(\\"setProp\\");
const getProp = native.operators.get(\\"getProp\\");
>>>>>>> f6e178c8
(( <globals redacted> ) => {
  return (() => {
    const lastStatementResult = eval(\\"callIfFuncAndRightArgs(list, 1, 0);\\");
    return lastStatementResult;
  })();
})();
",
  "visualiseListResult": Array [],
}
`;

exports[`enum_list with floats: expectResult 1`] = `
Object {
  "alertResult": Array [],
  "code": "equal(enum_list(1.5, 5), list(1.5, 2.5, 3.5, 4.5));",
  "displayResult": Array [],
  "errors": Array [],
  "parsedErrors": "",
  "result": true,
  "resultStatus": "finished",
  "transpiled": "const native = $$NATIVE_STORAGE;
const callIfFuncAndRightArgs = native.operators.get(\\"callIfFuncAndRightArgs\\");
const boolOrErr = native.operators.get(\\"boolOrErr\\");
const wrap = native.operators.get(\\"wrap\\");
const unaryOp = native.operators.get(\\"unaryOp\\");
const binaryOp = native.operators.get(\\"binaryOp\\");
const throwIfTimeout = native.operators.get(\\"throwIfTimeout\\");
<<<<<<< HEAD
=======
const setProp = native.operators.get(\\"setProp\\");
const getProp = native.operators.get(\\"getProp\\");
>>>>>>> f6e178c8
(( <globals redacted> ) => {
  return (() => {
    const lastStatementResult = eval(\\"callIfFuncAndRightArgs(equal, 1, 0, callIfFuncAndRightArgs(enum_list, 1, 6, 1.5, 5), callIfFuncAndRightArgs(list, 1, 25, 1.5, 2.5, 3.5, 4.5));\\");
    return lastStatementResult;
  })();
})();
",
  "visualiseListResult": Array [],
}
`;

exports[`enum_list: expectResult 1`] = `
Object {
  "alertResult": Array [],
  "code": "equal(enum_list(1, 5), list(1, 2, 3, 4, 5));",
  "displayResult": Array [],
  "errors": Array [],
  "parsedErrors": "",
  "result": true,
  "resultStatus": "finished",
  "transpiled": "const native = $$NATIVE_STORAGE;
const callIfFuncAndRightArgs = native.operators.get(\\"callIfFuncAndRightArgs\\");
const boolOrErr = native.operators.get(\\"boolOrErr\\");
const wrap = native.operators.get(\\"wrap\\");
const unaryOp = native.operators.get(\\"unaryOp\\");
const binaryOp = native.operators.get(\\"binaryOp\\");
const throwIfTimeout = native.operators.get(\\"throwIfTimeout\\");
<<<<<<< HEAD
=======
const setProp = native.operators.get(\\"setProp\\");
const getProp = native.operators.get(\\"getProp\\");
>>>>>>> f6e178c8
(( <globals redacted> ) => {
  return (() => {
    const lastStatementResult = eval(\\"callIfFuncAndRightArgs(equal, 1, 0, callIfFuncAndRightArgs(enum_list, 1, 6, 1, 5), callIfFuncAndRightArgs(list, 1, 23, 1, 2, 3, 4, 5));\\");
    return lastStatementResult;
  })();
})();
",
  "visualiseListResult": Array [],
}
`;

exports[`filter: expectResult 1`] = `
Object {
  "alertResult": Array [],
  "code": "equal(filter(x => x <= 4, list(2, 10, 1000, 1, 3, 100, 4, 5, 2, 1000)), list(2, 1, 3, 4, 2));",
  "displayResult": Array [],
  "errors": Array [],
  "parsedErrors": "",
  "result": true,
  "resultStatus": "finished",
  "transpiled": "const native = $$NATIVE_STORAGE;
const callIfFuncAndRightArgs = native.operators.get(\\"callIfFuncAndRightArgs\\");
const boolOrErr = native.operators.get(\\"boolOrErr\\");
const wrap = native.operators.get(\\"wrap\\");
const unaryOp = native.operators.get(\\"unaryOp\\");
const binaryOp = native.operators.get(\\"binaryOp\\");
const throwIfTimeout = native.operators.get(\\"throwIfTimeout\\");
<<<<<<< HEAD
=======
const setProp = native.operators.get(\\"setProp\\");
const getProp = native.operators.get(\\"getProp\\");
>>>>>>> f6e178c8
(( <globals redacted> ) => {
  return (() => {
    const lastStatementResult = eval(\\"callIfFuncAndRightArgs(equal, 1, 0, callIfFuncAndRightArgs(filter, 1, 6, wrap(x => ({   isTail: false,   value: binaryOp(\\\\\\"<=\\\\\\", x, 4, 1, 18) }), \\\\\\"x => x <= 4\\\\\\"), callIfFuncAndRightArgs(list, 1, 26, 2, 10, 1000, 1, 3, 100, 4, 5, 2, 1000)), callIfFuncAndRightArgs(list, 1, 72, 2, 1, 3, 4, 2));\\");
    return lastStatementResult;
  })();
})();
",
  "visualiseListResult": Array [],
}
`;

exports[`for_each: expectResult 1`] = `
Object {
  "alertResult": Array [],
  "code": "let sum = 0;
for_each(x => {
  sum = sum + x;
}, list(1, 2, 3));
sum;",
  "displayResult": Array [],
  "errors": Array [],
  "parsedErrors": "",
  "result": 6,
  "resultStatus": "finished",
  "transpiled": "const native = $$NATIVE_STORAGE;
const callIfFuncAndRightArgs = native.operators.get(\\"callIfFuncAndRightArgs\\");
const boolOrErr = native.operators.get(\\"boolOrErr\\");
const wrap = native.operators.get(\\"wrap\\");
const unaryOp = native.operators.get(\\"unaryOp\\");
const binaryOp = native.operators.get(\\"binaryOp\\");
const throwIfTimeout = native.operators.get(\\"throwIfTimeout\\");
<<<<<<< HEAD
=======
const setProp = native.operators.get(\\"setProp\\");
const getProp = native.operators.get(\\"getProp\\");
>>>>>>> f6e178c8
(( <globals redacted> ) => {
  return (() => {
    let sum = 0;
    callIfFuncAndRightArgs(for_each, 2, 0, wrap(x => {
      sum = binaryOp(\\"+\\", sum, x, 3, 8);
    }, \\"x => {\\\\n  sum = sum + x;\\\\n}\\"), callIfFuncAndRightArgs(list, 4, 3, 1, 2, 3));
    const lastStatementResult = eval(\\"sum;\\");
    native.globals.set(\\"sum\\", {
      kind: \\"let\\",
      value: sum
    });
    return lastStatementResult;
  })();
})();
",
  "visualiseListResult": Array [],
}
`;

exports[`head works: expectResult 1`] = `
Object {
  "alertResult": Array [],
  "code": "head(pair(1, 'a string \\"\\"'));",
  "displayResult": Array [],
  "errors": Array [],
  "parsedErrors": "",
  "result": 1,
  "resultStatus": "finished",
  "transpiled": "const native = $$NATIVE_STORAGE;
const callIfFuncAndRightArgs = native.operators.get(\\"callIfFuncAndRightArgs\\");
const boolOrErr = native.operators.get(\\"boolOrErr\\");
const wrap = native.operators.get(\\"wrap\\");
const unaryOp = native.operators.get(\\"unaryOp\\");
const binaryOp = native.operators.get(\\"binaryOp\\");
const throwIfTimeout = native.operators.get(\\"throwIfTimeout\\");
<<<<<<< HEAD
=======
const setProp = native.operators.get(\\"setProp\\");
const getProp = native.operators.get(\\"getProp\\");
>>>>>>> f6e178c8
(( <globals redacted> ) => {
  return (() => {
    const lastStatementResult = eval(\\"callIfFuncAndRightArgs(head, 1, 0, callIfFuncAndRightArgs(pair, 1, 5, 1, 'a string \\\\\\"\\\\\\"'));\\");
    return lastStatementResult;
  })();
})();
",
  "visualiseListResult": Array [],
}
`;

exports[`list creates list: expectResult 1`] = `
Object {
  "alertResult": Array [],
  "code": "function f() { return 1; }
list(1, 'a string \\"\\"', () => a, f, true, 3.14);",
  "displayResult": Array [],
  "errors": Array [],
  "parsedErrors": "",
  "result": Array [
    1,
    Array [
      "a string \\"\\"",
      Array [
        [Function],
        Array [
          [Function],
          Array [
            true,
            Array [
              3.14,
              null,
            ],
          ],
        ],
      ],
    ],
  ],
  "resultStatus": "finished",
  "visualiseListResult": Array [],
}
`;

exports[`list_ref: expectResult 1`] = `
Object {
  "alertResult": Array [],
  "code": "list_ref(list(1, 2, 3, \\"4\\", 4), 4);",
  "displayResult": Array [],
  "errors": Array [],
  "parsedErrors": "",
  "result": 4,
  "resultStatus": "finished",
  "transpiled": "const native = $$NATIVE_STORAGE;
const callIfFuncAndRightArgs = native.operators.get(\\"callIfFuncAndRightArgs\\");
const boolOrErr = native.operators.get(\\"boolOrErr\\");
const wrap = native.operators.get(\\"wrap\\");
const unaryOp = native.operators.get(\\"unaryOp\\");
const binaryOp = native.operators.get(\\"binaryOp\\");
const throwIfTimeout = native.operators.get(\\"throwIfTimeout\\");
<<<<<<< HEAD
=======
const setProp = native.operators.get(\\"setProp\\");
const getProp = native.operators.get(\\"getProp\\");
>>>>>>> f6e178c8
(( <globals redacted> ) => {
  return (() => {
    const lastStatementResult = eval(\\"callIfFuncAndRightArgs(list_ref, 1, 0, callIfFuncAndRightArgs(list, 1, 9, 1, 2, 3, \\\\\\"4\\\\\\", 4), 4);\\");
    return lastStatementResult;
  })();
})();
",
  "visualiseListResult": Array [],
}
`;

exports[`list_to_string: expectResult 1`] = `
Object {
  "alertResult": Array [],
  "code": "list_to_string(list(1, 2, 3));",
  "displayResult": Array [],
  "errors": Array [],
  "parsedErrors": "",
  "result": "[1, [2, [3, null]]]",
  "resultStatus": "finished",
  "transpiled": "const native = $$NATIVE_STORAGE;
const callIfFuncAndRightArgs = native.operators.get(\\"callIfFuncAndRightArgs\\");
const boolOrErr = native.operators.get(\\"boolOrErr\\");
const wrap = native.operators.get(\\"wrap\\");
const unaryOp = native.operators.get(\\"unaryOp\\");
const binaryOp = native.operators.get(\\"binaryOp\\");
const throwIfTimeout = native.operators.get(\\"throwIfTimeout\\");
<<<<<<< HEAD
=======
const setProp = native.operators.get(\\"setProp\\");
const getProp = native.operators.get(\\"getProp\\");
>>>>>>> f6e178c8
(( <globals redacted> ) => {
  return (() => {
    const lastStatementResult = eval(\\"callIfFuncAndRightArgs(list_to_string, 1, 0, callIfFuncAndRightArgs(list, 1, 15, 1, 2, 3));\\");
    return lastStatementResult;
  })();
})();
",
  "visualiseListResult": Array [],
}
`;

exports[`map: expectResult 1`] = `
Object {
  "alertResult": Array [],
  "code": "equal(map(x => 2 * x, list(12, 11, 3)), list(24, 22, 6));",
  "displayResult": Array [],
  "errors": Array [],
  "parsedErrors": "",
  "result": true,
  "resultStatus": "finished",
  "transpiled": "const native = $$NATIVE_STORAGE;
const callIfFuncAndRightArgs = native.operators.get(\\"callIfFuncAndRightArgs\\");
const boolOrErr = native.operators.get(\\"boolOrErr\\");
const wrap = native.operators.get(\\"wrap\\");
const unaryOp = native.operators.get(\\"unaryOp\\");
const binaryOp = native.operators.get(\\"binaryOp\\");
const throwIfTimeout = native.operators.get(\\"throwIfTimeout\\");
<<<<<<< HEAD
=======
const setProp = native.operators.get(\\"setProp\\");
const getProp = native.operators.get(\\"getProp\\");
>>>>>>> f6e178c8
(( <globals redacted> ) => {
  return (() => {
    const lastStatementResult = eval(\\"callIfFuncAndRightArgs(equal, 1, 0, callIfFuncAndRightArgs(map, 1, 6, wrap(x => ({   isTail: false,   value: binaryOp(\\\\\\"*\\\\\\", 2, x, 1, 15) }), \\\\\\"x => 2 * x\\\\\\"), callIfFuncAndRightArgs(list, 1, 22, 12, 11, 3)), callIfFuncAndRightArgs(list, 1, 40, 24, 22, 6));\\");
    return lastStatementResult;
  })();
})();
",
  "visualiseListResult": Array [],
}
`;

exports[`member: expectResult 1`] = `
Object {
  "alertResult": Array [],
  "code": "equal(
  member(\\"string\\", list(1, 2, 3, \\"string\\", 123, 456, null, undefined)),
  list(\\"string\\", 123, 456, null, undefined));",
  "displayResult": Array [],
  "errors": Array [],
  "parsedErrors": "",
  "result": true,
  "resultStatus": "finished",
  "transpiled": "const native = $$NATIVE_STORAGE;
const callIfFuncAndRightArgs = native.operators.get(\\"callIfFuncAndRightArgs\\");
const boolOrErr = native.operators.get(\\"boolOrErr\\");
const wrap = native.operators.get(\\"wrap\\");
const unaryOp = native.operators.get(\\"unaryOp\\");
const binaryOp = native.operators.get(\\"binaryOp\\");
const throwIfTimeout = native.operators.get(\\"throwIfTimeout\\");
<<<<<<< HEAD
=======
const setProp = native.operators.get(\\"setProp\\");
const getProp = native.operators.get(\\"getProp\\");
>>>>>>> f6e178c8
(( <globals redacted> ) => {
  return (() => {
    const lastStatementResult = eval(\\"callIfFuncAndRightArgs(equal, 1, 0, callIfFuncAndRightArgs(member, 2, 2, \\\\\\"string\\\\\\", callIfFuncAndRightArgs(list, 2, 19, 1, 2, 3, \\\\\\"string\\\\\\", 123, 456, null, undefined)), callIfFuncAndRightArgs(list, 3, 2, \\\\\\"string\\\\\\", 123, 456, null, undefined));\\");
    return lastStatementResult;
  })();
})();
",
  "visualiseListResult": Array [],
}
`;

exports[`non-list error accumulate: expectParsedError 1`] = `
Object {
  "alertResult": Array [],
  "code": "accumulate((x, y) => x + y, [1, 2, 3]);",
  "displayResult": Array [],
  "errors": Array [
    ExceptionError {
      "error": [Error: head(xs) expects a pair as argument xs, but encountered undefined],
      "location": SourceLocation {
        "end": Position {
          "column": 38,
          "line": 1,
        },
        "start": Position {
          "column": 0,
          "line": 1,
        },
      },
      "severity": "Error",
      "type": "Runtime",
    },
  ],
  "parsedErrors": "Line 1: Error: head(xs) expects a pair as argument xs, but encountered undefined",
  "result": undefined,
  "resultStatus": "error",
  "visualiseListResult": Array [],
}
`;

exports[`non-list error accumulate: expectParsedError 2`] = `
Object {
  "alertResult": Array [],
  "code": "accumulate((x, y) => x + y, [1, 2, 3]);",
  "displayResult": Array [],
  "errors": Array [
    ExceptionError {
      "error": [Error: head(xs) expects a pair as argument xs, but encountered undefined],
      "location": SourceLocation {
        "end": Position {
          "column": 38,
          "line": 1,
        },
        "start": Position {
          "column": 0,
          "line": 1,
        },
      },
      "severity": "Error",
      "type": "Runtime",
    },
  ],
  "parsedErrors": "Line 1: Error: head(xs) expects a pair as argument xs, but encountered undefined",
  "result": undefined,
  "resultStatus": "error",
  "visualiseListResult": Array [],
}
`;

exports[`non-list error append: expectParsedError 1`] = `
Object {
  "alertResult": Array [],
  "code": "append([1, 2, 3], list(1, 2, 3));",
  "displayResult": Array [],
  "errors": Array [
    ExceptionError {
      "error": [Error: head(xs) expects a pair as argument xs, but encountered [1, 2, 3]],
      "location": SourceLocation {
        "end": Position {
          "column": 32,
          "line": 1,
        },
        "start": Position {
          "column": 0,
          "line": 1,
        },
      },
      "severity": "Error",
      "type": "Runtime",
    },
  ],
  "parsedErrors": "Line 1: Error: head(xs) expects a pair as argument xs, but encountered [1, 2, 3]",
  "result": undefined,
  "resultStatus": "error",
  "visualiseListResult": Array [],
}
`;

exports[`non-list error assoc: expectParsedError 1`] = `
Object {
  "alertResult": Array [],
  "code": "assoc(1, [1, 2, 3]);",
  "displayResult": Array [],
  "errors": Array [
    ExceptionError {
      "error": [Error: head(xs) expects a pair as argument xs, but encountered [1, 2, 3]],
      "location": SourceLocation {
        "end": Position {
          "column": 19,
          "line": 1,
        },
        "start": Position {
          "column": 0,
          "line": 1,
        },
      },
      "severity": "Error",
      "type": "Runtime",
    },
  ],
  "parsedErrors": "Line 1: Error: head(xs) expects a pair as argument xs, but encountered [1, 2, 3]",
  "result": undefined,
  "resultStatus": "error",
  "visualiseListResult": Array [],
}
`;

exports[`non-list error filter: expectParsedError 1`] = `
Object {
  "alertResult": Array [],
  "code": "filter(x => true, [1, 2, 3]);",
  "displayResult": Array [],
  "errors": Array [
    ExceptionError {
      "error": [Error: head(xs) expects a pair as argument xs, but encountered [1, 2, 3]],
      "location": SourceLocation {
        "end": Position {
          "column": 28,
          "line": 1,
        },
        "start": Position {
          "column": 0,
          "line": 1,
        },
      },
      "severity": "Error",
      "type": "Runtime",
    },
  ],
  "parsedErrors": "Line 1: Error: head(xs) expects a pair as argument xs, but encountered [1, 2, 3]",
  "result": undefined,
  "resultStatus": "error",
  "visualiseListResult": Array [],
}
`;

exports[`non-list error for_each: expectParsedError 1`] = `
Object {
  "alertResult": Array [],
  "code": "for_each(x=>x, [1, 2, 3]);",
  "displayResult": Array [],
  "errors": Array [
    ExceptionError {
      "error": [Error: for_each expects a list as argument xs, but encountered 1,2,3],
      "location": SourceLocation {
        "end": Position {
          "column": 25,
          "line": 1,
        },
        "start": Position {
          "column": 0,
          "line": 1,
        },
      },
      "severity": "Error",
      "type": "Runtime",
    },
  ],
  "parsedErrors": "Line 1: Error: for_each expects a list as argument xs, but encountered 1,2,3",
  "result": undefined,
  "resultStatus": "error",
  "visualiseListResult": Array [],
}
`;

exports[`non-list error head: expectParsedError 1`] = `
Object {
  "alertResult": Array [],
  "code": "head([1, 2, 3]);",
  "displayResult": Array [],
  "errors": Array [
    ExceptionError {
      "error": [Error: head(xs) expects a pair as argument xs, but encountered [1, 2, 3]],
      "location": SourceLocation {
        "end": Position {
          "column": 15,
          "line": 1,
        },
        "start": Position {
          "column": 0,
          "line": 1,
        },
      },
      "severity": "Error",
      "type": "Runtime",
    },
  ],
  "parsedErrors": "Line 1: Error: head(xs) expects a pair as argument xs, but encountered [1, 2, 3]",
  "result": undefined,
  "resultStatus": "error",
  "visualiseListResult": Array [],
}
`;

exports[`non-list error length: expectParsedError 1`] = `
Object {
  "alertResult": Array [],
  "code": "length([1, 2, 3]);",
  "displayResult": Array [],
  "errors": Array [
    ExceptionError {
      "error": [Error: tail(xs) expects a pair as argument xs, but encountered [1, 2, 3]],
      "location": SourceLocation {
        "end": Position {
          "column": 17,
          "line": 1,
        },
        "start": Position {
          "column": 0,
          "line": 1,
        },
      },
      "severity": "Error",
      "type": "Runtime",
    },
  ],
  "parsedErrors": "Line 1: Error: tail(xs) expects a pair as argument xs, but encountered [1, 2, 3]",
  "result": undefined,
  "resultStatus": "error",
  "visualiseListResult": Array [],
}
`;

exports[`non-list error map: expectParsedError 1`] = `
Object {
  "alertResult": Array [],
  "code": "map(x=>x, [1, 2, 3]);",
  "displayResult": Array [],
  "errors": Array [
    ExceptionError {
      "error": [Error: head(xs) expects a pair as argument xs, but encountered [1, 2, 3]],
      "location": SourceLocation {
        "end": Position {
          "column": 20,
          "line": 1,
        },
        "start": Position {
          "column": 0,
          "line": 1,
        },
      },
      "severity": "Error",
      "type": "Runtime",
    },
  ],
  "parsedErrors": "Line 1: Error: head(xs) expects a pair as argument xs, but encountered [1, 2, 3]",
  "result": undefined,
  "resultStatus": "error",
  "visualiseListResult": Array [],
}
`;

exports[`non-list error member: expectParsedError 1`] = `
Object {
  "alertResult": Array [],
  "code": "member(1, [1, 2, 3]);",
  "displayResult": Array [],
  "errors": Array [
    ExceptionError {
      "error": [Error: head(xs) expects a pair as argument xs, but encountered [1, 2, 3]],
      "location": SourceLocation {
        "end": Position {
          "column": 20,
          "line": 1,
        },
        "start": Position {
          "column": 0,
          "line": 1,
        },
      },
      "severity": "Error",
      "type": "Runtime",
    },
  ],
  "parsedErrors": "Line 1: Error: head(xs) expects a pair as argument xs, but encountered [1, 2, 3]",
  "result": undefined,
  "resultStatus": "error",
  "visualiseListResult": Array [],
}
`;

exports[`non-list error remove: expectParsedError 1`] = `
Object {
  "alertResult": Array [],
  "code": "remove(1, [1, 2, 3]);",
  "displayResult": Array [],
  "errors": Array [
    ExceptionError {
      "error": [Error: head(xs) expects a pair as argument xs, but encountered [1, 2, 3]],
      "location": SourceLocation {
        "end": Position {
          "column": 20,
          "line": 1,
        },
        "start": Position {
          "column": 0,
          "line": 1,
        },
      },
      "severity": "Error",
      "type": "Runtime",
    },
  ],
  "parsedErrors": "Line 1: Error: head(xs) expects a pair as argument xs, but encountered [1, 2, 3]",
  "result": undefined,
  "resultStatus": "error",
  "visualiseListResult": Array [],
}
`;

exports[`non-list error remove_all: expectParsedError 1`] = `
Object {
  "alertResult": Array [],
  "code": "remove_all(1, [1, 2, 3]);",
  "displayResult": Array [],
  "errors": Array [
    ExceptionError {
      "error": [Error: head(xs) expects a pair as argument xs, but encountered [1, 2, 3]],
      "location": SourceLocation {
        "end": Position {
          "column": 24,
          "line": 1,
        },
        "start": Position {
          "column": 0,
          "line": 1,
        },
      },
      "severity": "Error",
      "type": "Runtime",
    },
  ],
  "parsedErrors": "Line 1: Error: head(xs) expects a pair as argument xs, but encountered [1, 2, 3]",
  "result": undefined,
  "resultStatus": "error",
  "visualiseListResult": Array [],
}
`;

exports[`non-list error reverse: expectParsedError 1`] = `
Object {
  "alertResult": Array [],
  "code": "reverse([1, 2, 3]);",
  "displayResult": Array [],
  "errors": Array [
    ExceptionError {
      "error": [Error: reverse(xs) expects a list as argument xs, but encountered 1,2,3],
      "location": SourceLocation {
        "end": Position {
          "column": 18,
          "line": 1,
        },
        "start": Position {
          "column": 0,
          "line": 1,
        },
      },
      "severity": "Error",
      "type": "Runtime",
    },
  ],
  "parsedErrors": "Line 1: Error: reverse(xs) expects a list as argument xs, but encountered 1,2,3",
  "result": undefined,
  "resultStatus": "error",
  "visualiseListResult": Array [],
}
`;

exports[`non-list error set_head: expectParsedError 1`] = `
Object {
  "alertResult": Array [],
  "code": "set_head([1, 2, 3], 4);",
  "displayResult": Array [],
  "errors": Array [
    ExceptionError {
      "error": [Error: set_head(xs,x) expects a pair as argument xs, but encountered [1, 2, 3]],
      "location": SourceLocation {
        "end": Position {
          "column": 22,
          "line": 1,
        },
        "start": Position {
          "column": 0,
          "line": 1,
        },
      },
      "severity": "Error",
      "type": "Runtime",
    },
  ],
  "parsedErrors": "Line 1: Error: set_head(xs,x) expects a pair as argument xs, but encountered [1, 2, 3]",
  "result": undefined,
  "resultStatus": "error",
  "visualiseListResult": Array [],
}
`;

exports[`non-list error set_tail: expectParsedError 1`] = `
Object {
  "alertResult": Array [],
  "code": "set_tail([1, 2, 3], 4);",
  "displayResult": Array [],
  "errors": Array [
    ExceptionError {
      "error": [Error: set_tail(xs,x) expects a pair as argument xs, but encountered [1, 2, 3]],
      "location": SourceLocation {
        "end": Position {
          "column": 22,
          "line": 1,
        },
        "start": Position {
          "column": 0,
          "line": 1,
        },
      },
      "severity": "Error",
      "type": "Runtime",
    },
  ],
  "parsedErrors": "Line 1: Error: set_tail(xs,x) expects a pair as argument xs, but encountered [1, 2, 3]",
  "result": undefined,
  "resultStatus": "error",
  "visualiseListResult": Array [],
}
`;

exports[`non-list error tail: expectParsedError 1`] = `
Object {
  "alertResult": Array [],
  "code": "tail([1, 2, 3]);",
  "displayResult": Array [],
  "errors": Array [
    ExceptionError {
      "error": [Error: tail(xs) expects a pair as argument xs, but encountered [1, 2, 3]],
      "location": SourceLocation {
        "end": Position {
          "column": 15,
          "line": 1,
        },
        "start": Position {
          "column": 0,
          "line": 1,
        },
      },
      "severity": "Error",
      "type": "Runtime",
    },
  ],
  "parsedErrors": "Line 1: Error: tail(xs) expects a pair as argument xs, but encountered [1, 2, 3]",
  "result": undefined,
  "resultStatus": "error",
  "visualiseListResult": Array [],
}
`;

exports[`pair creates pair: expectResult 1`] = `
Object {
  "alertResult": Array [],
  "code": "pair(1, 'a string \\"\\"');",
  "displayResult": Array [],
  "errors": Array [],
  "parsedErrors": "",
  "result": Array [
    1,
    "a string \\"\\"",
  ],
  "resultStatus": "finished",
  "transpiled": "const native = $$NATIVE_STORAGE;
const callIfFuncAndRightArgs = native.operators.get(\\"callIfFuncAndRightArgs\\");
const boolOrErr = native.operators.get(\\"boolOrErr\\");
const wrap = native.operators.get(\\"wrap\\");
const unaryOp = native.operators.get(\\"unaryOp\\");
const binaryOp = native.operators.get(\\"binaryOp\\");
const throwIfTimeout = native.operators.get(\\"throwIfTimeout\\");
<<<<<<< HEAD
=======
const setProp = native.operators.get(\\"setProp\\");
const getProp = native.operators.get(\\"getProp\\");
>>>>>>> f6e178c8
(( <globals redacted> ) => {
  return (() => {
    const lastStatementResult = eval(\\"callIfFuncAndRightArgs(pair, 1, 0, 1, 'a string \\\\\\"\\\\\\"');\\");
    return lastStatementResult;
  })();
})();
",
  "visualiseListResult": Array [],
}
`;

exports[`remove not found: expectResult 1`] = `
Object {
  "alertResult": Array [],
  "code": "remove(2, list(1));",
  "displayResult": Array [],
  "errors": Array [],
  "parsedErrors": "",
  "result": Array [
    1,
    null,
  ],
  "resultStatus": "finished",
  "transpiled": "const native = $$NATIVE_STORAGE;
const callIfFuncAndRightArgs = native.operators.get(\\"callIfFuncAndRightArgs\\");
const boolOrErr = native.operators.get(\\"boolOrErr\\");
const wrap = native.operators.get(\\"wrap\\");
const unaryOp = native.operators.get(\\"unaryOp\\");
const binaryOp = native.operators.get(\\"binaryOp\\");
const throwIfTimeout = native.operators.get(\\"throwIfTimeout\\");
<<<<<<< HEAD
=======
const setProp = native.operators.get(\\"setProp\\");
const getProp = native.operators.get(\\"getProp\\");
>>>>>>> f6e178c8
(( <globals redacted> ) => {
  return (() => {
    const lastStatementResult = eval(\\"callIfFuncAndRightArgs(remove, 1, 0, 2, callIfFuncAndRightArgs(list, 1, 10, 1));\\");
    return lastStatementResult;
  })();
})();
",
  "visualiseListResult": Array [],
}
`;

exports[`remove: expectResult 1`] = `
Object {
  "alertResult": Array [],
  "code": "remove(1, list(1));",
  "displayResult": Array [],
  "errors": Array [],
  "parsedErrors": "",
  "result": null,
  "resultStatus": "finished",
  "transpiled": "const native = $$NATIVE_STORAGE;
const callIfFuncAndRightArgs = native.operators.get(\\"callIfFuncAndRightArgs\\");
const boolOrErr = native.operators.get(\\"boolOrErr\\");
const wrap = native.operators.get(\\"wrap\\");
const unaryOp = native.operators.get(\\"unaryOp\\");
const binaryOp = native.operators.get(\\"binaryOp\\");
const throwIfTimeout = native.operators.get(\\"throwIfTimeout\\");
<<<<<<< HEAD
=======
const setProp = native.operators.get(\\"setProp\\");
const getProp = native.operators.get(\\"getProp\\");
>>>>>>> f6e178c8
(( <globals redacted> ) => {
  return (() => {
    const lastStatementResult = eval(\\"callIfFuncAndRightArgs(remove, 1, 0, 1, callIfFuncAndRightArgs(list, 1, 10, 1));\\");
    return lastStatementResult;
  })();
})();
",
  "visualiseListResult": Array [],
}
`;

exports[`remove_all not found: expectResult 1`] = `
Object {
  "alertResult": Array [],
  "code": "equal(remove_all(1, list(2, 3, \\"1\\")), list(2, 3, \\"1\\"));",
  "displayResult": Array [],
  "errors": Array [],
  "parsedErrors": "",
  "result": true,
  "resultStatus": "finished",
  "transpiled": "const native = $$NATIVE_STORAGE;
const callIfFuncAndRightArgs = native.operators.get(\\"callIfFuncAndRightArgs\\");
const boolOrErr = native.operators.get(\\"boolOrErr\\");
const wrap = native.operators.get(\\"wrap\\");
const unaryOp = native.operators.get(\\"unaryOp\\");
const binaryOp = native.operators.get(\\"binaryOp\\");
const throwIfTimeout = native.operators.get(\\"throwIfTimeout\\");
<<<<<<< HEAD
=======
const setProp = native.operators.get(\\"setProp\\");
const getProp = native.operators.get(\\"getProp\\");
>>>>>>> f6e178c8
(( <globals redacted> ) => {
  return (() => {
    const lastStatementResult = eval(\\"callIfFuncAndRightArgs(equal, 1, 0, callIfFuncAndRightArgs(remove_all, 1, 6, 1, callIfFuncAndRightArgs(list, 1, 20, 2, 3, \\\\\\"1\\\\\\")), callIfFuncAndRightArgs(list, 1, 38, 2, 3, \\\\\\"1\\\\\\"));\\");
    return lastStatementResult;
  })();
})();
",
  "visualiseListResult": Array [],
}
`;

exports[`remove_all: expectResult 1`] = `
Object {
  "alertResult": Array [],
  "code": "equal(remove_all(1, list(1, 2, 3, 4, 1, 1, \\"1\\", 5, 1, 1, 6)), list(2, 3, 4, \\"1\\", 5, 6));",
  "displayResult": Array [],
  "errors": Array [],
  "parsedErrors": "",
  "result": true,
  "resultStatus": "finished",
  "transpiled": "const native = $$NATIVE_STORAGE;
const callIfFuncAndRightArgs = native.operators.get(\\"callIfFuncAndRightArgs\\");
const boolOrErr = native.operators.get(\\"boolOrErr\\");
const wrap = native.operators.get(\\"wrap\\");
const unaryOp = native.operators.get(\\"unaryOp\\");
const binaryOp = native.operators.get(\\"binaryOp\\");
const throwIfTimeout = native.operators.get(\\"throwIfTimeout\\");
<<<<<<< HEAD
=======
const setProp = native.operators.get(\\"setProp\\");
const getProp = native.operators.get(\\"getProp\\");
>>>>>>> f6e178c8
(( <globals redacted> ) => {
  return (() => {
    const lastStatementResult = eval(\\"callIfFuncAndRightArgs(equal, 1, 0, callIfFuncAndRightArgs(remove_all, 1, 6, 1, callIfFuncAndRightArgs(list, 1, 20, 1, 2, 3, 4, 1, 1, \\\\\\"1\\\\\\", 5, 1, 1, 6)), callIfFuncAndRightArgs(list, 1, 62, 2, 3, 4, \\\\\\"1\\\\\\", 5, 6));\\");
    return lastStatementResult;
  })();
})();
",
  "visualiseListResult": Array [],
}
`;

exports[`reverse: expectResult 1`] = `
Object {
  "alertResult": Array [],
  "code": "equal(reverse(list(\\"string\\", null, undefined, null, 123)), list(123, null, undefined, null, \\"string\\"));",
  "displayResult": Array [],
  "errors": Array [],
  "parsedErrors": "",
  "result": true,
  "resultStatus": "finished",
  "transpiled": "const native = $$NATIVE_STORAGE;
const callIfFuncAndRightArgs = native.operators.get(\\"callIfFuncAndRightArgs\\");
const boolOrErr = native.operators.get(\\"boolOrErr\\");
const wrap = native.operators.get(\\"wrap\\");
const unaryOp = native.operators.get(\\"unaryOp\\");
const binaryOp = native.operators.get(\\"binaryOp\\");
const throwIfTimeout = native.operators.get(\\"throwIfTimeout\\");
<<<<<<< HEAD
=======
const setProp = native.operators.get(\\"setProp\\");
const getProp = native.operators.get(\\"getProp\\");
>>>>>>> f6e178c8
(( <globals redacted> ) => {
  return (() => {
    const lastStatementResult = eval(\\"callIfFuncAndRightArgs(equal, 1, 0, callIfFuncAndRightArgs(reverse, 1, 6, callIfFuncAndRightArgs(list, 1, 14, \\\\\\"string\\\\\\", null, undefined, null, 123)), callIfFuncAndRightArgs(list, 1, 59, 123, null, undefined, null, \\\\\\"string\\\\\\"));\\");
    return lastStatementResult;
  })();
})();
",
  "visualiseListResult": Array [],
}
`;

exports[`set_head: expectResult 1`] = `
Object {
  "alertResult": Array [],
  "code": "let p = pair(1, 2);
const q = p;
set_head(p, 3);
p === q && equal(p, pair(3, 2));",
  "displayResult": Array [],
  "errors": Array [],
  "parsedErrors": "",
  "result": true,
  "resultStatus": "finished",
  "transpiled": "const native = $$NATIVE_STORAGE;
const callIfFuncAndRightArgs = native.operators.get(\\"callIfFuncAndRightArgs\\");
const boolOrErr = native.operators.get(\\"boolOrErr\\");
const wrap = native.operators.get(\\"wrap\\");
const unaryOp = native.operators.get(\\"unaryOp\\");
const binaryOp = native.operators.get(\\"binaryOp\\");
const throwIfTimeout = native.operators.get(\\"throwIfTimeout\\");
<<<<<<< HEAD
=======
const setProp = native.operators.get(\\"setProp\\");
const getProp = native.operators.get(\\"getProp\\");
>>>>>>> f6e178c8
(( <globals redacted> ) => {
  return (() => {
    let p = callIfFuncAndRightArgs(pair, 1, 8, 1, 2);
    const q = p;
    callIfFuncAndRightArgs(set_head, 3, 0, p, 3);
    const lastStatementResult = eval(\\"boolOrErr(binaryOp(\\\\\\"===\\\\\\", p, q, 4, 0), 4, 0) && callIfFuncAndRightArgs(equal, 4, 11, p, callIfFuncAndRightArgs(pair, 4, 20, 3, 2));\\");
    native.globals.set(\\"p\\", {
      kind: \\"let\\",
      value: p
    });
    native.globals.set(\\"q\\", {
      kind: \\"const\\",
      value: q
    });
    return lastStatementResult;
  })();
})();
",
  "visualiseListResult": Array [],
}
`;

exports[`set_tail: expectResult 1`] = `
Object {
  "alertResult": Array [],
  "code": "let p = pair(1, 2);
const q = p;
set_tail(p, 3);
p === q && equal(p, pair(1, 3));",
  "displayResult": Array [],
  "errors": Array [],
  "parsedErrors": "",
  "result": true,
  "resultStatus": "finished",
  "transpiled": "const native = $$NATIVE_STORAGE;
const callIfFuncAndRightArgs = native.operators.get(\\"callIfFuncAndRightArgs\\");
const boolOrErr = native.operators.get(\\"boolOrErr\\");
const wrap = native.operators.get(\\"wrap\\");
const unaryOp = native.operators.get(\\"unaryOp\\");
const binaryOp = native.operators.get(\\"binaryOp\\");
const throwIfTimeout = native.operators.get(\\"throwIfTimeout\\");
<<<<<<< HEAD
=======
const setProp = native.operators.get(\\"setProp\\");
const getProp = native.operators.get(\\"getProp\\");
>>>>>>> f6e178c8
(( <globals redacted> ) => {
  return (() => {
    let p = callIfFuncAndRightArgs(pair, 1, 8, 1, 2);
    const q = p;
    callIfFuncAndRightArgs(set_tail, 3, 0, p, 3);
    const lastStatementResult = eval(\\"boolOrErr(binaryOp(\\\\\\"===\\\\\\", p, q, 4, 0), 4, 0) && callIfFuncAndRightArgs(equal, 4, 11, p, callIfFuncAndRightArgs(pair, 4, 20, 1, 3));\\");
    native.globals.set(\\"p\\", {
      kind: \\"let\\",
      value: p
    });
    native.globals.set(\\"q\\", {
      kind: \\"const\\",
      value: q
    });
    return lastStatementResult;
  })();
})();
",
  "visualiseListResult": Array [],
}
`;

exports[`tail of a 1 element list is null: expectResult 1`] = `
Object {
  "alertResult": Array [],
  "code": "tail(list(1));",
  "displayResult": Array [],
  "errors": Array [],
  "parsedErrors": "",
  "result": null,
  "resultStatus": "finished",
  "transpiled": "const native = $$NATIVE_STORAGE;
const callIfFuncAndRightArgs = native.operators.get(\\"callIfFuncAndRightArgs\\");
const boolOrErr = native.operators.get(\\"boolOrErr\\");
const wrap = native.operators.get(\\"wrap\\");
const unaryOp = native.operators.get(\\"unaryOp\\");
const binaryOp = native.operators.get(\\"binaryOp\\");
const throwIfTimeout = native.operators.get(\\"throwIfTimeout\\");
<<<<<<< HEAD
=======
const setProp = native.operators.get(\\"setProp\\");
const getProp = native.operators.get(\\"getProp\\");
>>>>>>> f6e178c8
(( <globals redacted> ) => {
  return (() => {
    const lastStatementResult = eval(\\"callIfFuncAndRightArgs(tail, 1, 0, callIfFuncAndRightArgs(list, 1, 5, 1));\\");
    return lastStatementResult;
  })();
})();
",
  "visualiseListResult": Array [],
}
`;

exports[`tail works: expectResult 1`] = `
Object {
  "alertResult": Array [],
  "code": "tail(pair(1, 'a string \\"\\"'));",
  "displayResult": Array [],
  "errors": Array [],
  "parsedErrors": "",
  "result": "a string \\"\\"",
  "resultStatus": "finished",
  "transpiled": "const native = $$NATIVE_STORAGE;
const callIfFuncAndRightArgs = native.operators.get(\\"callIfFuncAndRightArgs\\");
const boolOrErr = native.operators.get(\\"boolOrErr\\");
const wrap = native.operators.get(\\"wrap\\");
const unaryOp = native.operators.get(\\"unaryOp\\");
const binaryOp = native.operators.get(\\"binaryOp\\");
const throwIfTimeout = native.operators.get(\\"throwIfTimeout\\");
<<<<<<< HEAD
=======
const setProp = native.operators.get(\\"setProp\\");
const getProp = native.operators.get(\\"getProp\\");
>>>>>>> f6e178c8
(( <globals redacted> ) => {
  return (() => {
    const lastStatementResult = eval(\\"callIfFuncAndRightArgs(tail, 1, 0, callIfFuncAndRightArgs(pair, 1, 5, 1, 'a string \\\\\\"\\\\\\"'));\\");
    return lastStatementResult;
  })();
})();
",
  "visualiseListResult": Array [],
}
`;<|MERGE_RESOLUTION|>--- conflicted
+++ resolved
@@ -16,11 +16,8 @@
 const unaryOp = native.operators.get(\\"unaryOp\\");
 const binaryOp = native.operators.get(\\"binaryOp\\");
 const throwIfTimeout = native.operators.get(\\"throwIfTimeout\\");
-<<<<<<< HEAD
-=======
-const setProp = native.operators.get(\\"setProp\\");
-const getProp = native.operators.get(\\"getProp\\");
->>>>>>> f6e178c8
+const setProp = native.operators.get(\\"setProp\\");
+const getProp = native.operators.get(\\"getProp\\");
 (( <globals redacted> ) => {
   return (() => {
     const lastStatementResult = eval(\\"callIfFuncAndRightArgs(accumulate, 1, 0, wrap((curr, acc) => ({   isTail: false,   value: binaryOp(\\\\\\"+\\\\\\", curr, acc, 1, 26) }), \\\\\\"(curr, acc) => curr + acc\\\\\\"), 0, callIfFuncAndRightArgs(list, 1, 41, 2, 3, 4, 1));\\");
@@ -48,11 +45,8 @@
 const unaryOp = native.operators.get(\\"unaryOp\\");
 const binaryOp = native.operators.get(\\"binaryOp\\");
 const throwIfTimeout = native.operators.get(\\"throwIfTimeout\\");
-<<<<<<< HEAD
-=======
-const setProp = native.operators.get(\\"setProp\\");
-const getProp = native.operators.get(\\"getProp\\");
->>>>>>> f6e178c8
+const setProp = native.operators.get(\\"setProp\\");
+const getProp = native.operators.get(\\"getProp\\");
 (( <globals redacted> ) => {
   return (() => {
     const lastStatementResult = eval(\\"callIfFuncAndRightArgs(equal, 1, 0, callIfFuncAndRightArgs(append, 1, 6, callIfFuncAndRightArgs(list, 1, 13, \\\\\\"string\\\\\\", 123), callIfFuncAndRightArgs(list, 1, 34, 456, null, undefined)), callIfFuncAndRightArgs(list, 1, 63, \\\\\\"string\\\\\\", 123, 456, null, undefined));\\");
@@ -80,11 +74,8 @@
 const unaryOp = native.operators.get(\\"unaryOp\\");
 const binaryOp = native.operators.get(\\"binaryOp\\");
 const throwIfTimeout = native.operators.get(\\"throwIfTimeout\\");
-<<<<<<< HEAD
-=======
-const setProp = native.operators.get(\\"setProp\\");
-const getProp = native.operators.get(\\"getProp\\");
->>>>>>> f6e178c8
+const setProp = native.operators.get(\\"setProp\\");
+const getProp = native.operators.get(\\"getProp\\");
 (( <globals redacted> ) => {
   return (() => {
     const lastStatementResult = eval(\\"callIfFuncAndRightArgs(equal, 1, 0, callIfFuncAndRightArgs(assoc, 1, 6, 2, callIfFuncAndRightArgs(list, 1, 15, callIfFuncAndRightArgs(pair, 1, 20, 1, 2), callIfFuncAndRightArgs(pair, 1, 32, 3, 4))), false);\\");
@@ -112,11 +103,8 @@
 const unaryOp = native.operators.get(\\"unaryOp\\");
 const binaryOp = native.operators.get(\\"binaryOp\\");
 const throwIfTimeout = native.operators.get(\\"throwIfTimeout\\");
-<<<<<<< HEAD
-=======
-const setProp = native.operators.get(\\"setProp\\");
-const getProp = native.operators.get(\\"getProp\\");
->>>>>>> f6e178c8
+const setProp = native.operators.get(\\"setProp\\");
+const getProp = native.operators.get(\\"getProp\\");
 (( <globals redacted> ) => {
   return (() => {
     const lastStatementResult = eval(\\"callIfFuncAndRightArgs(equal, 1, 0, callIfFuncAndRightArgs(assoc, 1, 6, 3, callIfFuncAndRightArgs(list, 1, 15, callIfFuncAndRightArgs(pair, 1, 20, 1, 2), callIfFuncAndRightArgs(pair, 1, 32, 3, 4))), callIfFuncAndRightArgs(pair, 1, 46, 3, 4));\\");
@@ -434,11 +422,8 @@
 const unaryOp = native.operators.get(\\"unaryOp\\");
 const binaryOp = native.operators.get(\\"binaryOp\\");
 const throwIfTimeout = native.operators.get(\\"throwIfTimeout\\");
-<<<<<<< HEAD
-=======
-const setProp = native.operators.get(\\"setProp\\");
-const getProp = native.operators.get(\\"getProp\\");
->>>>>>> f6e178c8
+const setProp = native.operators.get(\\"setProp\\");
+const getProp = native.operators.get(\\"getProp\\");
 (( <globals redacted> ) => {
   return (() => {
     const lastStatementResult = eval(\\"callIfFuncAndRightArgs(equal, 1, 0, callIfFuncAndRightArgs(build_list, 1, 6, 5, wrap(x => ({   isTail: false,   value: binaryOp(\\\\\\"*\\\\\\", x, x, 1, 25) }), \\\\\\"x => x * x\\\\\\")), callIfFuncAndRightArgs(list, 1, 33, 0, 1, 4, 9, 16));\\");
@@ -466,11 +451,8 @@
 const unaryOp = native.operators.get(\\"unaryOp\\");
 const binaryOp = native.operators.get(\\"binaryOp\\");
 const throwIfTimeout = native.operators.get(\\"throwIfTimeout\\");
-<<<<<<< HEAD
-=======
-const setProp = native.operators.get(\\"setProp\\");
-const getProp = native.operators.get(\\"getProp\\");
->>>>>>> f6e178c8
+const setProp = native.operators.get(\\"setProp\\");
+const getProp = native.operators.get(\\"getProp\\");
 (( <globals redacted> ) => {
   return (() => {
     const lastStatementResult = eval(\\"callIfFuncAndRightArgs(list, 1, 0);\\");
@@ -498,11 +480,8 @@
 const unaryOp = native.operators.get(\\"unaryOp\\");
 const binaryOp = native.operators.get(\\"binaryOp\\");
 const throwIfTimeout = native.operators.get(\\"throwIfTimeout\\");
-<<<<<<< HEAD
-=======
-const setProp = native.operators.get(\\"setProp\\");
-const getProp = native.operators.get(\\"getProp\\");
->>>>>>> f6e178c8
+const setProp = native.operators.get(\\"setProp\\");
+const getProp = native.operators.get(\\"getProp\\");
 (( <globals redacted> ) => {
   return (() => {
     const lastStatementResult = eval(\\"callIfFuncAndRightArgs(equal, 1, 0, callIfFuncAndRightArgs(enum_list, 1, 6, 1.5, 5), callIfFuncAndRightArgs(list, 1, 25, 1.5, 2.5, 3.5, 4.5));\\");
@@ -530,11 +509,8 @@
 const unaryOp = native.operators.get(\\"unaryOp\\");
 const binaryOp = native.operators.get(\\"binaryOp\\");
 const throwIfTimeout = native.operators.get(\\"throwIfTimeout\\");
-<<<<<<< HEAD
-=======
-const setProp = native.operators.get(\\"setProp\\");
-const getProp = native.operators.get(\\"getProp\\");
->>>>>>> f6e178c8
+const setProp = native.operators.get(\\"setProp\\");
+const getProp = native.operators.get(\\"getProp\\");
 (( <globals redacted> ) => {
   return (() => {
     const lastStatementResult = eval(\\"callIfFuncAndRightArgs(equal, 1, 0, callIfFuncAndRightArgs(enum_list, 1, 6, 1, 5), callIfFuncAndRightArgs(list, 1, 23, 1, 2, 3, 4, 5));\\");
@@ -562,11 +538,8 @@
 const unaryOp = native.operators.get(\\"unaryOp\\");
 const binaryOp = native.operators.get(\\"binaryOp\\");
 const throwIfTimeout = native.operators.get(\\"throwIfTimeout\\");
-<<<<<<< HEAD
-=======
-const setProp = native.operators.get(\\"setProp\\");
-const getProp = native.operators.get(\\"getProp\\");
->>>>>>> f6e178c8
+const setProp = native.operators.get(\\"setProp\\");
+const getProp = native.operators.get(\\"getProp\\");
 (( <globals redacted> ) => {
   return (() => {
     const lastStatementResult = eval(\\"callIfFuncAndRightArgs(equal, 1, 0, callIfFuncAndRightArgs(filter, 1, 6, wrap(x => ({   isTail: false,   value: binaryOp(\\\\\\"<=\\\\\\", x, 4, 1, 18) }), \\\\\\"x => x <= 4\\\\\\"), callIfFuncAndRightArgs(list, 1, 26, 2, 10, 1000, 1, 3, 100, 4, 5, 2, 1000)), callIfFuncAndRightArgs(list, 1, 72, 2, 1, 3, 4, 2));\\");
@@ -598,11 +571,8 @@
 const unaryOp = native.operators.get(\\"unaryOp\\");
 const binaryOp = native.operators.get(\\"binaryOp\\");
 const throwIfTimeout = native.operators.get(\\"throwIfTimeout\\");
-<<<<<<< HEAD
-=======
-const setProp = native.operators.get(\\"setProp\\");
-const getProp = native.operators.get(\\"getProp\\");
->>>>>>> f6e178c8
+const setProp = native.operators.get(\\"setProp\\");
+const getProp = native.operators.get(\\"getProp\\");
 (( <globals redacted> ) => {
   return (() => {
     let sum = 0;
@@ -638,11 +608,8 @@
 const unaryOp = native.operators.get(\\"unaryOp\\");
 const binaryOp = native.operators.get(\\"binaryOp\\");
 const throwIfTimeout = native.operators.get(\\"throwIfTimeout\\");
-<<<<<<< HEAD
-=======
-const setProp = native.operators.get(\\"setProp\\");
-const getProp = native.operators.get(\\"getProp\\");
->>>>>>> f6e178c8
+const setProp = native.operators.get(\\"setProp\\");
+const getProp = native.operators.get(\\"getProp\\");
 (( <globals redacted> ) => {
   return (() => {
     const lastStatementResult = eval(\\"callIfFuncAndRightArgs(head, 1, 0, callIfFuncAndRightArgs(pair, 1, 5, 1, 'a string \\\\\\"\\\\\\"'));\\");
@@ -702,11 +669,8 @@
 const unaryOp = native.operators.get(\\"unaryOp\\");
 const binaryOp = native.operators.get(\\"binaryOp\\");
 const throwIfTimeout = native.operators.get(\\"throwIfTimeout\\");
-<<<<<<< HEAD
-=======
-const setProp = native.operators.get(\\"setProp\\");
-const getProp = native.operators.get(\\"getProp\\");
->>>>>>> f6e178c8
+const setProp = native.operators.get(\\"setProp\\");
+const getProp = native.operators.get(\\"getProp\\");
 (( <globals redacted> ) => {
   return (() => {
     const lastStatementResult = eval(\\"callIfFuncAndRightArgs(list_ref, 1, 0, callIfFuncAndRightArgs(list, 1, 9, 1, 2, 3, \\\\\\"4\\\\\\", 4), 4);\\");
@@ -734,11 +698,8 @@
 const unaryOp = native.operators.get(\\"unaryOp\\");
 const binaryOp = native.operators.get(\\"binaryOp\\");
 const throwIfTimeout = native.operators.get(\\"throwIfTimeout\\");
-<<<<<<< HEAD
-=======
-const setProp = native.operators.get(\\"setProp\\");
-const getProp = native.operators.get(\\"getProp\\");
->>>>>>> f6e178c8
+const setProp = native.operators.get(\\"setProp\\");
+const getProp = native.operators.get(\\"getProp\\");
 (( <globals redacted> ) => {
   return (() => {
     const lastStatementResult = eval(\\"callIfFuncAndRightArgs(list_to_string, 1, 0, callIfFuncAndRightArgs(list, 1, 15, 1, 2, 3));\\");
@@ -766,11 +727,8 @@
 const unaryOp = native.operators.get(\\"unaryOp\\");
 const binaryOp = native.operators.get(\\"binaryOp\\");
 const throwIfTimeout = native.operators.get(\\"throwIfTimeout\\");
-<<<<<<< HEAD
-=======
-const setProp = native.operators.get(\\"setProp\\");
-const getProp = native.operators.get(\\"getProp\\");
->>>>>>> f6e178c8
+const setProp = native.operators.get(\\"setProp\\");
+const getProp = native.operators.get(\\"getProp\\");
 (( <globals redacted> ) => {
   return (() => {
     const lastStatementResult = eval(\\"callIfFuncAndRightArgs(equal, 1, 0, callIfFuncAndRightArgs(map, 1, 6, wrap(x => ({   isTail: false,   value: binaryOp(\\\\\\"*\\\\\\", 2, x, 1, 15) }), \\\\\\"x => 2 * x\\\\\\"), callIfFuncAndRightArgs(list, 1, 22, 12, 11, 3)), callIfFuncAndRightArgs(list, 1, 40, 24, 22, 6));\\");
@@ -800,11 +758,8 @@
 const unaryOp = native.operators.get(\\"unaryOp\\");
 const binaryOp = native.operators.get(\\"binaryOp\\");
 const throwIfTimeout = native.operators.get(\\"throwIfTimeout\\");
-<<<<<<< HEAD
-=======
-const setProp = native.operators.get(\\"setProp\\");
-const getProp = native.operators.get(\\"getProp\\");
->>>>>>> f6e178c8
+const setProp = native.operators.get(\\"setProp\\");
+const getProp = native.operators.get(\\"getProp\\");
 (( <globals redacted> ) => {
   return (() => {
     const lastStatementResult = eval(\\"callIfFuncAndRightArgs(equal, 1, 0, callIfFuncAndRightArgs(member, 2, 2, \\\\\\"string\\\\\\", callIfFuncAndRightArgs(list, 2, 19, 1, 2, 3, \\\\\\"string\\\\\\", 123, 456, null, undefined)), callIfFuncAndRightArgs(list, 3, 2, \\\\\\"string\\\\\\", 123, 456, null, undefined));\\");
@@ -1299,11 +1254,8 @@
 const unaryOp = native.operators.get(\\"unaryOp\\");
 const binaryOp = native.operators.get(\\"binaryOp\\");
 const throwIfTimeout = native.operators.get(\\"throwIfTimeout\\");
-<<<<<<< HEAD
-=======
-const setProp = native.operators.get(\\"setProp\\");
-const getProp = native.operators.get(\\"getProp\\");
->>>>>>> f6e178c8
+const setProp = native.operators.get(\\"setProp\\");
+const getProp = native.operators.get(\\"getProp\\");
 (( <globals redacted> ) => {
   return (() => {
     const lastStatementResult = eval(\\"callIfFuncAndRightArgs(pair, 1, 0, 1, 'a string \\\\\\"\\\\\\"');\\");
@@ -1334,11 +1286,8 @@
 const unaryOp = native.operators.get(\\"unaryOp\\");
 const binaryOp = native.operators.get(\\"binaryOp\\");
 const throwIfTimeout = native.operators.get(\\"throwIfTimeout\\");
-<<<<<<< HEAD
-=======
-const setProp = native.operators.get(\\"setProp\\");
-const getProp = native.operators.get(\\"getProp\\");
->>>>>>> f6e178c8
+const setProp = native.operators.get(\\"setProp\\");
+const getProp = native.operators.get(\\"getProp\\");
 (( <globals redacted> ) => {
   return (() => {
     const lastStatementResult = eval(\\"callIfFuncAndRightArgs(remove, 1, 0, 2, callIfFuncAndRightArgs(list, 1, 10, 1));\\");
@@ -1366,11 +1315,8 @@
 const unaryOp = native.operators.get(\\"unaryOp\\");
 const binaryOp = native.operators.get(\\"binaryOp\\");
 const throwIfTimeout = native.operators.get(\\"throwIfTimeout\\");
-<<<<<<< HEAD
-=======
-const setProp = native.operators.get(\\"setProp\\");
-const getProp = native.operators.get(\\"getProp\\");
->>>>>>> f6e178c8
+const setProp = native.operators.get(\\"setProp\\");
+const getProp = native.operators.get(\\"getProp\\");
 (( <globals redacted> ) => {
   return (() => {
     const lastStatementResult = eval(\\"callIfFuncAndRightArgs(remove, 1, 0, 1, callIfFuncAndRightArgs(list, 1, 10, 1));\\");
@@ -1398,11 +1344,8 @@
 const unaryOp = native.operators.get(\\"unaryOp\\");
 const binaryOp = native.operators.get(\\"binaryOp\\");
 const throwIfTimeout = native.operators.get(\\"throwIfTimeout\\");
-<<<<<<< HEAD
-=======
-const setProp = native.operators.get(\\"setProp\\");
-const getProp = native.operators.get(\\"getProp\\");
->>>>>>> f6e178c8
+const setProp = native.operators.get(\\"setProp\\");
+const getProp = native.operators.get(\\"getProp\\");
 (( <globals redacted> ) => {
   return (() => {
     const lastStatementResult = eval(\\"callIfFuncAndRightArgs(equal, 1, 0, callIfFuncAndRightArgs(remove_all, 1, 6, 1, callIfFuncAndRightArgs(list, 1, 20, 2, 3, \\\\\\"1\\\\\\")), callIfFuncAndRightArgs(list, 1, 38, 2, 3, \\\\\\"1\\\\\\"));\\");
@@ -1430,11 +1373,8 @@
 const unaryOp = native.operators.get(\\"unaryOp\\");
 const binaryOp = native.operators.get(\\"binaryOp\\");
 const throwIfTimeout = native.operators.get(\\"throwIfTimeout\\");
-<<<<<<< HEAD
-=======
-const setProp = native.operators.get(\\"setProp\\");
-const getProp = native.operators.get(\\"getProp\\");
->>>>>>> f6e178c8
+const setProp = native.operators.get(\\"setProp\\");
+const getProp = native.operators.get(\\"getProp\\");
 (( <globals redacted> ) => {
   return (() => {
     const lastStatementResult = eval(\\"callIfFuncAndRightArgs(equal, 1, 0, callIfFuncAndRightArgs(remove_all, 1, 6, 1, callIfFuncAndRightArgs(list, 1, 20, 1, 2, 3, 4, 1, 1, \\\\\\"1\\\\\\", 5, 1, 1, 6)), callIfFuncAndRightArgs(list, 1, 62, 2, 3, 4, \\\\\\"1\\\\\\", 5, 6));\\");
@@ -1462,11 +1402,8 @@
 const unaryOp = native.operators.get(\\"unaryOp\\");
 const binaryOp = native.operators.get(\\"binaryOp\\");
 const throwIfTimeout = native.operators.get(\\"throwIfTimeout\\");
-<<<<<<< HEAD
-=======
-const setProp = native.operators.get(\\"setProp\\");
-const getProp = native.operators.get(\\"getProp\\");
->>>>>>> f6e178c8
+const setProp = native.operators.get(\\"setProp\\");
+const getProp = native.operators.get(\\"getProp\\");
 (( <globals redacted> ) => {
   return (() => {
     const lastStatementResult = eval(\\"callIfFuncAndRightArgs(equal, 1, 0, callIfFuncAndRightArgs(reverse, 1, 6, callIfFuncAndRightArgs(list, 1, 14, \\\\\\"string\\\\\\", null, undefined, null, 123)), callIfFuncAndRightArgs(list, 1, 59, 123, null, undefined, null, \\\\\\"string\\\\\\"));\\");
@@ -1497,11 +1434,8 @@
 const unaryOp = native.operators.get(\\"unaryOp\\");
 const binaryOp = native.operators.get(\\"binaryOp\\");
 const throwIfTimeout = native.operators.get(\\"throwIfTimeout\\");
-<<<<<<< HEAD
-=======
-const setProp = native.operators.get(\\"setProp\\");
-const getProp = native.operators.get(\\"getProp\\");
->>>>>>> f6e178c8
+const setProp = native.operators.get(\\"setProp\\");
+const getProp = native.operators.get(\\"getProp\\");
 (( <globals redacted> ) => {
   return (() => {
     let p = callIfFuncAndRightArgs(pair, 1, 8, 1, 2);
@@ -1543,11 +1477,8 @@
 const unaryOp = native.operators.get(\\"unaryOp\\");
 const binaryOp = native.operators.get(\\"binaryOp\\");
 const throwIfTimeout = native.operators.get(\\"throwIfTimeout\\");
-<<<<<<< HEAD
-=======
-const setProp = native.operators.get(\\"setProp\\");
-const getProp = native.operators.get(\\"getProp\\");
->>>>>>> f6e178c8
+const setProp = native.operators.get(\\"setProp\\");
+const getProp = native.operators.get(\\"getProp\\");
 (( <globals redacted> ) => {
   return (() => {
     let p = callIfFuncAndRightArgs(pair, 1, 8, 1, 2);
@@ -1586,11 +1517,8 @@
 const unaryOp = native.operators.get(\\"unaryOp\\");
 const binaryOp = native.operators.get(\\"binaryOp\\");
 const throwIfTimeout = native.operators.get(\\"throwIfTimeout\\");
-<<<<<<< HEAD
-=======
-const setProp = native.operators.get(\\"setProp\\");
-const getProp = native.operators.get(\\"getProp\\");
->>>>>>> f6e178c8
+const setProp = native.operators.get(\\"setProp\\");
+const getProp = native.operators.get(\\"getProp\\");
 (( <globals redacted> ) => {
   return (() => {
     const lastStatementResult = eval(\\"callIfFuncAndRightArgs(tail, 1, 0, callIfFuncAndRightArgs(list, 1, 5, 1));\\");
@@ -1618,11 +1546,8 @@
 const unaryOp = native.operators.get(\\"unaryOp\\");
 const binaryOp = native.operators.get(\\"binaryOp\\");
 const throwIfTimeout = native.operators.get(\\"throwIfTimeout\\");
-<<<<<<< HEAD
-=======
-const setProp = native.operators.get(\\"setProp\\");
-const getProp = native.operators.get(\\"getProp\\");
->>>>>>> f6e178c8
+const setProp = native.operators.get(\\"setProp\\");
+const getProp = native.operators.get(\\"getProp\\");
 (( <globals redacted> ) => {
   return (() => {
     const lastStatementResult = eval(\\"callIfFuncAndRightArgs(tail, 1, 0, callIfFuncAndRightArgs(pair, 1, 5, 1, 'a string \\\\\\"\\\\\\"'));\\");
