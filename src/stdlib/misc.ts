--- conflicted
+++ resolved
@@ -10,12 +10,8 @@
  *   any information required for external use (optional).
  */
 export function display(value: Value, externalContext: any) {
-<<<<<<< HEAD
   const output = stringify(value)
-=======
-  const output = toString(value)
   // tslint:disable-next-line:no-console
->>>>>>> f6faa57a
   console.log(output)
   return value
 }
