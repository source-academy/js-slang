--- conflicted
+++ resolved
@@ -1,10 +1,6 @@
 import createContext from '../createContext'
-<<<<<<< HEAD
-import { Chapter, type Value } from '../types'
-=======
 import type { Value } from '../types'
 import { Chapter } from '../langs'
->>>>>>> f40371c9
 import * as list from './list'
 import * as misc from './misc'
 import * as parser from './parser'
