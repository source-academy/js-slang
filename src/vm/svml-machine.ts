--- conflicted
+++ resolved
@@ -65,15 +65,8 @@
 let TQ: any[] = []
 // TO is timeout counter: how many instructions are left for a thread to run
 let TO = 0
-<<<<<<< HEAD
-// TO_DEFAULT is maximum amount to timeout by
+// TO_DEFAULT is default amount to timeout by
 const TO_DEFAULT = 2
-// SEQ is array for RTS, TOP_RTS when executing concurrent code
-let SEQ: any[] = []
-=======
-// TO_MAX is maximum amount to timeout by
-const TO_MAX = 50
->>>>>>> c6bddab9
 
 // some general-purpose registers
 let A: any = 0
@@ -433,11 +426,7 @@
 }
 
 function SET_TO() {
-<<<<<<< HEAD
   TO = TO_DEFAULT
-=======
-  TO = Math.ceil(Math.random() * TO_MAX)
->>>>>>> c6bddab9
 }
 
 // debugging: show current heap
