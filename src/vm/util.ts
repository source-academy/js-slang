--- conflicted
+++ resolved
@@ -149,17 +149,11 @@
   [OpCodes.CLEAR]: 'CLEAR '
 }
 
-<<<<<<< HEAD
-// get name of opcode for debugging
-export function getName(op: number) {
-  return OPCODES_STR[op as keyof typeof OPCODES_STR] // need to add guard in case op does not exist
-=======
 /**
  * Returns name of opcode for debugging
  */
 export function getName(op: OpCodes) {
   return OPCODES_STR[op]
->>>>>>> f40371c9
 }
 
 // pretty-print the program
