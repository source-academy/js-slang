import es, { type BinaryExpression, type UnaryExpression } from 'estree'

import { UNKNOWN_LOCATION } from '../constants'
import { ConstAssignment, UndefinedVariable } from '../errors/errors'
import { parse } from '../parser/parser'
import {
  CONSTANT_PRIMITIVES,
  generatePrimitiveFunctionCode,
  INTERNAL_FUNCTIONS,
  PRIMITIVE_FUNCTION_NAMES,
  vmPrelude
} from '../stdlib/vm.prelude'
import type { Context, ContiguousArrayElements, Node, NodeTypeToNode } from '../types'
import * as create from '../utils/ast/astCreator'
import { recursive, simple } from '../utils/ast/walkers'
import { getSourceVariableDeclaration } from '../utils/ast/helpers'
import OpCodes from './opcodes'

const VALID_UNARY_OPERATORS: { [op in UnaryExpression['operator']]?: OpCodes } = {
  '!': OpCodes.NOTG,
  '-': OpCodes.NEGG
}

const VALID_BINARY_OPERATORS: { [op in BinaryExpression['operator']]?: OpCodes } = {
  '+': OpCodes.ADDG,
  '-': OpCodes.SUBG,
  '*': OpCodes.MULG,
  '/': OpCodes.DIVG,
  '%': OpCodes.MODG,
  '<': OpCodes.LTG,
  '>': OpCodes.GTG,
  '<=': OpCodes.LEG,
  '>=': OpCodes.GEG,
  '===': OpCodes.EQG,
  '!==': OpCodes.NEQG
}

export type Offset = number // instructions to skip
export type Address = [
  number, // function index
  number? // instruction index within function; optional
]
export type Instruction = [OpCodes, Argument?, Argument?]
export type Argument = number | boolean | string | Offset | Address
export type SVMFunction = [
  number, // stack size
  number, // environment size
  number, // number of arguments
  Instruction[] // code
]
export type Program = [
  number, // index of entry point function
  SVMFunction[]
]

// Array of function headers in the compiled program
let SVMFunctions: SVMFunction[] = []
function updateFunction(index: number, stackSize: number, ins: Instruction[]) {
  const f = SVMFunctions[index]
  f[0] = stackSize
  f[3] = ins
}

// Individual function's machine code
let functionCode: Instruction[] = []
// three insert functions (nullary, unary, binary)
function addNullaryInstruction(opCode: OpCodes) {
  const ins: Instruction = [opCode]
  functionCode.push(ins)
}

function addUnaryInstruction(opCode: OpCodes, arg1: Argument) {
  const ins: Instruction = [opCode, arg1]
  functionCode.push(ins)
}

function addBinaryInstruction(opCode: OpCodes, arg1: Argument, arg2: Argument) {
  const ins: Instruction = [opCode, arg1, arg2]
  functionCode.push(ins)
}

type CompileTask = [es.BlockStatement | es.Program, Address, Map<string, EnvEntry>[]]
// toCompile stack keeps track of remaining compiler work:
// these are function bodies that still need to be compiled
let toCompile: CompileTask[] = []
function popToCompile(): CompileTask {
  const next = toCompile.pop()
  if (!next) {
    throw new Error('Unable to compile')
  }
  return next
}
function pushToCompile(task: CompileTask) {
  toCompile.push(task)
}

// to compile a function body, we need an index table
// to get the environment indices for each name
// (parameters, globals and locals)
// Each compile function returns the max operand stack
// size needed for running the code. When compilation of
// a function body is done, the function continueToCompile
// writes the max operand stack size and the address of the
// function body to the given addresses.
// must ensure body passed in is something that has an array of nodes
// Program or BlockStatement

function makeToCompileTask(
  body: es.BlockStatement | es.Program,
  functionAddress: Address,
  indexTable: Map<string, EnvEntry>[]
): CompileTask {
  return [body, functionAddress, indexTable]
}
function toCompileTaskBody(toCompileTask: CompileTask): es.BlockStatement | es.Program {
  return toCompileTask[0]
}
function toCompileTaskFunctionAddress(toCompileTask: CompileTask): Address {
  return toCompileTask[1]
}
function toCompileTaskIndexTable(toCompileTask: CompileTask): Map<string, EnvEntry>[] {
  return toCompileTask[2]
}

// indexTable keeps track of environment addresses
// assigned to names
function makeEmptyIndexTable(): Map<string, EnvEntry>[] {
  return []
}
function makeIndexTableWithPrimitivesAndInternals(
  vmInternalFunctions?: string[]
): Map<string, EnvEntry>[] {
  const names = new Map<string, EnvEntry>()
  for (let i = 0; i < PRIMITIVE_FUNCTION_NAMES.length; i++) {
    const name = PRIMITIVE_FUNCTION_NAMES[i]
    names.set(name, { index: i, isVar: false, type: 'primitive' })
  }
  if (vmInternalFunctions) {
    for (let i = 0; i < vmInternalFunctions.length; i++) {
      const name = vmInternalFunctions[i]
      names.set(name, { index: i, isVar: false, type: 'internal' })
    }
  }
  return extendIndexTable(makeEmptyIndexTable(), names)
}
function extendIndexTable(indexTable: Map<string, EnvEntry>[], names: Map<string, EnvEntry>) {
  return indexTable.concat([names])
}
function indexOf(indexTable: Map<string, EnvEntry>[], node: es.Identifier) {
  const name = node.name
  for (let i = indexTable.length - 1; i >= 0; i--) {
    if (indexTable[i].has(name)) {
      const envLevel = indexTable.length - 1 - i
      const { index, isVar, type } = indexTable[i].get(name)!
      return { envLevel, index, isVar, type }
    }
  }
  throw new UndefinedVariable(name, node)
}

// a small complication: the toplevel function
// needs to return the value of the last statement
let toplevel = true

const toplevelReturnNodes = new Set([
  'Literal',
  'UnaryExpression',
  'BinaryExpression',
  'CallExpression',
  'Identifier',
  'ArrayExpression',
  'LogicalExpression',
  'MemberExpression',
  'AssignmentExpression',
  'ArrowFunctionExpression',
  'IfStatement',
  'VariableDeclaration'
])

function continueToCompile() {
  while (toCompile.length !== 0) {
    const nextToCompile = popToCompile()
    const functionAddress = toCompileTaskFunctionAddress(nextToCompile)
    const indexTable = toCompileTaskIndexTable(nextToCompile)
    const body = toCompileTaskBody(nextToCompile) as TaggedBlockStatement
    body.isFunctionBlock = true
    const { maxStackSize } = compile(body, indexTable, true)

    const functionIndex = functionAddress[0]
    updateFunction(functionIndex, maxStackSize, functionCode)
    functionCode = []
    toplevel = false
  }
}
interface EnvEntry {
  index: number
  isVar: boolean
  type?: 'primitive' | 'internal' // for functions
}

// extracts all name declarations within a function or block,
// renaming every declaration if rename is true.
// if rename is true, rename to name_line_col and recursively rename identifiers in ast if no same scope declaration
// (check for variable, function declaration in each block. Check for params in each function call)
// for any duplicates, rename recursively within scope
// recurse for any blocks with rename = true
function extractAndRenameNames(
  baseNode: es.BlockStatement | es.Program,
  names: Map<string, EnvEntry>,
  rename: boolean = true
) {
  // get all declared names of current scope and keep track of names to rename
  const namesToRename = new Map<string, string>()
  for (const stmt of baseNode.body) {
    if (stmt.type === 'VariableDeclaration') {
      let {
        id: { name }
      } = getSourceVariableDeclaration(stmt)

      if (rename) {
        const loc = (stmt.loc ?? UNKNOWN_LOCATION).start
        const oldName = name
        do {
          name = `${name}-${loc.line}-${loc.column}`
        } while (names.has(name))
        namesToRename.set(oldName, name)
      }
      const isVar = stmt.kind === 'let'
      const index = names.size
      names.set(name, { index, isVar })
    } else if (stmt.type === 'FunctionDeclaration') {
      const node = stmt
      if (node.id === null) {
        throw new Error(
          'Encountered a FunctionDeclaration node without an identifier. This should have been caught when parsing.'
        )
      }
      let name = node.id.name
      if (rename) {
        const loc = (node.loc ?? UNKNOWN_LOCATION).start
        const oldName = name
        do {
          name = `${name}-${loc.line}-${loc.column}`
        } while (names.has(name))
        namesToRename.set(oldName, name)
      }
      const isVar = false
      const index = names.size
      names.set(name, { index, isVar })
    }
  }

  // rename all references within blocks if nested block does not redeclare name
  renameVariables(baseNode, namesToRename)

  // recurse for blocks. Need to manually add all cases to recurse
  for (const stmt of baseNode.body) {
    if (stmt.type === 'BlockStatement') {
      extractAndRenameNames(stmt, names, true)
    }
    if (stmt.type === 'IfStatement') {
      let nextAlt = stmt as es.IfStatement | es.BlockStatement
      while (nextAlt.type === 'IfStatement') {
        // if else if...
        const { consequent, alternate } = nextAlt
        extractAndRenameNames(consequent as es.BlockStatement, names, true)
        // Source spec must have alternate
        nextAlt = alternate as es.IfStatement | es.BlockStatement
      }
      extractAndRenameNames(nextAlt, names, true)
    }
    if (stmt.type === 'WhileStatement') {
      extractAndRenameNames(stmt.body as es.BlockStatement, names, true)
    }
  }
  return names
}

// rename variables if nested scope does not redeclare names
// redeclaration occurs on VariableDeclaration and FunctionDeclaration
function renameVariables(
  baseNode: es.BlockStatement | es.Program,
  namesToRename: Map<string, string>
) {
  if (namesToRename.size === 0) return
  let baseScope = true

  function recurseBlock(
    node: es.BlockStatement,
    inactive: Set<string>,
    c: (node: Node, state: Set<string>) => void
  ) {
    // get names in current scope
    const locals = getLocalsInScope(node)
    // add names to state
    const oldActive = new Set(inactive)
    for (const name of locals) {
      inactive.add(name)
    }
    // recurse
    for (const stmt of node.body) {
      c(stmt, inactive)
    }
    // reset state to normal
    for (const name of locals) {
      if (oldActive.has(name)) {
        continue
      }
      inactive.delete(name) // delete if not in old scope
    }
  }

  recursive(baseNode, new Set<string>(), {
    VariablePattern(node: es.Identifier, inactive, _c) {
      // for declarations
      const name = node.name
      if (inactive.has(name)) {
        return
      }
      if (namesToRename.has(name)) {
        node.name = namesToRename.get(name)!
      }
    },
    Identifier(node: es.Identifier, inactive, _c) {
      // for lone references
      const name = node.name
      if (inactive.has(name)) {
        return
      }
      if (namesToRename.has(name)) {
        node.name = namesToRename.get(name)!
      }
    },
    BlockStatement(node: es.BlockStatement, inactive, c) {
      if (baseScope) {
        baseScope = false
        for (const stmt of node.body) {
          c(stmt, inactive)
        }
      } else {
        recurseBlock(node, inactive, c)
      }
    },
    IfStatement(node: es.IfStatement, inactive, c) {
      c(node.test, inactive)
      let nextAlt = node as es.IfStatement | es.BlockStatement
      while (nextAlt.type === 'IfStatement') {
        const { consequent, alternate } = nextAlt
        recurseBlock(consequent as es.BlockStatement, inactive, c)
        c(nextAlt.test, inactive)
        nextAlt = alternate as es.IfStatement | es.BlockStatement
      }
      recurseBlock(nextAlt, inactive, c)
    },
    Function(node: es.Function, inactive, c) {
      if (node.type === 'FunctionDeclaration') {
        if (node.id === null) {
          throw new Error(
            'Encountered a FunctionDeclaration node without an identifier. This should have been caught when parsing.'
          )
        }
        c(node.id, inactive)
      }
      const oldActive = new Set(inactive)
      const locals = new Set<string>()
      for (const param of node.params) {
        const id = param as es.Identifier
        locals.add(id.name)
      }
      for (const name of locals) {
        inactive.add(name)
      }
      c(
        node.body,
        inactive,
        node.type === 'ArrowFunctionExpression' && node.expression ? 'Expression' : 'Statement'
      )
      for (const name of locals) {
        if (oldActive.has(name)) {
          continue
        }
        inactive.delete(name) // delete if not in old scope
      }
    },
    WhileStatement(node: es.WhileStatement, inactive, c) {
      c(node.test, inactive)
      recurseBlock(node.body as es.BlockStatement, inactive, c)
    }
  })
}

function getLocalsInScope(node: es.BlockStatement | es.Program) {
  const locals = new Set<string>()
  for (const stmt of node.body) {
    if (stmt.type === 'VariableDeclaration') {
      const {
        id: { name }
      } = getSourceVariableDeclaration(stmt)
      locals.add(name)
    } else if (stmt.type === 'FunctionDeclaration') {
      if (stmt.id === null) {
        throw new Error(
          'Encountered a FunctionDeclaration node without an identifier. This should have been caught when parsing.'
        )
      }
      const name = stmt.id.name
      locals.add(name)
    }
  }
  return locals
}

function compileArguments(exprs: Node[], indexTable: Map<string, EnvEntry>[]) {
  let maxStackSize = 0
  for (let i = 0; i < exprs.length; i++) {
    const { maxStackSize: curExpSize } = compile(exprs[i], indexTable, false)
    maxStackSize = Math.max(i + curExpSize, maxStackSize)
  }
  return maxStackSize
}

// tuple of loop type, breaks, continues and continueDestinationIndex
// break and continue need to know how much to offset for the branch
// instruction. When compiling the individual instruction, that info
// is not available, so need to keep track of the break and continue
// instruction's index to update the offset when the compiler finishes
// compiling the loop. We need to keep track of continue destination as
// a for loop needs to know where the assignment instructions are.
// This works because of the way a for loop is transformed to a while loop.
// If the loop is a for loop, the last statement in the while loop block
// is always the assignment expression
let loopTracker: ['for' | 'while', number[], number[], number][] = []
const LOOP_TYPE = 0
const BREAK_INDEX = 1
const CONT_INDEX = 2
const CONT_DEST_INDEX = 3

type TaggedWhileStatement = es.WhileStatement & { isFor?: boolean }

// tag loop blocks when compiling. Untagged (i.e. undefined) would mean
// the block is not a loop block.
// for loop blocks, need to ensure the last statement is also popped to prevent
// stack overflow. also note that compileStatements for loop blocks will always
// have insertFlag: false
// need to detect function blocks due to compilation issues with empty blocks.
// compiler does not know when to return
type TaggedBlockStatement = (es.Program | es.BlockStatement) & {
  isLoopBlock?: boolean
  isFunctionBlock?: boolean
}

// used to compile block bodies
function compileStatements(
  node: TaggedBlockStatement,
  indexTable: Map<string, EnvEntry>[],
  insertFlag: boolean
) {
  const statements = node.body
  let maxStackSize = 0
  for (let i = 0; i < statements.length; i++) {
    if (
      node.isLoopBlock &&
      i === statements.length - 1 &&
      loopTracker[loopTracker.length - 1][LOOP_TYPE] === 'for'
    ) {
      loopTracker[loopTracker.length - 1][CONT_DEST_INDEX] = functionCode.length
    }
    const { maxStackSize: curExprSize } = compile(
      statements[i],
      indexTable,
      i === statements.length - 1 ? insertFlag : false
    )
    if (i !== statements.length - 1 || node.isLoopBlock) {
      addNullaryInstruction(OpCodes.POPG)
    }
    maxStackSize = Math.max(maxStackSize, curExprSize)
  }
  if (statements.length === 0 && !node.isLoopBlock) {
    addNullaryInstruction(OpCodes.LGCU)
    if (insertFlag || node.isFunctionBlock) {
      addNullaryInstruction(OpCodes.RETG)
    }
    maxStackSize++
  }
  return { maxStackSize, insertFlag: false }
}

<<<<<<< HEAD
// each compiler should return a maxStackSize
const compilers: Partial<
  Record<
    Node['type'],
    (
      node: Node,
      indexTable: Map<string, EnvEntry>[],
      insertFlag: boolean,
      isTailCallPosition?: boolean
    ) => ReturnType<typeof compileStatements>
  >
> = {
  // wrapper
  Program(node: Node, indexTable: Map<string, EnvEntry>[], insertFlag: boolean) {
    node = node as es.Program
    return compileStatements(node, indexTable, insertFlag)
  },

  // wrapper
  BlockStatement(node: Node, indexTable: Map<string, EnvEntry>[], insertFlag: boolean) {
    node = node as es.BlockStatement
    return compileStatements(node, indexTable, insertFlag)
  },
=======
type NodeCompiler<T extends Node> = (
  node: T,
  indexTable: Map<string, EnvEntry>[],
  insertFlag: boolean,
  isTailCallPosition?: boolean
) => ReturnType<typeof compileStatements>
>>>>>>> f40371c9

type Compilers = {
  [K in Node['type']]?: NodeCompiler<NodeTypeToNode<K>>
}

// each compiler should return a maxStackSize
const compilers: Compilers = {
  // array declarations
  ArrayExpression(node, indexTable, insertFlag) {
    addNullaryInstruction(OpCodes.NEWA)
    const elements = node.elements as ContiguousArrayElements
    let maxStackSize = 1
    for (let i = 0; i < elements.length; i++) {
      // special case when element wasnt specified
      // i.e. [,]. Treat as undefined element
      if (elements[i] === null) {
        continue
      }
      // keep the array in the stack
      addNullaryInstruction(OpCodes.DUP)
      addUnaryInstruction(OpCodes.LGCI, i)
      const { maxStackSize: m1 } = compile(elements[i], indexTable, false)
      addNullaryInstruction(OpCodes.STAG)
      maxStackSize = Math.max(1 + 2 + m1, maxStackSize)
    }
    return { maxStackSize, insertFlag }
  },
  ArrowFunctionExpression(node, indexTable, insertFlag) {
    // node.body is either a block statement or a single node to return
    const bodyNode =
      node.body.type === 'BlockStatement'
        ? node.body
        : create.blockStatement([create.returnStatement(node.body)])
    const names = new Map<string, EnvEntry>()
    for (let param of node.params) {
      param = param as es.Identifier
      const index = names.size
      names.set(param.name, { index, isVar: true })
    }
    extractAndRenameNames(bodyNode, names)
    const extendedIndexTable = extendIndexTable(indexTable, names)

    const newSVMFunction: SVMFunction = [NaN, names.size, node.params.length, []]
    const functionIndex = SVMFunctions.length
    SVMFunctions.push(newSVMFunction)
    pushToCompile(makeToCompileTask(bodyNode, [functionIndex], extendedIndexTable))

    addUnaryInstruction(OpCodes.NEWC, [functionIndex])

    return { maxStackSize: 1, insertFlag }
  },
  AssignmentExpression(node, indexTable, insertFlag) {
    if (node.left.type === 'Identifier') {
      const { envLevel, index, isVar } = indexOf(indexTable, node.left)
      if (!isVar) {
        throw new ConstAssignment(node.left, node.left.name)
      }
      const { maxStackSize } = compile(node.right, indexTable, false)
      if (envLevel === 0) {
        addUnaryInstruction(OpCodes.STLG, index)
      } else {
        addBinaryInstruction(OpCodes.STPG, index, envLevel)
      }
      addNullaryInstruction(OpCodes.LGCU)
      return { maxStackSize, insertFlag }
    } else if (node.left.type === 'MemberExpression' && node.left.computed === true) {
      // case for array member assignment
      const { maxStackSize: m1 } = compile(node.left.object, indexTable, false)
      const { maxStackSize: m2 } = compile(node.left.property, indexTable, false)
      const { maxStackSize: m3 } = compile(node.right, indexTable, false)
      addNullaryInstruction(OpCodes.STAG)
      addNullaryInstruction(OpCodes.LGCU)
      return { maxStackSize: Math.max(m1, 1 + m2, 2 + m3), insertFlag }
    }
    // property assignments are not supported
    throw new Error('Property assignments are not supported')
  },
  BinaryExpression(node, indexTable, insertFlag) {
    const opCode = VALID_BINARY_OPERATORS[node.operator]
    if (opCode !== undefined) {
      const { maxStackSize: m1 } = compile(node.left, indexTable, false)
      const { maxStackSize: m2 } = compile(node.right, indexTable, false)
      addNullaryInstruction(opCode)
      return { maxStackSize: Math.max(m1, 1 + m2), insertFlag }
    }
    throw new Error(`Unsupported operator for BinaryExpression: ${node.operator}`)
  },
  BlockStatement: compileStatements,
  BreakStatement(node, indexTable, insertFlag) {
    // keep track of break instruction
    addNullaryInstruction(OpCodes.POPENV)
    loopTracker[loopTracker.length - 1][BREAK_INDEX].push(functionCode.length)
    addUnaryInstruction(OpCodes.BR, NaN)
    return { maxStackSize: 0, insertFlag }
  },
  // Three types of calls, normal function calls declared by the Source program,
  // primitive function calls that are predefined, and internal calls.
  // We differentiate them with callType.
  CallExpression(node, indexTable, insertFlag, isTailCallPosition = false) {
    let maxStackOperator = 0
    let callType: 'normal' | 'primitive' | 'internal' = 'normal'
    let callValue: any = NaN
    if (node.callee.type === 'Identifier') {
      const callee = node.callee
      const { envLevel, index, type } = indexOf(indexTable, callee)
      if (type === 'primitive' || type === 'internal') {
        callType = type
        callValue = index
      } else if (envLevel === 0) {
        addUnaryInstruction(OpCodes.LDLG, index)
      } else {
        addBinaryInstruction(OpCodes.LDPG, index, envLevel)
      }
    } else {
      ;({ maxStackSize: maxStackOperator } = compile(node.callee, indexTable, false))
    }

    let maxStackOperands = compileArguments(node.arguments, indexTable)

    if (callType === 'primitive') {
      addBinaryInstruction(
        isTailCallPosition ? OpCodes.CALLTP : OpCodes.CALLP,
        callValue,
        node.arguments.length
      )
    } else if (callType === 'internal') {
      addBinaryInstruction(
        isTailCallPosition ? OpCodes.CALLTV : OpCodes.CALLV,
        callValue,
        node.arguments.length
      )
    } else {
      // normal call. only normal function calls have the function on the stack
      addUnaryInstruction(isTailCallPosition ? OpCodes.CALLT : OpCodes.CALL, node.arguments.length)
      maxStackOperands++
    }
    // need at least 1 stack slot for the return value!
    return { maxStackSize: Math.max(maxStackOperator, maxStackOperands, 1), insertFlag }
  },
  ConditionalExpression(node, indexTable, insertFlag, isTailCallPosition = false) {
    const { test, consequent, alternate } = node
    const { maxStackSize: m1 } = compile(test, indexTable, false)
    addUnaryInstruction(OpCodes.BRF, NaN)
    const BRFIndex = functionCode.length - 1
    const { maxStackSize: m2 } = compile(consequent, indexTable, insertFlag, isTailCallPosition)
    let BRIndex = NaN
    if (!insertFlag) {
      addUnaryInstruction(OpCodes.BR, NaN)
      BRIndex = functionCode.length - 1
    }
    functionCode[BRFIndex][1] = functionCode.length - BRFIndex
    const { maxStackSize: m3 } = compile(alternate, indexTable, insertFlag, isTailCallPosition)
    if (!insertFlag) {
      functionCode[BRIndex][1] = functionCode.length - BRIndex
    }
    const maxStackSize = Math.max(m1, m2, m3)
    return { maxStackSize, insertFlag: false }
  },
  ContinueStatement(node, indexTable, insertFlag) {
    // keep track of continue instruction
    // no need to POPENV as continue will go to the end of the while loop
    loopTracker[loopTracker.length - 1][CONT_INDEX].push(functionCode.length)
    addUnaryInstruction(OpCodes.BR, NaN)
    return { maxStackSize: 0, insertFlag }
  },
  DebuggerStatement() {
    throw new Error('DebuggerStatements are not supported')
  },
  ExpressionStatement: ({ expression }, indexTable, insertFlag) =>
    compile(expression, indexTable, insertFlag),
  ForStatement() {
    throw new Error('ForStatements are not supported')
  },
  // wrapper, compile as an arrow function expression instead
  FunctionDeclaration(node, indexTable, insertFlag) {
    if (node.id === null) {
      throw new Error(
        'Encountered a FunctionDeclaration node without an identifier. This should have been caught when parsing.'
      )
    }
    return compile(
      create.constantDeclaration(
        node.id.name,
        create.arrowFunctionExpression(node.params, node.body)
      ),
      indexTable,
      insertFlag
    )
  },
  Identifier(node, indexTable, insertFlag) {
    let envLevel
    let index
    let type
    try {
      ;({ envLevel, index, type } = indexOf(indexTable, node))
      if (type === 'primitive') {
        addUnaryInstruction(OpCodes.NEWCP, index)
      } else if (type === 'internal') {
        addUnaryInstruction(OpCodes.NEWCV, index)
      } else if (envLevel === 0) {
        addUnaryInstruction(OpCodes.LDLG, index)
      } else {
        addBinaryInstruction(OpCodes.LDPG, index, envLevel)
      }
    } catch (error) {
      // only possible to have UndefinedVariable error
      const matches = CONSTANT_PRIMITIVES.filter(f => f[0] === error.name)
      if (matches.length === 0) {
        throw error
      }
      if (typeof matches[0][1] === 'number') {
        // for NaN and Infinity
        addUnaryInstruction(OpCodes.LGCF32, matches[0][1])
      } else if (matches[0][1] === undefined) {
        addNullaryInstruction(OpCodes.LGCU)
      } else {
        throw new Error('Unknown primitive constant')
      }
    }
    return { maxStackSize: 1, insertFlag }
  },
  IfStatement({ test, consequent, alternate }, indexTable, insertFlag) {
    const { maxStackSize: m1 } = compile(test, indexTable, false)
    addUnaryInstruction(OpCodes.BRF, NaN)
    const BRFIndex = functionCode.length - 1
    const { maxStackSize: m2 } = compile(consequent, indexTable, false)
    addUnaryInstruction(OpCodes.BR, NaN)
    const BRIndex = functionCode.length - 1
    functionCode[BRFIndex][1] = functionCode.length - BRFIndex
    // source spec: must have alternate
    const { maxStackSize: m3 } = compile(alternate!, indexTable, false)
    functionCode[BRIndex][1] = functionCode.length - BRIndex
    const maxStackSize = Math.max(m1, m2, m3)
    return { maxStackSize, insertFlag }
  },
  // string, boolean, number or null
  Literal({ value }, indexTable, insertFlag) {
    if (value === null) {
      addNullaryInstruction(OpCodes.LGCN)
    } else {
      switch (typeof value) {
        case 'boolean':
          if (value) {
            addNullaryInstruction(OpCodes.LGCB1)
          } else {
            addNullaryInstruction(OpCodes.LGCB0)
          }
          break
        case 'number': // need to adjust depending on target
          // LGCI takes a signed 32-bit integer operand (hence the range)
          if (Number.isInteger(value) && -2_147_483_648 <= value && value <= 2_147_483_647) {
            addUnaryInstruction(OpCodes.LGCI, value)
          } else {
            addUnaryInstruction(OpCodes.LGCF64, value)
          }
          break
        case 'string':
          addUnaryInstruction(OpCodes.LGCS, value)
          break
        default:
          throw new Error(`Unsupported literal: ${value}`)
      }
    }
    return { maxStackSize: 1, insertFlag }
  },
  // convert logical expressions to conditional expressions
  LogicalExpression(node, indexTable, insertFlag, isTailCallPosition = false) {
    if (node.operator === '&&') {
      const { maxStackSize } = compile(
        create.conditionalExpression(node.left, node.right, create.literal(false)),
        indexTable,
        false,
        isTailCallPosition
      )
      return { maxStackSize, insertFlag }
    } else if (node.operator === '||') {
      const { maxStackSize } = compile(
        create.conditionalExpression(node.left, create.literal(true), node.right),
        indexTable,
        false,
        isTailCallPosition
      )
      return { maxStackSize, insertFlag }
    }
    throw new Error(`Unsupported operation in LogicalExpression ${node.operator}`)
  },
  MemberExpression(node, indexTable, insertFlag) {
    if (node.computed) {
      const { maxStackSize: m1 } = compile(node.object, indexTable, false)
      const { maxStackSize: m2 } = compile(node.property, indexTable, false)
      addNullaryInstruction(OpCodes.LDAG)
      return { maxStackSize: Math.max(m1, 1 + m2), insertFlag }
    }
    // properties are not supported
    throw new Error('Property accesses on MemberExpressions are not supported')
  },
  ObjectExpression() {
    throw new Error('ObjectExpressions are unsupported')
  },
  Program: compileStatements,
  Property() {
    throw new Error('Properties are not supported')
  },
  // handled by insertFlag in compile function
  ReturnStatement(node, indexTable) {
    if (loopTracker.length > 0) {
      throw new Error('return not allowed in loops')
    }
    const { maxStackSize } = compile(node.argument!, indexTable, false, true)
    return { maxStackSize, insertFlag: true }
  },
  UnaryExpression(node, indexTable, insertFlag) {
    const opCode = VALID_UNARY_OPERATORS[node.operator]
    if (opCode !== undefined) {
      const { maxStackSize } = compile(node.argument, indexTable, false)
      addNullaryInstruction(opCode)
      return { maxStackSize, insertFlag }
    }
    throw new Error(`Unsupported UnaryExpression operator ${node.operator}`)
  },
  VariableDeclaration(node, indexTable, insertFlag) {
    // only supports const / let
    if (node.kind === 'const' || node.kind === 'let') {
      // assumes left side can only be name
      // source spec: only 1 declaration at a time
      const { id, init } = getSourceVariableDeclaration(node)

      const { envLevel, index } = indexOf(indexTable, id)
      const { maxStackSize } = compile(init, indexTable, false)
      if (envLevel === 0) {
        addUnaryInstruction(OpCodes.STLG, index)
      } else {
        // this should never happen
        addBinaryInstruction(OpCodes.STPG, index, envLevel)
      }
      addNullaryInstruction(OpCodes.LGCU)
      return { maxStackSize, insertFlag }
    }
    throw new Error('var VariableDeclarations not supported')
  },
  // Loops need to have their own environment due to closures
  WhileStatement(rawNode, indexTable, insertFlag) {
    const node = rawNode as TaggedWhileStatement
    const isFor = node.isFor
    const condIndex = functionCode.length
    const { maxStackSize: m1 } = compile(node.test, indexTable, false)
    addUnaryInstruction(OpCodes.BRF, NaN)
    const BRFIndex = functionCode.length - 1
    loopTracker.push([isFor ? 'for' : 'while', [], [], NaN])

    // Add environment for loop and run in new environment
    const locals = extractAndRenameNames(node.body as es.BlockStatement, new Map())
    addUnaryInstruction(OpCodes.NEWENV, locals.size)
    const extendedIndexTable = extendIndexTable(indexTable, locals)
    const body = node.body as TaggedBlockStatement
    body.isLoopBlock = true
    const { maxStackSize: m2 } = compile(body, extendedIndexTable, false)
    if (!isFor) {
      // for while loops, the `continue` statement should branch here
      loopTracker[loopTracker.length - 1][CONT_DEST_INDEX] = functionCode.length
    }
    addNullaryInstruction(OpCodes.POPENV)
    const endLoopIndex = functionCode.length
    addUnaryInstruction(OpCodes.BR, condIndex - endLoopIndex)
    functionCode[BRFIndex][1] = functionCode.length - BRFIndex

    // update BR instructions within loop
    const curLoop = loopTracker.pop()!
    for (const b of curLoop[BREAK_INDEX]) {
      functionCode[b][1] = functionCode.length - b
    }
    for (const c of curLoop[CONT_INDEX]) {
      functionCode[c][1] = curLoop[CONT_DEST_INDEX] - c
    }
    addNullaryInstruction(OpCodes.LGCU)
    return { maxStackSize: Math.max(m1, m2), insertFlag }
  }
}

const compile: NodeCompiler<Node> = (expr, indexTable, insertFlag, isTailCallPosition = false) => {
  const compiler = compilers[expr.type] as NodeCompiler<Node>
  if (!compiler) {
    throw new Error(`${expr.type}s are not supported`)
  }
  const { maxStackSize: temp, insertFlag: newInsertFlag } = compiler(
    expr,
    indexTable,
    insertFlag,
    isTailCallPosition
  )
  let maxStackSize = temp

  // insertFlag decides whether we need to introduce a RETG instruction. For some functions
  // where return is not specified, there is an implicit "return undefined", which we do here.
  // Source programs should return the last evaluated statement, which is what toplevel handles.
  // TODO: Don't emit an unnecessary RETG after a tail call. (This is harmless, but wastes an instruction.)
  // (There are unnecessary RETG for many cases at the top level)
  // TODO: Source programs should return last evaluated statement.
  if (newInsertFlag) {
    if (expr.type === 'ReturnStatement') {
      addNullaryInstruction(OpCodes.RETG)
    } else if (toplevel && toplevelReturnNodes.has(expr.type)) {
      // conditional expressions already handled
      addNullaryInstruction(OpCodes.RETG)
    } else if (
      expr.type === 'Program' ||
      expr.type === 'ExpressionStatement' ||
      expr.type === 'BlockStatement' ||
      expr.type === 'FunctionDeclaration'
    ) {
      // do nothing for wrapper nodes
    } else {
      maxStackSize += 1
      addNullaryInstruction(OpCodes.LGCU)
      addNullaryInstruction(OpCodes.RETG)
    }
  }

  return { maxStackSize, insertFlag: newInsertFlag }
}

export function compileForConcurrent(program: es.Program, context: Context) {
  // assume vmPrelude is always a correct program
  const prelude = compilePreludeToIns(parse(vmPrelude, context)!)
  generatePrimitiveFunctionCode(prelude)
  const vmInternalFunctions = INTERNAL_FUNCTIONS.map(([name]) => name)

  return compileToIns(program, prelude, vmInternalFunctions)
}

export function compilePreludeToIns(program: es.Program): Program {
  // reset variables
  SVMFunctions = []
  functionCode = []
  toCompile = []
  loopTracker = []
  toplevel = true

  transformForLoopsToWhileLoops(program)
  // don't rename names at the top level, because we need them for linking
  const locals = extractAndRenameNames(program, new Map<string, EnvEntry>(), false)
  const topFunction: SVMFunction = [NaN, locals.size, 0, []]
  const topFunctionIndex = 0 // GE + # primitive func
  SVMFunctions[topFunctionIndex] = topFunction

  const extendedTable = extendIndexTable(makeIndexTableWithPrimitivesAndInternals(), locals)
  pushToCompile(makeToCompileTask(program, [topFunctionIndex], extendedTable))
  continueToCompile()
  return [0, SVMFunctions]
}

export function compileToIns(
  program: es.Program,
  prelude?: Program,
  vmInternalFunctions?: string[]
): Program {
  // reset variables
  SVMFunctions = []
  functionCode = []
  toCompile = []
  loopTracker = []
  toplevel = true

  transformForLoopsToWhileLoops(program)
  insertEmptyElseBlocks(program)
  const locals = extractAndRenameNames(program, new Map<string, EnvEntry>())
  const topFunction: SVMFunction = [NaN, locals.size, 0, []]
  if (prelude) {
    SVMFunctions.push(...prelude[1])
  }
  const topFunctionIndex = prelude ? PRIMITIVE_FUNCTION_NAMES.length + 1 : 0 // GE + # primitive func
  SVMFunctions[topFunctionIndex] = topFunction

  const extendedTable = extendIndexTable(
    makeIndexTableWithPrimitivesAndInternals(vmInternalFunctions),
    locals
  )
  pushToCompile(makeToCompileTask(program, [topFunctionIndex], extendedTable))
  continueToCompile()
  return [0, SVMFunctions]
}

// transform according to Source 3 spec. Refer to spec for the way of transformation
function transformForLoopsToWhileLoops(program: es.Program) {
  simple(program, {
    ForStatement(node) {
      const { test, body, init, update } = node as es.ForStatement
      let forLoopBody = body
      // Source spec: init must be present
      if (init!.type === 'VariableDeclaration') {
        const {
          id: { name: loopVarName }
        } = getSourceVariableDeclaration(init)

        // loc is used for renaming. It doesn't matter if we use the same location, as the
        // renaming function will notice that they are the same, and rename it further so that
        // there aren't any clashes.
        const copyOfLoopVarName = 'copy-of-' + loopVarName
        const innerBlock = create.blockStatement([
          create.constantDeclaration(loopVarName, create.identifier(copyOfLoopVarName), init.loc),
          body
        ])
        forLoopBody = create.blockStatement([
          create.constantDeclaration(copyOfLoopVarName, create.identifier(loopVarName), init.loc),
          innerBlock
        ])
      }
      const assignment1 =
        init && init.type === 'VariableDeclaration'
          ? init
          : create.expressionStatement(init as es.Expression)
      const assignment2 = create.expressionStatement(update!)
      const newLoopBody = create.blockStatement([forLoopBody, assignment2])
      const newLoop = create.whileStatement(newLoopBody, test!) as TaggedWhileStatement
      newLoop.isFor = true
      const newBlockBody = [assignment1, newLoop]
      node = node as es.BlockStatement
      node.body = newBlockBody
      node.type = 'BlockStatement'
    }
  })
}

function insertEmptyElseBlocks(program: es.Program) {
  simple(program, {
    IfStatement(node: es.IfStatement) {
      node.alternate ??= {
        type: 'BlockStatement',
        body: []
      }
    }
  })
}<|MERGE_RESOLUTION|>--- conflicted
+++ resolved
@@ -1,4 +1,4 @@
-import es, { type BinaryExpression, type UnaryExpression } from 'estree'
+import type es from 'estree'
 
 import { UNKNOWN_LOCATION } from '../constants'
 import { ConstAssignment, UndefinedVariable } from '../errors/errors'
@@ -16,12 +16,12 @@
 import { getSourceVariableDeclaration } from '../utils/ast/helpers'
 import OpCodes from './opcodes'
 
-const VALID_UNARY_OPERATORS: { [op in UnaryExpression['operator']]?: OpCodes } = {
+const VALID_UNARY_OPERATORS: { [op in es.UnaryExpression['operator']]?: OpCodes } = {
   '!': OpCodes.NOTG,
   '-': OpCodes.NEGG
 }
 
-const VALID_BINARY_OPERATORS: { [op in BinaryExpression['operator']]?: OpCodes } = {
+const VALID_BINARY_OPERATORS: { [op in es.BinaryExpression['operator']]?: OpCodes } = {
   '+': OpCodes.ADDG,
   '-': OpCodes.SUBG,
   '*': OpCodes.MULG,
@@ -485,38 +485,12 @@
   return { maxStackSize, insertFlag: false }
 }
 
-<<<<<<< HEAD
-// each compiler should return a maxStackSize
-const compilers: Partial<
-  Record<
-    Node['type'],
-    (
-      node: Node,
-      indexTable: Map<string, EnvEntry>[],
-      insertFlag: boolean,
-      isTailCallPosition?: boolean
-    ) => ReturnType<typeof compileStatements>
-  >
-> = {
-  // wrapper
-  Program(node: Node, indexTable: Map<string, EnvEntry>[], insertFlag: boolean) {
-    node = node as es.Program
-    return compileStatements(node, indexTable, insertFlag)
-  },
-
-  // wrapper
-  BlockStatement(node: Node, indexTable: Map<string, EnvEntry>[], insertFlag: boolean) {
-    node = node as es.BlockStatement
-    return compileStatements(node, indexTable, insertFlag)
-  },
-=======
 type NodeCompiler<T extends Node> = (
   node: T,
   indexTable: Map<string, EnvEntry>[],
   insertFlag: boolean,
   isTailCallPosition?: boolean
 ) => ReturnType<typeof compileStatements>
->>>>>>> f40371c9
 
 type Compilers = {
   [K in Node['type']]?: NodeCompiler<NodeTypeToNode<K>>
