--- conflicted
+++ resolved
@@ -10,13 +10,8 @@
   PRIMITIVE_FUNCTION_NAMES,
   vmPrelude
 } from '../stdlib/vm.prelude'
-<<<<<<< HEAD
-import { Context, ContiguousArrayElements } from '../types'
+import type { Context, ContiguousArrayElements } from '../types'
 import * as create from '../utils/ast/astCreator'
-=======
-import { Context, ContiguousArrayElements, Node } from '../types'
-import * as create from '../utils/astCreator'
->>>>>>> 89b726c2
 import { recursive, simple } from '../utils/walkers'
 import OpCodes from './opcodes'
 
