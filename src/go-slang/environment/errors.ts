<<<<<<< HEAD
import { EnvironmentPos } from "./environment"
=======
>>>>>>> c2d7b97f
export class VariableRedeclaredError extends Error {
  constructor(sym: string) {
    super(`${sym} has already been declared`)
  }
}

export class InvalidEnvironmentPos extends Error {
<<<<<<< HEAD
  constructor(pos: EnvironmentPos) {
    super(`EnvironmentPos (${pos.env_offset}, ${pos.frame_offset}) is invalid`)
=======
  constructor(env : number, frame : number) {
    super(`EnvironmentPos (${env}, ${frame}) is invalid`)
  }
}

export class SymbolNotFoundError extends Error {
  constructor(sym : string) {
    super(`${sym} not found in Environment`)
>>>>>>> c2d7b97f
  }
}<|MERGE_RESOLUTION|>--- conflicted
+++ resolved
@@ -1,7 +1,5 @@
-<<<<<<< HEAD
 import { EnvironmentPos } from "./environment"
-=======
->>>>>>> c2d7b97f
+
 export class VariableRedeclaredError extends Error {
   constructor(sym: string) {
     super(`${sym} has already been declared`)
@@ -9,10 +7,6 @@
 }
 
 export class InvalidEnvironmentPos extends Error {
-<<<<<<< HEAD
-  constructor(pos: EnvironmentPos) {
-    super(`EnvironmentPos (${pos.env_offset}, ${pos.frame_offset}) is invalid`)
-=======
   constructor(env : number, frame : number) {
     super(`EnvironmentPos (${env}, ${frame}) is invalid`)
   }
@@ -21,6 +15,5 @@
 export class SymbolNotFoundError extends Error {
   constructor(sym : string) {
     super(`${sym} not found in Environment`)
->>>>>>> c2d7b97f
   }
 }