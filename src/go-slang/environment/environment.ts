<<<<<<< HEAD
import { VariableRedeclaredError } from "./errors"
=======
import { SymbolNotFoundError, VariableRedeclaredError } from "./errors"

>>>>>>> c2d7b97f
export class CompileEnvironment {
  env: EnvironmentSymbol[][]

  constructor() {
    this.env = []
    const globalFrame : EnvironmentSymbol[] = []
    constant_keywords.forEach(keyword => globalFrame.push(new EnvironmentSymbol(keyword)))
    this.env.push(globalFrame)
    const builtinFrame : EnvironmentSymbol[] = []
    builtin_keywords.forEach(keyword => builtinFrame.push(new EnvironmentSymbol(keyword)))
    this.env.push(builtinFrame)
  }

  public compile_time_environment_position(sym: string): EnvironmentPos {
    let frame_index = this.env.length
    let value_index: number
    while ((value_index = this.get_frame_value_index(--frame_index, sym)) === -1) {
      if (frame_index == 0) {
        throw new SymbolNotFoundError(sym)
      }
    }
    return new EnvironmentPos(frame_index, value_index)
  }

  private get_frame_value_index(frame_idx: number, sym: string): number {
    const frame = this.env[frame_idx]
    for (let i = 0; i < frame.length; ++i) {
      if (frame[i].sym === sym) {
        return i
      }
    }
    return -1
  }

  public compile_time_extend_environment(frame: EnvironmentSymbol[]): CompileEnvironment {
    let newEnv = new CompileEnvironment()
    newEnv.env = [...this.env]
    newEnv.env.push(frame)
    newEnv.debugEnv()
    return newEnv
  }

  public combineFrames(
    first: EnvironmentSymbol[],
    second: EnvironmentSymbol[]
  ): EnvironmentSymbol[] {
    let seenVars = new Set(first.map(eSym => eSym.sym))
    for (var idents of second) {
      if (idents.sym in seenVars) {
        throw new VariableRedeclaredError(idents.sym)
      }
      seenVars.add(idents.sym)
    }
    return first.concat(second)
  }

  public generateFrame(...vars: EnvironmentSymbol[]): EnvironmentSymbol[] {
    let seenVar = new Set()
    for (var ident of vars) {
      if (ident.sym in seenVar) {
        throw new VariableRedeclaredError(ident.sym)
      }
      seenVar.add(ident.sym)
    }
    return vars
  }
<<<<<<< HEAD
  constructor() {
    this.env = []
=======

  public debugEnv() {
    const size = this.env.length
    console.log("ENV DEBUG")
    for (let i = 0; i < size; ++i) {
      console.log(`Frame ${i + 1} / ${size}:`)
      this.env[i].forEach(sym => console.log(`\t${sym.sym}`))
    }
    console.log("END ENV DEBUG")
>>>>>>> c2d7b97f
  }
}

export class EnvironmentPos {
  env_offset: number
  frame_offset: number

  constructor(frame_index: number, val_index: number) {
    this.env_offset = frame_index
    this.frame_offset = val_index
  }
}

export class EnvironmentSymbol {
  sym: string

  constructor(sym: string) {
    this.sym = sym
  }
}

export const IgnoreEnvironmentPos = new EnvironmentPos(-1, -1)
<<<<<<< HEAD
export const constant_keywords: string[] = ['true', 'false', 'nil']
=======
export const constant_keywords: string[] = ['true', 'false', 'nil', '*undefined*', '*unassigned*']
export const builtin_keywords: string[] = ['make']
>>>>>>> c2d7b97f
<|MERGE_RESOLUTION|>--- conflicted
+++ resolved
@@ -1,9 +1,6 @@
-<<<<<<< HEAD
 import { VariableRedeclaredError } from "./errors"
-=======
 import { SymbolNotFoundError, VariableRedeclaredError } from "./errors"
 
->>>>>>> c2d7b97f
 export class CompileEnvironment {
   env: EnvironmentSymbol[][]
 
@@ -70,10 +67,8 @@
     }
     return vars
   }
-<<<<<<< HEAD
   constructor() {
     this.env = []
-=======
 
   public debugEnv() {
     const size = this.env.length
@@ -83,7 +78,6 @@
       this.env[i].forEach(sym => console.log(`\t${sym.sym}`))
     }
     console.log("END ENV DEBUG")
->>>>>>> c2d7b97f
   }
 }
 
@@ -106,9 +100,5 @@
 }
 
 export const IgnoreEnvironmentPos = new EnvironmentPos(-1, -1)
-<<<<<<< HEAD
-export const constant_keywords: string[] = ['true', 'false', 'nil']
-=======
 export const constant_keywords: string[] = ['true', 'false', 'nil', '*undefined*', '*unassigned*']
-export const builtin_keywords: string[] = ['make']
->>>>>>> c2d7b97f
+export const builtin_keywords: string[] = ['make']