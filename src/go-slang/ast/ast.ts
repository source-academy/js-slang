import { ChanDir } from '../types/types'
import { BadDeclError, BadExprError, BadSpecError, BadStmtError } from './errors'
import * as nodes from './nodes'

// Takes string representation of JSON AST and parses
// it into an AST using the node types defined in node.ts
export function stringToAst(input: string): nodes.File {
  const jsonAst = JSON.parse(input.replace(/\\/g,'\\'))
  return parseFile(jsonAst)
}

export function parseFile(file: any): nodes.File {
  let declNodes: nodes.DeclarationNode[] = []

  for (var decl of file['Decls']) {
    declNodes.push(parseDecl(decl))
  }

  const name = parseIdentNode(file['Name'])
  return new nodes.File(declNodes, name)
}

function parseExprNode(node: any): nodes.ExprNode {
  //console.log(node)
  /*
  if (node === null){
    return undefined;
  }
  */
  const nodeType = node['NodeType']
  switch (nodeType) {
    case 'Ident':
      return parseIdentNode(node)
    case 'BasicLit':
      return parseBasicLit(node)
    case 'CompositeLit':
      return parseCompositeLit(node)
    case 'Ellipsis':
      return parseEllipsis(node)
    case 'FuncLit':
      return parseFuncLit(node)
    case 'FieldList':
      return parseFieldList(node)
    case 'Field':
      return parseField(node)
    case 'ParenExpr':
      return parseParenExpr(node)
    case 'SelectorExpr':
      return parseSelectorExpr(node)
    case 'IndexExpr':
      return parseIndexExpr(node)
    case 'SliceExpr':
      return parseSliceExpr(node)
    case 'TypeAssertExpr':
      return parseTypeAssert(node)
    case 'CallExpr':
      return parseCallExpr(node)
    case 'StarExpr':
      return parseStarExpr(node)
    case 'UnaryExpr':
      return parseUnaryExpr(node)
    case 'BinaryExpr':
      return parseBinaryExpr(node)
    case 'KeyValueExpr':
      return parseKeyValExpr(node)
    case 'ArrayType':
      return parseArrayType(node)
    case 'StructType':
      return parseStructType(node)
    case 'FuncType':
      return parseFuncType(node)
    case 'InterfaceType':
      return parseInterfaceType(node)
    case 'MapType':
      return parseMapType(node)
    case 'ChanType':
      return parseChanType(node)
    default:
      throw new BadExprError()
  }
}

// Expr

function parseField(fi: any): nodes.Field {
  let nameLst: nodes.Ident[] = []
  if (fi['Names'] !== null){
    for (var name of fi['Names']) {
      nameLst.push(parseExprNode(name) as nodes.Ident)
    }
  }

  let tag: nodes.BasicLit | undefined = undefined
  if ('Tag' in fi) {
    tag = parseExprNode(fi['Tag']) as nodes.BasicLit
  }
  const type = parseExprNode(fi['Type'])
  return new nodes.Field(nameLst, tag, type)
}

function parseFieldList(fl: any): nodes.FieldList {
  let lst: nodes.Field[] | undefined = []
  if ('List' in fl && fl['List'] !== null) {
    for (var field of fl['List']) {
      //var field = fl["List"]; // only 1 List field!! not iterable!
      lst.push(parseExprNode(field) as nodes.Field)
    }
  } else {
    lst = undefined
  }
  return new nodes.FieldList(lst)
}

function parseIdentNode(node: any): nodes.Ident {
  const name: string = node['Name']
  return new nodes.Ident(name)
}

function parseBasicLit(node: any): nodes.BasicLit {
  const kind: string = node['Kind']
  const val: string = node['Value']
  return new nodes.BasicLit(kind, val)
}

function parseCompositeLit(node: any): nodes.CompositeLit {
  let type: nodes.ExprNode | undefined = undefined
  if ('Type' in node) {
    type = parseExprNode(node['Type'])
  }

  let elements: nodes.ExprNode[] = []
  for (var elmt of node['Elts']) {
    elements.push(parseExprNode(elmt))
  }
  const incomplete: boolean = node['Incomplete']
  return new nodes.CompositeLit(type, elements, incomplete)
}

function parseEllipsis(node: any): nodes.Ellipsis {
  let elementType: nodes.ExprNode | undefined = undefined
  if ('Elt' in node) {
    elementType = parseExprNode(node['Elt'])
  }
  return new nodes.Ellipsis(elementType)
}

function parseFuncLit(node: any): nodes.FuncLit {
  const type = parseExprNode(node['Type']) as nodes.FuncType
  const body = parseBlockStmt(node['Body']) as nodes.BlockStmt
  return new nodes.FuncLit(type, body)
}

function parseParenExpr(node: any): nodes.ParenExpr {
  const expr = parseExprNode(node['X'])
  return new nodes.ParenExpr(expr)
}

function parseSelectorExpr(node: any): nodes.SelectorExpr {
  const expr = parseExprNode(node['X'])
  const selector = parseExprNode(node['Sel']) as nodes.Ident
  return new nodes.SelectorExpr(expr, selector)
}

function parseIndexExpr(node: any): nodes.IndexExpr {
  const expr = parseExprNode(node['X'])
  const idx = parseExprNode(node['Index'])
  return new nodes.IndexExpr(expr, idx)
}

function parseSliceExpr(node: any): nodes.SliceExpr {
  const expr = parseExprNode(node['X'])
  let low: nodes.ExprNode | undefined = undefined
  let high: nodes.ExprNode | undefined = undefined
  let max: nodes.ExprNode | undefined = undefined
  if ('Low' in node) {
    low = parseExprNode(node['Low'])
  }
  if ('High' in node) {
    high = parseExprNode(node['High'])
  }
  if ('Max' in node) {
    max = parseExprNode(node['Max'])
  }
  const threeSlice: boolean = node['Slice3']
  return new nodes.SliceExpr(expr, low, high, max, threeSlice)
}

function parseTypeAssert(node: any): nodes.TypeAssertExpr {
  const expr = parseExprNode(node['X'])
  let type: nodes.ExprNode | undefined = undefined
  if ('Type' in node) {
    type = parseExprNode(node['Type'])
  }
  return new nodes.TypeAssertExpr(expr, type)
}

function parseCallExpr(node: any): nodes.CallExpr {
  const fun = parseExprNode(node['Fun'])

  let args: nodes.ExprNode[] | undefined = []
  if ('Args' in node && node['Args'] !== null) {
    for (var arg of node['Args']) {
      args.push(parseExprNode(arg))
    }
  } else {
    args = undefined
  }
  return new nodes.CallExpr(fun, args)
}

function parseStarExpr(node: any): nodes.StarExpr {
  const expr = parseExprNode(node['X'])
  return new nodes.StarExpr(expr)
}

function parseUnaryExpr(node: any): nodes.UnaryExpr {
  const op: string = node['Op']
  const expr = parseExprNode(node['X'])
  return new nodes.UnaryExpr(op, expr)
}

function parseBinaryExpr(node: any): nodes.BinaryExpr {
  const x = parseExprNode(node['X'])
  const op: string = node['Op']
  const y = parseExprNode(node['Y'])
  return new nodes.BinaryExpr(x, op, y)
}

function parseKeyValExpr(node: any): nodes.KeyValueExpr {
  const key = parseExprNode(node['Key'])
  const val = parseExprNode(node['Value'])
  return new nodes.KeyValueExpr(key, val)
}

// Type

function parseArrayType(node: any): nodes.ArrayType {
  let len: nodes.ExprNode | undefined = undefined
  if ('Len' in node) {
    len = parseExprNode(node['Len'])
  }
  const elementType = parseExprNode(node['Elt'])
  return new nodes.ArrayType(len, elementType)
}

function parseStructType(node: any): nodes.StructType {
  const fields = parseExprNode(node['Fields']) as nodes.FieldList
  const incomplete: boolean = node['Incomplete']
  return new nodes.StructType(fields, incomplete)
}

function parseFuncType(node: any): nodes.FuncType {
  const params = parseExprNode(node['Params']) as nodes.FieldList
  let results: nodes.FieldList | undefined = undefined
  if ('Results' in node && node['Results'] !== null) {
    results = parseExprNode(node['Results']) as nodes.FieldList
  }
  return new nodes.FuncType(params, results)
}

function parseInterfaceType(node: any): nodes.InterfaceType {
  const methods = parseExprNode(node['Methods']) as nodes.FieldList
  const incomplete: boolean = node['Incomplete']
  return new nodes.InterfaceType(methods, incomplete)
}

function parseMapType(node: any): nodes.MapType {
  const key = parseExprNode(node['Key'])
  const val = parseExprNode(node['Value'])
  return new nodes.MapType(key, val)
}

function parseChanType(node: any): nodes.ChanType {
  const dir: ChanDir = node['Dir']
  const val = parseExprNode(node['Value'])
  return new nodes.ChanType(dir, val)
}

// Statements

function parseStatement(node: any): nodes.StatementNode {
  const type = node['NodeType']
  switch (type) {
    case 'DeclStmt':
      return parseDeclStmt(node)
    case 'EmptyStmt':
      return parseEmptyStmt(node)
    case 'LabeledStmt':
      return parseLabeledStmt(node)
    case 'ExprStmt':
      return parseExprStmt(node)
    case 'SendStmt':
      return parseSendStmt(node)
    case 'IncDecStmt':
      return parseIncDecStmt(node)
    case 'AssignStmt':
      return parseAssignStmt(node)
    case 'GoStmt':
      return parseGoStmt(node)
    case 'DeferStmt':
      return parseDeferStmt(node)
    case 'ReturnStmt':
      return parseReturnStmt(node)
    case 'BranchStmt':
      return parseBranchStmt(node)
    case 'BlockStmt':
      return parseBlockStmt(node)
    case 'IfStmt':
      return parseIfStmt(node)
    case 'CaseClause':
      return parseCaseClause(node)
    case 'SwitchStmt':
      return parseSwitchStmt(node)
    case 'TypeSwitchStmt':
      return parseTypeSwitchStmt(node)
    case 'CommClause':
      return parseCommClause(node)
    case 'SelectStmt':
      return parseSelectStmt(node)
    case 'ForStmt':
      return parseForStmt(node)
    case 'RangeStmt':
      return parseRangeStmt(node)
    default:
      throw new BadStmtError()
  }
}

function parseDeclStmt(node: any): nodes.DeclStmt {
  const decl = parseDecl(node['Decl'])
  return new nodes.DeclStmt(decl)
}

function parseEmptyStmt(node: any): nodes.EmptyStmt {
  const implicit: boolean = node['Implicit']
  return new nodes.EmptyStmt(implicit)
}

function parseLabeledStmt(node: any): nodes.LabeledStmt {
  const label = parseExprNode(node['Label']) as nodes.Ident
  const stmt = parseStatement(node['Stmt'])
  return new nodes.LabeledStmt(label, stmt)
}

function parseExprStmt(node: any): nodes.ExprStmt {
  const expr = parseExprNode(node['X'])
  return new nodes.ExprStmt(expr)
}

function parseSendStmt(node: any): nodes.SendStmt {
  const ch = parseExprNode(node['Chan'])
  const val = parseExprNode(node['Value'])
  return new nodes.SendStmt(ch, val)
}

function parseIncDecStmt(node: any): nodes.IncDecStmt {
  const expr = parseExprNode(node['X'])
  const token: string = node['Tok']
  return new nodes.IncDecStmt(expr, token)
}

function parseAssignStmt(node: any): nodes.AssignStmt {
  let lhs: nodes.ExprNode[] = []
  let rhs: nodes.ExprNode[] = []
  for (var lexp of node['Lhs']) {
    lhs.push(parseExprNode(lexp))
  }
  for (var rexp of node['Rhs']) {
    rhs.push(parseExprNode(rexp))
  }
  const token: string = node['Tok']
  return new nodes.AssignStmt(lhs, token, rhs)
}

function parseGoStmt(node: any): nodes.GoStmt {
  const callExp = parseExprNode(node['Call']) as nodes.CallExpr
  return new nodes.GoStmt(callExp)
}

function parseDeferStmt(node: any): nodes.DeferStmt {
  const callExp = parseExprNode(node['Call']) as nodes.CallExpr
  return new nodes.DeferStmt(callExp)
}

function parseReturnStmt(node: any): nodes.ReturnStmt {
  let results: nodes.ExprNode[] = []
  for (var res of node['Results']) {
    results.push(parseExprNode(res))
  }
  return new nodes.ReturnStmt(results)
}

function parseBranchStmt(node: any): nodes.BranchStmt {
  const token: string = node['Tok']
  let label: nodes.Ident | undefined = undefined
  if ('Label' in node) {
    label = parseExprNode(node['Label']) as nodes.Ident
  }
  return new nodes.BranchStmt(token, label)
}

function parseBlockStmt(node: any): nodes.BlockStmt {
  let lst: nodes.StatementNode[] = []
  for (var stmt of node['List']) {
    lst.push(parseStatement(stmt))
  }
  return new nodes.BlockStmt(lst)
}

function parseIfStmt(node: any): nodes.IfStmt {
  let init: nodes.StatementNode | undefined = undefined
  if ('Init' in node) {
    init = parseStatement(node['Init'])
  }
  const cond = parseExprNode(node['Cond'])
  const body = parseStatement(node['Body']) as nodes.BlockStmt
  let elseStm: nodes.StatementNode | undefined = undefined
  if ('Else' in node) {
    elseStm = parseStatement(node['Else'])
  }
  return new nodes.IfStmt(init, cond, body, elseStm)
}

function parseCaseClause(node: any): nodes.CaseClause {
  let lst: nodes.ExprNode[] = []
  for (var exp of node['List']) {
    lst.push(parseExprNode(exp))
  }
  let body: nodes.StatementNode[] = []
  for (var stmt of node['Body']) {
    body.push(parseStatement(stmt))
  }
  return new nodes.CaseClause(lst, body)
}

function parseSwitchStmt(node: any): nodes.SwitchStmt {
  const body = parseStatement(node['Body']) as nodes.BlockStmt
  let init: nodes.StatementNode | undefined = undefined
  if ('Init' in node) {
    init = parseStatement(node['Init'])
  }
  let tag: nodes.ExprNode | undefined = undefined
  if ('Tag' in node) {
    tag = parseExprNode(node['Tag'])
  }
  return new nodes.SwitchStmt(init, tag, body)
}

function parseTypeSwitchStmt(node: any): nodes.TypeSwitchStmt {
  let init: nodes.StatementNode | undefined = undefined
  if ('Init' in node) {
    init = parseStatement(node['Init'])
  }
  const assign = parseStatement(node['Assign'])
  const body = parseStatement(node['Body']) as nodes.BlockStmt
  return new nodes.TypeSwitchStmt(init, assign, body)
}

function parseCommClause(node: any): nodes.CommClause {
  let comm: nodes.StatementNode | undefined = undefined
  if ('Comm' in node) {
    comm = parseStatement(node['Comm'])
  }
  let body: nodes.StatementNode[] = []
  for (var stmt of node['Body']) {
    body.push(parseStatement(stmt))
  }
  return new nodes.CommClause(comm, body)
}

function parseSelectStmt(node: any): nodes.SelectStmt {
  const body = parseStatement(node['Body']) as nodes.BlockStmt
  return new nodes.SelectStmt(body)
}

function parseForStmt(node: any): nodes.ForStmt {
  let init: nodes.StatementNode | undefined = undefined
  if ('Init' in node) {
    init = parseStatement(node['Init'])
  }
  let cond: nodes.ExprNode | undefined = undefined
  if ('Cond' in node) {
    cond = parseExprNode(node['Cond'])
  }
  let post: nodes.StatementNode | undefined = undefined
  if ('Post' in node) {
    post = parseStatement(node['Post'])
  }
  const body = parseStatement(node['Body']) as nodes.BlockStmt
  return new nodes.ForStmt(init, cond, post, body)
}

function parseRangeStmt(node: any): nodes.RangeStmt {
  let key: nodes.ExprNode | undefined = undefined
  if ('Key' in node) {
    key = parseExprNode(node['Key'])
  }
  let val: nodes.ExprNode | undefined = undefined
  if ('Value' in node) {
    val = parseExprNode(node['Value'])
  }
  const token: string = node['Tok']
  const expr = parseExprNode(node['X'])
  const body = parseStatement(node['Body']) as nodes.BlockStmt
  return new nodes.RangeStmt(key, val, token, expr, body)
}

// Declarations

function parseDecl(decl: any): nodes.DeclarationNode {
  const type: string = decl['NodeType']
  switch (type) {
    case 'GenDecl':
      return parseGenDecl(decl)
    case 'FuncDecl':
      return parseFuncDecl(decl)
    default:
      throw new BadDeclError()
  }
}

function parseGenDecl(decl: any): nodes.GenDecl {
  let specList: nodes.SpecNode[] = []
  for (var spec of decl['Specs']) {
    specList.push(parseSpecNode(spec))
  }
  const token: string = decl['Tok']
  return new nodes.GenDecl(token, specList)
}

function parseFuncDecl(decl: any): nodes.FuncDecl {
  //console.log(decl);
  let recv: nodes.FieldList | undefined = undefined
  /*
  // recv is probsbly for web http type stuff which we dont deal with
  // all Recv in funcDecls are nulls
  if ('Recv' in decl) {
    recv = parseExprNode(decl['Recv']) as nodes.FieldList
  }
  */
  const name = parseExprNode(decl['Name']) as nodes.Ident
  const type = parseExprNode(decl['Type']) as nodes.FuncType
  const body = parseStatement(decl['Body']) as nodes.BlockStmt
  return new nodes.FuncDecl(recv, name, type, body)
}

function parseSpecNode(node: any): nodes.SpecNode {
<<<<<<< HEAD
  const type: string = node['NodeType']
  if (type === 'ValueSpec') {
    return parseValueSpec(node)
  }
  if (type === 'TypeSpec') {
    return parseTypeSpec(node)
  }
  //console.log(node);
  throw new BadSpecError()
=======
  const type: string = node['_type']
  switch (type) {
    case 'ValueSpec':
      return parseValueSpec(node)
    case 'TypeSpec':
      return parseValueSpec(node)
    case 'ImportSpec':
      // placeholder, package import not implemented
      return new nodes.ImportSpec()
  }
  throw new BadSpecError(type)
>>>>>>> c2d7b97f
}

function parseValueSpec(node: any): nodes.ValueSpec {
  let names: nodes.Ident[] = []
  for (var ident of node['Names']) {
    names.push(parseExprNode(ident) as nodes.Ident)
  }

  let type: nodes.ExprNode | undefined = undefined
  if ('Type' in node && node['Type'] !== null) {
    type = parseExprNode(node['Type'])
  }

  let valueList: nodes.ExprNode[] = []
  for (var val of node['Values']) {
    valueList.push(parseExprNode(val))
  }
  return new nodes.ValueSpec(names, type, valueList)
}

function parseTypeSpec(node: any): nodes.TypeSpec {
  const name = parseExprNode(node['Name']) as nodes.Ident
  const type = parseExprNode(node['Type'])
  return new node.TypeSpec(name, type)
}<|MERGE_RESOLUTION|>--- conflicted
+++ resolved
@@ -545,7 +545,6 @@
 }
 
 function parseSpecNode(node: any): nodes.SpecNode {
-<<<<<<< HEAD
   const type: string = node['NodeType']
   if (type === 'ValueSpec') {
     return parseValueSpec(node)
@@ -555,19 +554,6 @@
   }
   //console.log(node);
   throw new BadSpecError()
-=======
-  const type: string = node['_type']
-  switch (type) {
-    case 'ValueSpec':
-      return parseValueSpec(node)
-    case 'TypeSpec':
-      return parseValueSpec(node)
-    case 'ImportSpec':
-      // placeholder, package import not implemented
-      return new nodes.ImportSpec()
-  }
-  throw new BadSpecError(type)
->>>>>>> c2d7b97f
 }
 
 function parseValueSpec(node: any): nodes.ValueSpec {
