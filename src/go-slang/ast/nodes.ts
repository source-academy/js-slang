import * as Token from '../tokens/tokens'
import { ChanDir } from '../types/types'
import type * as TokType from '../tokens/tokens'
import { UnableToDefineAssignmentError } from './errors'
import { nodeType } from './nodeTypes'
// Node types

export interface GoNode {
  getType(): nodeType
}

export interface ExprNode extends GoNode {
  valuesProduced(): number // used to determine number of pop operations required for ExprStmt
}

export interface StatementNode extends GoNode {}

export interface DeclarationNode extends GoNode {}

export interface SpecNode extends DeclarationNode {}

// Field represents Field declaration list in
// struct type, method list in interface type, or parameter/
// result declaration in a signature
// Field.Names is nil for unnamed parameters
export class Field implements ExprNode {
  Names: Ident[]
  Tag: BasicLit | undefined
  Type: ExprNode

  getType(): nodeType {
    return nodeType.NOT_IMPLEMENTED
  }

  valuesProduced(): number {
    // TO FIX
    return 0
  }

  constructor(names: Ident[], tag: BasicLit | undefined, type: ExprNode) {
    this.Names = names
    this.Tag = tag
    this.Type = type
  }
}

// FieldList represents a list of Fields, enclosed by parantheses or braces
export class FieldList implements ExprNode {
  List: Field[] | undefined // field list/undefined

  valuesProduced(): number {
    // TO FIX
    return 0
  }

  // Returns number of parameters/struct fields represented by FieldList
  NumFields(): number {
    let count = 0
    if (this.List !== undefined) {
      for (var field of this.List) {
        let fieldNameCnt = field.Names.length
        if (fieldNameCnt == 0) {
          fieldNameCnt = 1
        }
        count += fieldNameCnt
      }
    }
    return count
  }

  getType(): nodeType {
    return nodeType.NOT_IMPLEMENTED
  }

  constructor(list: Field[] | undefined) {
    this.List = list
  }
}

// BadExpr node is a placeholder for expressions containing syntax errors
export class BadExpr implements ExprNode {
  getType(): nodeType {
    return nodeType.ILLEGAL
  }

  valuesProduced(): number {
    return 0
  }
}

// Ident node represents Identifiers
export class Ident implements ExprNode {
  Name: string // identifier name

  getType(): nodeType {
    return nodeType.IDENT
  }

  valuesProduced(): number {
    return 1
  }

  constructor(name: string) {
    this.Name = name
  }
}

// Ellipsis node represents "..." type in parameter list/length in array type
export class Ellipsis implements ExprNode {
  ElementType: ExprNode | undefined // ellipsis element type (for parameter lists) or undefined

  getType(): nodeType {
    return nodeType.NOT_IMPLEMENTED
  }

  valuesProduced(): number {
    // TO FIX
    return 0
  }

  constructor(eltType: ExprNode | undefined) {
    this.ElementType = eltType
  }
}

// BasicLit node represents literal of basic type
export class BasicLit implements ExprNode {
  Kind: Token.token // token.INT, token.FLOAT, token.IMAG, token.CHAR, or token.STRING
  Value: string // literal string

  getType(): nodeType {
    return nodeType.BASIC_LIT
  }

  getDataType(): Token.token {
    return this.Kind
  }

  valuesProduced(): number {
    return 1
  }

  constructor(kind: string, val: string) {
    this.Kind = Token.getToken(kind)
    this.Value = val
  }
}

// FuncLit node represents function literal
export class FuncLit implements ExprNode {
  Type: FuncType
  Body: BlockStmt

  getType(): nodeType {
    return nodeType.FUNCLIT
  }

  valuesProduced(): number {
    return this.Type.numResults()
  }

  constructor(ftype: FuncType, body: BlockStmt) {
    this.Type = ftype
    this.Body = body
  }
}

// CompositeLit node represents composite literal
export class CompositeLit implements ExprNode {
  Type: ExprNode | undefined // literal type or undefined
  Elements: ExprNode[] // list of composite elements
  Incomplete: boolean // true if source expression missing in Elements list

  getType(): nodeType {
    return nodeType.NOT_IMPLEMENTED
  }

  valuesProduced(): number {
    // TO FIX
    return 0
  }

  constructor(type: ExprNode | undefined, elmts: ExprNode[], incomplete: boolean) {
    this.Type = type
    this.Elements = elmts
    this.Incomplete = incomplete
  }
}

// ParenExpr node represents parenthesised expression
export class ParenExpr implements ExprNode {
  Expr: ExprNode // parenthesised expression

  getType(): nodeType {
    return nodeType.PAREN
  }

  valuesProduced(): number {
    return this.Expr.valuesProduced()
  }

  constructor(expr: ExprNode) {
    this.Expr = expr
  }
}

// SelectorExpr node represents expression followed by selector
export class SelectorExpr implements ExprNode {
  Expr: ExprNode // expression
  Selector: Ident // field selector

  getType(): nodeType {
    return nodeType.NOT_IMPLEMENTED
  }

  valuesProduced(): number {
    // TO VERIFY
    return 1
  }

  constructor(expr: ExprNode, selector: Ident) {
    this.Expr = expr
    this.Selector = selector
  }
}

// IndexExpr node represents expression followed by index
export class IndexExpr implements ExprNode {
  Expr: ExprNode // expression
  Index: ExprNode // index expression

  getType(): nodeType {
    return nodeType.NOT_IMPLEMENTED
  }

  valuesProduced(): number {
    return 1
  }

  constructor(expr: ExprNode, idx: ExprNode) {
    this.Expr = expr
    this.Index = idx
  }
}

// SliceExpr node represents expression followed by slice indices
export class SliceExpr implements ExprNode {
  Expr: ExprNode // expression
  Low: ExprNode | undefined // beginning of slice range or undefined
  High: ExprNode | undefined // end of slice range or undefined
  Max: ExprNode | undefined // maximum capacity of slice or undefined
  ThreeSlice: boolean // true if 2 colons present (3-index slice)

  getType(): nodeType {
    return nodeType.NOT_IMPLEMENTED
  }

  valuesProduced(): number {
    // TO FIX
    return 0
  }

  constructor(
    expr: ExprNode,
    low: ExprNode | undefined,
    high: ExprNode | undefined,
    max: ExprNode | undefined,
    isThree: boolean
  ) {
    this.Expr = expr
    this.Low = low
    this.High = high
    this.Max = max
    this.ThreeSlice = isThree
  }
}

// TypeAssertExpr node represents expression followed by type assertion
export class TypeAssertExpr implements ExprNode {
  Expr: ExprNode // expression
  Type: ExprNode | undefined // asserted type; if undefined, means type switch X.(type)

  getType(): nodeType {
    return nodeType.NOT_IMPLEMENTED
  }

  valuesProduced(): number {
    // TRUE / FALSE
    return 1
  }

  constructor(expr: ExprNode, type: ExprNode | undefined) {
    this.Expr = expr
    this.Type = type
  }
}

// CallExpr node represents expression followed by argument list
export class CallExpr implements ExprNode {
  Func: ExprNode // function expression
  Args: ExprNode[] | undefined // function arguments

  getType(): nodeType {
    return nodeType.CALL
  }

  valuesProduced(): number {
    return this.Func.valuesProduced()
  }

  constructor(func: ExprNode, args: ExprNode[] | undefined) {
    this.Func = func
    this.Args = args
  }
}

// StarExpr represents expression of "*" Expression
// Either a unary "*" exprression or a pointer type
export class StarExpr implements ExprNode {
  Expr: ExprNode // operand

  getType(): nodeType {
    return nodeType.NOT_IMPLEMENTED
  }

  valuesProduced(): number {
    // TO FIX
    return 0
  }

  constructor(expr: ExprNode) {
    this.Expr = expr
  }
}

// UnaryExpr node represents unary expression
// Unary "*" expressions represented via StarExpr
export class UnaryExpr implements ExprNode {
  Op: Token.token // operator
  X: ExprNode //operand

  getType(): nodeType {
    return nodeType.UNARY
  }

  valuesProduced(): number {
    return 1
  }

  constructor(op: string, expr: ExprNode) {
    this.Op = Token.getToken(op)
    this.X = expr
  }
}

// BinaryExpr node represents binary expression
export class BinaryExpr implements ExprNode {
  X: ExprNode // left operand
  Op: Token.token // operator
  Y: ExprNode // right operand

  getType(): nodeType {
    return nodeType.BINARY
  }

  valuesProduced(): number {
    switch (this.Op) {
      case Token.token.ADD_ASSIGN ||
        Token.token.SUB_ASSIGN ||
        Token.token.MUL_ASSIGN ||
        Token.token.QUO_ASSIGN ||
        Token.token.REM_ASSIGN ||
        Token.token.AND_ASSIGN ||
        Token.token.OR_ASSIGN ||
        Token.token.XOR_ASSIGN ||
        Token.token.SHL_ASSIGN ||
        Token.token.SHR_ASSIGN ||
        Token.token.AND_NOT_ASSIGN:
        return 0
      default:
        return 1
    }
  }

  constructor(x: ExprNode, op: string, y: ExprNode) {
    this.X = x
    this.Op = Token.getToken(op)
    this.Y = y
  }
}

// KeyValueExpr node represents (key : value) pairs
export class KeyValueExpr implements ExprNode {
  Key: ExprNode // key
  Value: ExprNode // value

  getType(): nodeType {
    return nodeType.NOT_IMPLEMENTED
  }

  valuesProduced(): number {
    // TO FIX
    return 0
  }

  constructor(key: ExprNode, val: ExprNode) {
    this.Key = key
    this.Value = val
  }
}

// Type represented by tree consisting of one or more type-specific expression nodes

// ArrayType node represents array or slice type
export class ArrayType implements ExprNode {
  Length: ExprNode | undefined // ellipsis node for [...]T array types, undefined for slices
  ElementType: ExprNode // element type

  getType(): nodeType {
    return nodeType.NOT_IMPLEMENTED
  }

  valuesProduced(): number {
    // TO FIX
    return 0
  }

  constructor(len: ExprNode | undefined, elmType: ExprNode) {
    this.Length = len
    this.ElementType = elmType
  }
}

// StructType node repesents struct type
export class StructType implements ExprNode {
  Fields: FieldList // list of field declarations
  Incomplete: boolean // true if source fields are missing in Fields

  getType(): nodeType {
    return nodeType.NOT_IMPLEMENTED
  }

  valuesProduced(): number {
    // TO FIX
    return 0
  }

  constructor(fields: FieldList, incomplete: boolean) {
    this.Fields = fields
    this.Incomplete = incomplete
  }
}

// FuncType node represents function type
export class FuncType implements ExprNode {
  Params: FieldList // parameters
  Results: FieldList | undefined // results or undefined

  numParams(): number {
    return this.Params.NumFields()
  }

  numResults(): number {
    if (this.Params === undefined) {
      return 0
    }
    return this.Params.NumFields()
  }

  valuesProduced(): number {
    // Types don't produce values
    return 0
  }

  getType(): nodeType {
    return nodeType.NOT_IMPLEMENTED
  }

  constructor(params: FieldList, results: FieldList | undefined) {
    this.Params = params
    this.Results = results
  }
}

// InterfaceType node represents interface type
export class InterfaceType implements ExprNode {
  Methods: FieldList // list of methods
  Incomplete: boolean // true if source methods missing in Methods list

  getType(): nodeType {
    return nodeType.NOT_IMPLEMENTED
  }

  valuesProduced(): number {
    // TO FIX
    return 0
  }

  constructor(methods: FieldList, incomplete: boolean) {
    this.Methods = methods
    this.Incomplete = incomplete
  }
}

// MapType node represents map type
export class MapType implements ExprNode {
  Key: ExprNode // key type
  Value: ExprNode // value type

  getType(): nodeType {
    return nodeType.NOT_IMPLEMENTED
  }

  valuesProduced(): number {
    // TO FIX
    return 0
  }

  constructor(key: ExprNode, val: ExprNode) {
    this.Key = key
    this.Value = val
  }
}

// ChanType node represents channel type
export class ChanType implements ExprNode {
  Direction: ChanDir // channel direction
  Value: ExprNode // value type

  getType(): nodeType {
    return nodeType.NOT_IMPLEMENTED
  }

  valuesProduced(): number {
    // TO FIX
    return 0
  }

  constructor(dir: ChanDir, val: ExprNode) {
    this.Direction = dir
    this.Value = val
  }
}

// Statements are represented by a tree consisting of one or more concrete statement nodes

// BadStmt node is a placeholder for statements consisting syntax errors
export class BadStmt implements StatementNode {
  getType(): nodeType {
    return nodeType.ILLEGAL
  }
}

// DeclStmt node represents declaration in statement list
export class DeclStmt implements StatementNode {
  Decl: DeclarationNode // GenDecl with CONST, TYPE, or VAR token

  getType(): nodeType {
    return nodeType.DECL
  }

  constructor(decl: DeclarationNode) {
    this.Decl = decl
  }
}

// EmptyStmt node represents empty statement
// position is the position of the semicolon (implicit/explicit) that immediately follows after
export class EmptyStmt implements StatementNode {
  Implicit: boolean // true if ";" omitted in source

  getType(): nodeType {
    return nodeType.EMPTY
  }

  constructor(implicit: boolean) {
    this.Implicit = implicit
  }
}

// LabeledStmt node represents labeled statement (e.g. goto End)
export class LabeledStmt implements StatementNode {
  Label: Ident // label
  Stmt: StatementNode // statement

  getType(): nodeType {
    return nodeType.NOT_IMPLEMENTED
  }

  constructor(label: Ident, stmt: StatementNode) {
    this.Label = label
    this.Stmt = stmt
  }
}

// ExprStmt node represents stand-alone expression in statement list
export class ExprStmt implements StatementNode {
  Expr: ExprNode // expression

  getType(): nodeType {
    return nodeType.EXPRSTMT
  }

  constructor(expr: ExprNode) {
    this.Expr = expr
  }
}

// SendStmt node represents send statement
export class SendStmt implements StatementNode {
  Chan: ExprNode // channel
  Value: ExprNode // expression to send

  getType(): nodeType {
    return nodeType.SEND
  }

  constructor(ch: ExprNode, val: ExprNode) {
    this.Chan = ch
    this.Value = val
  }
}

// IncDecStmt node represents increment or decrement statement
export class IncDecStmt implements StatementNode {
  Expr: ExprNode // value
  Tok: Token.token // INC or DEC

  getType(): nodeType {
    return nodeType.INCDEC
  }

  constructor(expr: ExprNode, token: string) {
    this.Expr = expr
    this.Tok = Token.getToken(token)
  }
}

// AssignStmt node represents assignment/short variable declaration
export class AssignStmt implements StatementNode {
  LeftHandSide: ExprNode[] // left hand expressions (multiple assignments)
  Tok: Token.token // assignment token / DEFINE
  RightHandSide: ExprNode[] // expressions on right hand side
  LhsExprCount!: number // number of arguments on left hand side
  RhsValCount!: number // number of values produced on right hand side

  getType(): nodeType {
    return nodeType.ASSIGN
  }
<<<<<<< HEAD

  getTokenType(): Token.token {
=======
  getTokType(): TokType.Token{
>>>>>>> 058e2b7a
    return this.Tok
  }
  getAssignedToName(): string | undefined {
    for (var x of this.LeftHandSide){
      if ("Name" in (x as Ident)){
        return (x as Ident).Name
      }
    }
    throw new UnableToDefineAssignmentError()
  }
    
  constructor(lhs: ExprNode[], token: string, rhs: ExprNode[]) {
    this.LeftHandSide = lhs
    this.Tok = Token.getToken(token)
    this.RightHandSide = rhs
  }
}

// GoStmt node represents go statement
export class GoStmt implements StatementNode {
  Call: CallExpr // goroutine to start

  getType(): nodeType {
    return nodeType.GOSTMT
  }

  constructor(callExp: CallExpr) {
    this.Call = callExp
  }
}

// DeferStmt node represents defer statement
export class DeferStmt implements StatementNode {
  Call: CallExpr // expression to defer

  getType(): nodeType {
    return nodeType.NOT_IMPLEMENTED
  }

  constructor(callExp: CallExpr) {
    this.Call = callExp
  }
}

// ReturnStmt node represents return statement
export class ReturnStmt implements StatementNode {
  Results: ExprNode[] // result expressions or null

  getType(): nodeType {
    return nodeType.RETURN
  }

  constructor(results: ExprNode[]) {
    this.Results = results
  }
}

// BranchStmt node represents break/continue/goto/fallthrough
export class BranchStmt implements StatementNode {
  Tok: Token.token // keyword token (BREAK, CONTINUE, GOTO, FALLTHROUGH)
  Label: Ident | undefined // label name or undefined

  getType(): nodeType {
    switch (this.Tok) {
      case Token.token.BREAK:
        return nodeType.BREAK
      case Token.token.CONTINUE:
        return nodeType.CONT
    }
    // GOTO and FALLTHROUGH not implemented
    return nodeType.NOT_IMPLEMENTED
  }

  constructor(token: string, label: Ident | undefined) {
    this.Tok = Token.getToken(token)
    this.Label = label
  }
}

// BlockStmt node represents braced statement list
export class BlockStmt implements StatementNode {
  List: StatementNode[] // list of statements

  getType(): nodeType {
    return nodeType.BLOCK
  }

  constructor(lst: StatementNode[]) {
    this.List = lst
  }
}

// IfStmt node represents if statement
export class IfStmt implements StatementNode {
  Init: StatementNode | undefined // initialisation statement or undefined
  Cond: ExprNode // condition
  Body: BlockStmt // consequent
  Else: StatementNode | undefined // alternative

  getType(): nodeType {
    return nodeType.IF
  }

  constructor(
    init: StatementNode | undefined,
    cond: ExprNode,
    body: BlockStmt,
    elseStm: StatementNode | undefined
  ) {
    this.Init = init
    this.Cond = cond
    this.Body = body
    this.Else = elseStm
  }
}

// CaseClause node represents case of expression/type switch statement
export class CaseClause implements StatementNode {
  List: ExprNode[] // list of expressions/types
  Body: StatementNode[] // body

  getType(): nodeType {
    return nodeType.NOT_IMPLEMENTED
  }

  constructor(lst: ExprNode[], body: StatementNode[]) {
    this.List = lst
    this.Body = body
  }
}

// SwitchStmt node represents expression switch statement
export class SwitchStmt implements StatementNode {
  Init: StatementNode | undefined // initialisation statement / undefined
  Tag: ExprNode | undefined // tag expression / undefined
  Body: BlockStmt // block of CaseClauses only

  getType(): nodeType {
    return nodeType.NOT_IMPLEMENTED
  }

  constructor(init: StatementNode | undefined, tag: ExprNode | undefined, body: BlockStmt) {
    this.Init = init
    this.Tag = tag
    this.Body = body
  }
}

// TypeSwitchStmt node represents type switch statement
export class TypeSwitchStmt implements StatementNode {
  Init: StatementNode | undefined // initialisation statement/undefined
  Assign: StatementNode // assignment statement or selector statement
  Body: BlockStmt // block of CaseClauses only

  getType(): nodeType {
    return nodeType.NOT_IMPLEMENTED
  }

  constructor(init: StatementNode | undefined, assign: StatementNode, body: BlockStmt) {
    this.Init = init
    this.Assign = assign
    this.Body = body
  }
}

// CommClause node represents case of select statement
export class CommClause implements StatementNode {
  Comm: StatementNode | undefined // send or receive statement, undefined for default case
  Body: StatementNode[] // statement list

  getType(): nodeType {
    return nodeType.NOT_IMPLEMENTED
  }

  constructor(comm: StatementNode | undefined, body: StatementNode[]) {
    this.Comm = comm
    this.Body = body
  }
}

// SelectStmt node represents select statement
export class SelectStmt implements StatementNode {
  Body: BlockStmt // CommClauses only

  getType(): nodeType {
    return nodeType.NOT_IMPLEMENTED
  }

  constructor(body: BlockStmt) {
    this.Body = body
  }
}

// ForStmt node represents for statement
export class ForStmt implements StatementNode {
  Init: StatementNode | undefined // initialisation statement/undefined
  Cond: ExprNode | undefined // condition/undefined
  Post: StatementNode | undefined // post iteration statement/undefined
  Body: BlockStmt // body

  getType(): nodeType {
    return nodeType.FOR
  }

  constructor(
    init: StatementNode | undefined,
    cond: ExprNode | undefined,
    post: StatementNode | undefined,
    body: BlockStmt
  ) {
    this.Init = init
    this.Cond = cond
    this.Post = post
    this.Body = body
  }
}

// RangeStmt represents for statement with range clause
export class RangeStmt implements StatementNode {
  Key: ExprNode | undefined // key expression/undefined
  Value: ExprNode | undefined // value expression/undefined
  Tok: Token.token // ILLEGAL if Key is null, ASSIGN, DEFINE
  Expr: ExprNode // value to range over
  Body: BlockStmt // body

  getType(): nodeType {
    return nodeType.NOT_IMPLEMENTED
  }

  constructor(
    key: ExprNode | undefined,
    val: ExprNode | undefined,
    token: string,
    expr: ExprNode,
    body: BlockStmt
  ) {
    this.Key = key
    this.Value = val
    this.Tok = Token.getToken(token)
    this.Expr = expr
    this.Body = body
  }
}

// Declarations

// Spec node represents single (non-parenthesised) constant, type, or variable declaration

// ValueSpec node represents constant or variable declaration (ConstSpec / VarSpec production)
export class ValueSpec implements SpecNode {
  Names: Ident[] // value names (guaranteed to be non-empty)
  Type: ExprNode | undefined // value type / undefined
  Values: ExprNode[] // initial values

  getType(): nodeType {
    return nodeType.VALUESPEC
  }

  constructor(names: Ident[], type: ExprNode | undefined, values: ExprNode[]) {
    this.Names = names
    this.Type = type
    this.Values = values
  }
}

// TypeSpec node represents type declaration (TypeSpec production)
export class TypeSpec implements SpecNode {
  Name: Ident // type name
  Type: ExprNode // Ident, ParentExpr, SelectorExpr, StarExpr, or any of the XxxTypes

  getType(): nodeType {
    return nodeType.NOT_IMPLEMENTED
  }

  constructor(name: Ident, type: ExprNode) {
    this.Name = name
    this.Type = type
  }
}

// placeholder
export class ImportSpec implements SpecNode {
  getType(): nodeType {
    return nodeType.NOT_IMPLEMENTED
  }

  constructor() {}
}

// Declarations are represented by one of the following declaration nodes

// BadDecl node is a placeholder for declarations containing syntax errors
export class BadDecl implements DeclarationNode {
  getType(): nodeType {
    return nodeType.ILLEGAL
  }
}

// GenDecl node (general declaration) represents a constant, type, or variable declaration
// If LeftParen position is valid, the declaration is parenthesised
export class GenDecl implements DeclarationNode {
  Tok: Token.token // CONST/TYPE/VAR
  Specs: SpecNode[] // constant/variable declarations

  getType(): nodeType {
    return nodeType.GENDECL
  }
  getTokType(): TokType.Token {
   return this.Tok
  }

  getTokenType(): Token.token {
    return this.Tok
  }

  constructor(token: string, specs: SpecNode[]) {
    this.Tok = Token.getToken(token)
    this.Specs = specs
  }
}

// FuncDecl node represents a function declaration
export class FuncDecl implements DeclarationNode {
  Recv: FieldList | undefined // Receiver methods or undefined (functions)
  Name: Ident // function/method name
  Type: FuncType // function signature: parameters, results, position of "func" keyword
  Body: BlockStmt // function body

  getType(): nodeType {
    return nodeType.FUNCD
  }

  constructor(recv: FieldList | undefined, name: Ident, funcType: FuncType, body: BlockStmt) {
    this.Recv = recv
    this.Name = name
    this.Type = funcType
    this.Body = body
  }
}

// File node represents a Go source node
// This exists merely to read the root node returned by the parser
export class File implements GoNode {
  Decls: DeclarationNode[] // top-level declarations/nil
  Name: Ident // package name
  Unresolved: Ident[] // unresolved identifiers

  getType(): nodeType {
    return nodeType.FILE
  }

  constructor(decls: DeclarationNode[], name: Ident) {
    this.Decls = decls
    this.Name = name
    this.Unresolved = []
  }
}<|MERGE_RESOLUTION|>--- conflicted
+++ resolved
@@ -1,7 +1,5 @@
-import * as Token from '../tokens/tokens'
 import { ChanDir } from '../types/types'
-import type * as TokType from '../tokens/tokens'
-import { UnableToDefineAssignmentError } from './errors'
+import * as TokType from '../tokens/tokens'
 import { nodeType } from './nodeTypes'
 // Node types
 
@@ -125,14 +123,14 @@
 
 // BasicLit node represents literal of basic type
 export class BasicLit implements ExprNode {
-  Kind: Token.token // token.INT, token.FLOAT, token.IMAG, token.CHAR, or token.STRING
+  Kind: TokType.token // token.INT, token.FLOAT, token.IMAG, token.CHAR, or token.STRING
   Value: string // literal string
 
   getType(): nodeType {
     return nodeType.BASIC_LIT
   }
 
-  getDataType(): Token.token {
+  getDataType(): TokType.token {
     return this.Kind
   }
 
@@ -141,7 +139,7 @@
   }
 
   constructor(kind: string, val: string) {
-    this.Kind = Token.getToken(kind)
+    this.Kind = TokType.getToken(kind)
     this.Value = val
   }
 }
@@ -336,7 +334,7 @@
 // UnaryExpr node represents unary expression
 // Unary "*" expressions represented via StarExpr
 export class UnaryExpr implements ExprNode {
-  Op: Token.token // operator
+  Op: TokType.token // operator
   X: ExprNode //operand
 
   getType(): nodeType {
@@ -348,7 +346,7 @@
   }
 
   constructor(op: string, expr: ExprNode) {
-    this.Op = Token.getToken(op)
+    this.Op = TokType.getToken(op)
     this.X = expr
   }
 }
@@ -356,7 +354,7 @@
 // BinaryExpr node represents binary expression
 export class BinaryExpr implements ExprNode {
   X: ExprNode // left operand
-  Op: Token.token // operator
+  Op: TokType.token // operator
   Y: ExprNode // right operand
 
   getType(): nodeType {
@@ -364,27 +362,12 @@
   }
 
   valuesProduced(): number {
-    switch (this.Op) {
-      case Token.token.ADD_ASSIGN ||
-        Token.token.SUB_ASSIGN ||
-        Token.token.MUL_ASSIGN ||
-        Token.token.QUO_ASSIGN ||
-        Token.token.REM_ASSIGN ||
-        Token.token.AND_ASSIGN ||
-        Token.token.OR_ASSIGN ||
-        Token.token.XOR_ASSIGN ||
-        Token.token.SHL_ASSIGN ||
-        Token.token.SHR_ASSIGN ||
-        Token.token.AND_NOT_ASSIGN:
-        return 0
-      default:
-        return 1
-    }
+    return 1
   }
 
   constructor(x: ExprNode, op: string, y: ExprNode) {
     this.X = x
-    this.Op = Token.getToken(op)
+    this.Op = TokType.getToken(op)
     this.Y = y
   }
 }
@@ -624,7 +607,7 @@
 // IncDecStmt node represents increment or decrement statement
 export class IncDecStmt implements StatementNode {
   Expr: ExprNode // value
-  Tok: Token.token // INC or DEC
+  Tok: TokType.token // INC or DEC
 
   getType(): nodeType {
     return nodeType.INCDEC
@@ -632,14 +615,14 @@
 
   constructor(expr: ExprNode, token: string) {
     this.Expr = expr
-    this.Tok = Token.getToken(token)
+    this.Tok = TokType.getToken(token)
   }
 }
 
 // AssignStmt node represents assignment/short variable declaration
 export class AssignStmt implements StatementNode {
   LeftHandSide: ExprNode[] // left hand expressions (multiple assignments)
-  Tok: Token.token // assignment token / DEFINE
+  Tok: TokType.token // assignment token / DEFINE
   RightHandSide: ExprNode[] // expressions on right hand side
   LhsExprCount!: number // number of arguments on left hand side
   RhsValCount!: number // number of values produced on right hand side
@@ -647,26 +630,13 @@
   getType(): nodeType {
     return nodeType.ASSIGN
   }
-<<<<<<< HEAD
-
-  getTokenType(): Token.token {
-=======
   getTokType(): TokType.Token{
->>>>>>> 058e2b7a
     return this.Tok
-  }
-  getAssignedToName(): string | undefined {
-    for (var x of this.LeftHandSide){
-      if ("Name" in (x as Ident)){
-        return (x as Ident).Name
-      }
-    }
-    throw new UnableToDefineAssignmentError()
   }
     
   constructor(lhs: ExprNode[], token: string, rhs: ExprNode[]) {
     this.LeftHandSide = lhs
-    this.Tok = Token.getToken(token)
+    this.Tok = TokType.getToken(token)
     this.RightHandSide = rhs
   }
 }
@@ -712,14 +682,14 @@
 
 // BranchStmt node represents break/continue/goto/fallthrough
 export class BranchStmt implements StatementNode {
-  Tok: Token.token // keyword token (BREAK, CONTINUE, GOTO, FALLTHROUGH)
+  Tok: TokType.token // keyword token (BREAK, CONTINUE, GOTO, FALLTHROUGH)
   Label: Ident | undefined // label name or undefined
 
   getType(): nodeType {
     switch (this.Tok) {
-      case Token.token.BREAK:
+      case TokType.token.BREAK:
         return nodeType.BREAK
-      case Token.token.CONTINUE:
+      case TokType.token.CONTINUE:
         return nodeType.CONT
     }
     // GOTO and FALLTHROUGH not implemented
@@ -727,7 +697,7 @@
   }
 
   constructor(token: string, label: Ident | undefined) {
-    this.Tok = Token.getToken(token)
+    this.Tok = TokType.getToken(token)
     this.Label = label
   }
 }
@@ -874,7 +844,7 @@
 export class RangeStmt implements StatementNode {
   Key: ExprNode | undefined // key expression/undefined
   Value: ExprNode | undefined // value expression/undefined
-  Tok: Token.token // ILLEGAL if Key is null, ASSIGN, DEFINE
+  Tok: TokType.token // ILLEGAL if Key is null, ASSIGN, DEFINE
   Expr: ExprNode // value to range over
   Body: BlockStmt // body
 
@@ -891,7 +861,7 @@
   ) {
     this.Key = key
     this.Value = val
-    this.Tok = Token.getToken(token)
+    this.Tok = TokType.getToken(token)
     this.Expr = expr
     this.Body = body
   }
@@ -954,7 +924,7 @@
 // GenDecl node (general declaration) represents a constant, type, or variable declaration
 // If LeftParen position is valid, the declaration is parenthesised
 export class GenDecl implements DeclarationNode {
-  Tok: Token.token // CONST/TYPE/VAR
+  Tok: TokType.token // CONST/TYPE/VAR
   Specs: SpecNode[] // constant/variable declarations
 
   getType(): nodeType {
@@ -964,12 +934,8 @@
    return this.Tok
   }
 
-  getTokenType(): Token.token {
-    return this.Tok
-  }
-
   constructor(token: string, specs: SpecNode[]) {
-    this.Tok = Token.getToken(token)
+    this.Tok = TokType.getToken(token)
     this.Specs = specs
   }
 }
