--- conflicted
+++ resolved
@@ -10,7 +10,6 @@
 import * as Token from '../tokens/tokens'
 import { IllegalInstructionError, UnsupportedInstructionError } from './errors'
 import * as Instruction from './instructions'
-import { CompileEnvironment, EnvironmentPos, EnvironmentSymbol, IgnoreEnvironmentPos, constant_keywords } from '../environment/environment'
 
 let instrs: Instruction.Instruction[]
 let lidx: number
@@ -21,20 +20,9 @@
   instrs = []
   lidx = 0
   compileEnv = new CompileEnvironment()
-<<<<<<< HEAD
   literalInst = new Map()
   literal_keywords.forEach(keyword =>
     literalInst.set(
-=======
-  var initial_env_frame: EnvironmentSymbol[] = []
-  constant_keywords.forEach(keyword =>{
-    initial_env_frame.push(new EnvironmentSymbol(keyword))
-  })
-  compileEnv = compileEnv.compile_time_extend_environment(initial_env_frame)
-  constantInst = new Map()
-  constant_keywords.forEach(keyword =>
-    constantInst.set(
->>>>>>> 058e2b7a
       keyword,
       new Instruction.IdentInstruction(
         keyword,
@@ -525,28 +513,14 @@
         }
         break
       case nodeType.ASSIGN:
-<<<<<<< HEAD
         const assignStmt = stmt as nodes.AssignStmt
         if (assignStmt.getTokenType() === Token.token.DEFINE) {
           for (var lhs of assignStmt.LeftHandSide) {
             if (lhs.getType() === nodeType.IDENT) {
               decls.push(new EnvironmentSymbol((lhs as nodes.Ident).Name))
             }
-=======
-        const nodeAssignStmt = (stmt as nodes.AssignStmt)
-        //console.log(nodeAssignStmt)
-        //console.log(nodeAssignStmt.getTokType())
-        //console.log(Token.token.DEFINE)
-        if (nodeAssignStmt.getTokType() === Token.token.DEFINE)
-        {
-          //console.log(nodeAssignStmt.getAssignedToName())
-          //console.log(nodeAssignStmt.LeftHandSide)
-          if (nodeAssignStmt.getAssignedToName() !== undefined){
-            decls.push(new EnvironmentSymbol(nodeAssignStmt.getAssignedToName() as string))
->>>>>>> 058e2b7a
           }
         }
-        break
     }
   }
   return decls
