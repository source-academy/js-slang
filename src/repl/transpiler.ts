#!/usr/bin/env node
import type fslib from 'fs/promises'
import { resolve } from 'path'
import { Command } from '@commander-js/extra-typings'
import { generate } from 'astring'

import { createContext, parseError } from '../index'
import defaultBundler from '../modules/preprocessor/bundler'
import parseProgramsAndConstructImportGraph from '../modules/preprocessor/linker'
import { transpile } from '../transpiler/transpiler'
import { Chapter, Variant } from '../types'
import {
  chapterParser,
  getChapterOption,
  getLanguageOption,
  getVariantOption,
  validateChapterAndVariantCombo
} from './utils'

<<<<<<< HEAD
export const getTranspilerCommand = () =>
  new Command('transpiler')
    .addOption(getVariantOption(Variant.DEFAULT, [Variant.DEFAULT, Variant.NATIVE]))
    .addOption(getChapterOption(Chapter.SOURCE_4, chapterParser))
    .option('-p, --pretranspile', "only pretranspile and don't perform Source -> JS transpilation")
    .option('-o, --out <outFile>', 'Specify a file to write to')
    .argument('<filename>')
    .action(async (fileName, opts) => {
      if (!validateChapterAndVariantCombo(opts)) {
        console.log('Invalid language combination!')
        return
      }

      const fs: typeof fslib = require('fs/promises')
      const context = createContext(opts.chapter, opts.variant)
      const entrypointFilePath = resolve(fileName)
=======
export const transpilerCommand = new Command('transpiler')
  .addOption(getVariantOption(Variant.DEFAULT, [Variant.DEFAULT, Variant.NATIVE]))
  .addOption(getChapterOption(Chapter.SOURCE_4, chapterParser))
  .addOption(getLanguageOption())
  .option(
    '-p, --pretranspile',
    "only pretranspile (e.g. GPU -> Source) and don't perform Source -> JS transpilation"
  )
  .option('-o, --out <outFile>', 'Specify a file to write to')
  .argument('<filename>')
  .action(async (fileName, opts) => {
    if (!validateChapterAndVariantCombo(opts)) {
      console.log('Invalid language combination!')
      return
    }

    const fs: typeof fslib = require('fs/promises')
    const context = createContext(opts.chapter, opts.variant, opts.languageOptions)
    const entrypointFilePath = resolve(fileName)
>>>>>>> fea2b4ca

      const linkerResult = await parseProgramsAndConstructImportGraph(
        async p => {
          try {
            const text = await fs.readFile(p, 'utf-8')
            return text
          } catch (error) {
            if (error.code === 'ENOENT') return undefined
            throw error
          }
        },
        entrypointFilePath,
        context,
        {},
        true
      )

      if (!linkerResult.ok) {
        process.stderr.write(parseError(context.errors, linkerResult.verboseErrors))
        process.exit(1)
      }

      const { programs, topoOrder } = linkerResult
      const bundledProgram = defaultBundler(programs, entrypointFilePath, topoOrder, context)

      try {
        const transpiled = opts.pretranspile
          ? generate(bundledProgram)
          : transpile(bundledProgram, context).transpiled

        if (opts.out) {
          await fs.writeFile(opts.out, transpiled)
          console.log(`Code written to ${opts.out}`)
        } else {
          process.stdout.write(transpiled)
        }
      } catch (error) {
        process.stderr.write(parseError([error], linkerResult.verboseErrors))
        process.exit(1)
      }
    })<|MERGE_RESOLUTION|>--- conflicted
+++ resolved
@@ -17,12 +17,15 @@
   validateChapterAndVariantCombo
 } from './utils'
 
-<<<<<<< HEAD
 export const getTranspilerCommand = () =>
   new Command('transpiler')
     .addOption(getVariantOption(Variant.DEFAULT, [Variant.DEFAULT, Variant.NATIVE]))
     .addOption(getChapterOption(Chapter.SOURCE_4, chapterParser))
-    .option('-p, --pretranspile', "only pretranspile and don't perform Source -> JS transpilation")
+    .addOption(getLanguageOption())
+    .option(
+      '-p, --pretranspile',
+      "only pretranspile (e.g. GPU -> Source) and don't perform Source -> JS transpilation"
+    )
     .option('-o, --out <outFile>', 'Specify a file to write to')
     .argument('<filename>')
     .action(async (fileName, opts) => {
@@ -32,29 +35,8 @@
       }
 
       const fs: typeof fslib = require('fs/promises')
-      const context = createContext(opts.chapter, opts.variant)
+      const context = createContext(opts.chapter, opts.variant, opts.languageOptions)
       const entrypointFilePath = resolve(fileName)
-=======
-export const transpilerCommand = new Command('transpiler')
-  .addOption(getVariantOption(Variant.DEFAULT, [Variant.DEFAULT, Variant.NATIVE]))
-  .addOption(getChapterOption(Chapter.SOURCE_4, chapterParser))
-  .addOption(getLanguageOption())
-  .option(
-    '-p, --pretranspile',
-    "only pretranspile (e.g. GPU -> Source) and don't perform Source -> JS transpilation"
-  )
-  .option('-o, --out <outFile>', 'Specify a file to write to')
-  .argument('<filename>')
-  .action(async (fileName, opts) => {
-    if (!validateChapterAndVariantCombo(opts)) {
-      console.log('Invalid language combination!')
-      return
-    }
-
-    const fs: typeof fslib = require('fs/promises')
-    const context = createContext(opts.chapter, opts.variant, opts.languageOptions)
-    const entrypointFilePath = resolve(fileName)
->>>>>>> fea2b4ca
 
       const linkerResult = await parseProgramsAndConstructImportGraph(
         async p => {
