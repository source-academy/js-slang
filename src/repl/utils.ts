import { Option } from '@commander-js/extra-typings'
<<<<<<< HEAD

import { Chapter, type LanguageOptions, Variant } from '../langs'
import { stringify } from '../utils/stringify'
import Closure from '../cse-machine/closure'
import { parseError } from '..'
import type { Context, Result } from '../types'
=======
import { parseError, type Context } from '..'
import { pyLanguages, scmLanguages, sourceLanguages } from '../constants'
import Closure from '../cse-machine/closure'
import { Chapter, Variant, type Language, type LanguageOptions, type Result } from '../types'
>>>>>>> 0710bcd8
import { objectKeys } from '../utils/misc'
import { stringify } from '../utils/stringify'

export function chapterParser(str: string): Chapter {
  let foundChapter: string | undefined

  if (/^-?[0-9]+$/.test(str)) {
    // Chapter is fully numeric
    const value = parseInt(str)
    foundChapter = objectKeys(Chapter).find(chapterName => Chapter[chapterName] === value)

    if (foundChapter === undefined) {
      throw new Error(`Invalid chapter value: ${str}`)
    }
  } else {
    foundChapter = str
  }

  if (foundChapter in Chapter) {
    return Chapter[foundChapter as keyof typeof Chapter]
  }
  throw new Error(`Invalid chapter value: ${str}`)
}

export const getChapterOption = <T extends Chapter>(
  defaultValue: T,
  argParser: (value: string) => T
) => {
  return new Option('--chapter <chapter>').default(defaultValue).argParser(argParser)
}

export const getVariantOption = <T extends Variant>(defaultValue: T, choices: T[]) => {
  return new Option('--variant <variant>').default(defaultValue).choices(choices)
}

export const getLanguageOption = <T extends LanguageOptions>() => {
  return new Option('--languageOptions <options>')
    .default({})
    .argParser((value: string): LanguageOptions => {
      const languageOptions = value.split(',').map(lang => {
        const [key, value] = lang.split('=')
        return { [key]: value }
      })
      return Object.assign({}, ...languageOptions)
    })
}

export function handleResult(result: Result, context: Context, verboseErrors: boolean) {
  if (result.status === 'finished') {
    if (result.representation !== undefined) {
      return result.representation
    }

    if (result.value instanceof Closure || typeof result.value === 'function') {
      return result.value.toString()
    }

    return stringify(result.value)
  }

  return `Error: ${parseError(context.errors, verboseErrors)}`
}<|MERGE_RESOLUTION|>--- conflicted
+++ resolved
@@ -1,19 +1,11 @@
 import { Option } from '@commander-js/extra-typings'
-<<<<<<< HEAD
 
-import { Chapter, type LanguageOptions, Variant } from '../langs'
 import { stringify } from '../utils/stringify'
 import Closure from '../cse-machine/closure'
 import { parseError } from '..'
 import type { Context, Result } from '../types'
-=======
-import { parseError, type Context } from '..'
-import { pyLanguages, scmLanguages, sourceLanguages } from '../constants'
-import Closure from '../cse-machine/closure'
-import { Chapter, Variant, type Language, type LanguageOptions, type Result } from '../types'
->>>>>>> 0710bcd8
 import { objectKeys } from '../utils/misc'
-import { stringify } from '../utils/stringify'
+import { Chapter, LanguageOptions, Variant } from '../langs'
 
 export function chapterParser(str: string): Chapter {
   let foundChapter: string | undefined
