--- conflicted
+++ resolved
@@ -73,11 +73,7 @@
 
   const executionMethod = opt.options.native === true ? 'native' : 'interpreter'
   const evaluationMethod = opt.options.lazy === true ? 'lazy' : 'strict'
-<<<<<<< HEAD
-  const chapter = opt.options.chapter !== undefined ? parseFloat(opt.options.chapter) : 1
-=======
-  const chapter = parseInt(opt.options.chapter, 10)
->>>>>>> 80bbec98
+  const chapter = parseFloat(opt.options.chapter)
   const useSubst = opt.options.s
   const useRepl = !opt.options.e
   const prelude = opt.argv[0] ?? ''
