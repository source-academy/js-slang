--- conflicted
+++ resolved
@@ -2,11 +2,7 @@
 import { start } from 'repl' // 'repl' here refers to the module named 'repl' in index.d.ts
 import { inspect } from 'util'
 import { createContext, IOptions, parseError, runInContext } from '../index'
-<<<<<<< HEAD
-import { EvaluationMethod, ExecutionMethod } from '../types'
-=======
 import { Variant, ExecutionMethod } from '../types'
->>>>>>> bffc40db
 import Closure from '../interpreter/closure'
 
 function startRepl(
@@ -18,7 +14,7 @@
   prelude = ''
 ) {
   // use defaults for everything
-  const context = createContext(chapter, undefined, undefined, undefined, evaluationMethod)
+  const context = createContext(chapter, undefined, undefined, undefined)
   const options: Partial<IOptions> = {
     scheduler: 'preemptive',
     executionMethod,
