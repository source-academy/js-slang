--- conflicted
+++ resolved
@@ -6,12 +6,12 @@
 
 import { createContext, type IOptions, parseError, runInContext } from '..'
 import Closure from '../interpreter/closure'
-<<<<<<< HEAD
 import { setModulesStaticURL } from '../modules/loader'
 import { Chapter, type RecursivePartial, Variant } from '../types'
 import { objectValues } from '../utils/misc'
 import { stringify } from '../utils/stringify'
 import { sourceFilesRunner } from '../runner'
+import { Representation } from '../alt-langs/mapper'
 import { chapterParser, getChapterOption, getVariantOption, validChapterVariant } from './utils'
 
 export const replCommand = new Command('run')
@@ -26,63 +26,6 @@
     if (!validChapterVariant(lang)) {
       console.log('Invalid language combination!')
       return
-=======
-import { ExecutionMethod, Variant } from '../types'
-import { Representation } from '../alt-langs/mapper'
-
-function startRepl(
-  chapter = 1,
-  executionMethod: ExecutionMethod = 'interpreter',
-  variant: Variant = Variant.DEFAULT,
-  useSubst: boolean = false,
-  useRepl: boolean,
-  prelude = ''
-) {
-  // use defaults for everything
-  const context = createContext(chapter, variant, undefined, undefined)
-  const options: Partial<IOptions> = {
-    scheduler: 'preemptive',
-    executionMethod,
-    variant,
-    useSubst
-  }
-  runInContext(prelude, context, options).then(preludeResult => {
-    if (preludeResult.status === 'finished' || preludeResult.status === 'suspended-non-det') {
-      console.dir(preludeResult.value, { depth: null })
-      if (!useRepl) {
-        return
-      }
-      start(
-        // the object being passed as argument fits the interface ReplOptions in the repl module.
-        {
-          eval: (cmd, unusedContext, unusedFilename, callback) => {
-            runInContext(cmd, context, options).then(obj => {
-              if (obj.status === 'finished' || obj.status === 'suspended-non-det') {
-                // if the result is a representation, display the representation.
-                // else, default to standard value representation.
-                callback(null, obj.representation !== undefined ? obj.representation : obj.value)
-              } else {
-                callback(new Error(parseError(context.errors)), undefined)
-              }
-            })
-          },
-          // set depth to a large number so that `parse()` output will not be folded,
-          // setting to null also solves the problem, however a reference loop might crash
-          writer: output => {
-            return output instanceof Closure ||
-              typeof output === 'function' ||
-              output instanceof Representation
-              ? output.toString()
-              : inspect(output, {
-                  depth: 1000,
-                  colors: true
-                })
-          }
-        }
-      )
-    } else {
-      console.error(parseError(context.errors))
->>>>>>> 44491276
     }
 
     const fs: typeof fslib = require('fs/promises')
@@ -135,7 +78,7 @@
           context.errors = []
           runInContext(cmd, context, options).then(obj => {
             if (obj.status === 'finished' || obj.status === 'suspended-non-det') {
-              callback(null, obj.value)
+              callback(null, obj.representation !== undefined ? obj.representation : obj.value)
             } else {
               callback(new Error(parseError(context.errors)), undefined)
             }
@@ -144,12 +87,14 @@
         // set depth to a large number so that `parse()` output will not be folded,
         // setting to null also solves the problem, however a reference loop might crash
         writer: output => {
-          return output instanceof Closure || typeof output === 'function'
-            ? output.toString()
-            : inspect(output, {
-                depth: 1000,
-                colors: true
-              })
+          return output instanceof Closure ||
+              typeof output === 'function' ||
+              output instanceof Representation
+              ? output.toString()
+              : inspect(output, {
+                  depth: 1000,
+                  colors: true
+                })
         }
       }
     )
