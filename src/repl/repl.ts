<<<<<<< HEAD
import fs = require('fs')
import repl = require('repl') // 'repl' here refers to the module named 'repl' in index.d.ts
import { createContext, IOptions, parseError, runInContext } from '../index'

function startRepl(chapter = 1, useSubst: boolean, prelude = '') {
  // use defaults for everything
  const context = createContext(chapter)
  const options: Partial<IOptions> = { scheduler: 'preemptive', useSubst }
  runInContext(prelude, context, options).then(preludeResult => {
    if (preludeResult.status === 'finished') {
      // console.log(preludeResult.value)
      repl.start(
=======
#!/usr/bin/env node
import { start } from 'repl' // 'repl' here refers to the module named 'repl' in index.d.ts
import { inspect } from 'util'
import { createContext, IOptions, parseError, runInContext } from '../index'
import { EvaluationMethod, ExecutionMethod } from '../types'
import Closure from '../interpreter/closure'

function startRepl(
  chapter = 1,
  executionMethod: ExecutionMethod = 'interpreter',
  evaluationMethod: EvaluationMethod = 'strict',
  useSubst: boolean = false,
  useRepl: boolean,
  prelude = ''
) {
  // use defaults for everything
  const context = createContext(chapter)
  const options: Partial<IOptions> = {
    scheduler: 'preemptive',
    executionMethod,
    evaluationMethod,
    useSubst
  }
  runInContext(prelude, context, options).then(preludeResult => {
    if (preludeResult.status === 'finished') {
      console.dir(preludeResult.value, { depth: null })
      if (!useRepl) {
        return
      }
      start(
>>>>>>> 88011dbc
        // the object being passed as argument fits the interface ReplOptions in the repl module.
        {
          eval: (cmd, unusedContext, unusedFilename, callback) => {
            runInContext(cmd, context, options).then(obj => {
              if (obj.status === 'finished') {
                callback(null, obj.value)
              } else {
                callback(new Error(parseError(context.errors)), undefined)
              }
            })
<<<<<<< HEAD
=======
          },
          // set depth to a large number so that `parse()` output will not be folded,
          // setting to null also solves the problem, however a reference loop might crash
          writer: output => {
            return output instanceof Closure || typeof output === 'function'
              ? output.toString()
              : inspect(output, {
                  depth: 1000,
                  colors: true
                })
>>>>>>> 88011dbc
          }
        }
      )
    } else {
      throw new Error(parseError(context.errors))
    }
  })
}

function main() {
<<<<<<< HEAD
  const firstArg = process.argv[2]
  if (process.argv.length === 3 && String(Number(firstArg)) !== firstArg.trim()) {
    fs.readFile(firstArg, 'utf8', (err, data) => {
      if (err) {
        throw err
      }
      startRepl(4, false, data)
    })
  } else {
    const chapter = process.argv.length > 2 ? parseInt(firstArg, 10) : 1
    const useSubst = process.argv.length > 3 ? process.argv[3] === 'subst' : false
    startRepl(chapter, useSubst)
  }
=======
  const opt = require('node-getopt')
    .create([
      ['c', 'chapter=CHAPTER', 'set the Source chapter number (i.e., 1-4)', '1'],
      ['s', 'use-subst', 'use substitution'],
      ['h', 'help', 'display this help'],
      ['n', 'native', 'use the native execution method'],
      ['l', 'lazy', 'use lazy evaluation'],
      ['e', 'eval', "don't show REPL, only display output of evaluation"]
    ])
    .bindHelp()
    .setHelp('Usage: js-slang [PROGRAM_STRING] [OPTION]\n\n[[OPTIONS]]')
    .parseSystem()

  const executionMethod = opt.options.native === true ? 'native' : 'interpreter'
  const evaluationMethod = opt.options.lazy === true ? 'lazy' : 'strict'
  const chapter = parseInt(opt.options.chapter, 10)
  const useSubst = opt.options.s
  const useRepl = !opt.options.e
  const prelude = opt.argv[0] ?? ''
  startRepl(chapter, executionMethod, evaluationMethod, useSubst, useRepl, prelude)
>>>>>>> 88011dbc
}

main()<|MERGE_RESOLUTION|>--- conflicted
+++ resolved
@@ -1,17 +1,3 @@
-<<<<<<< HEAD
-import fs = require('fs')
-import repl = require('repl') // 'repl' here refers to the module named 'repl' in index.d.ts
-import { createContext, IOptions, parseError, runInContext } from '../index'
-
-function startRepl(chapter = 1, useSubst: boolean, prelude = '') {
-  // use defaults for everything
-  const context = createContext(chapter)
-  const options: Partial<IOptions> = { scheduler: 'preemptive', useSubst }
-  runInContext(prelude, context, options).then(preludeResult => {
-    if (preludeResult.status === 'finished') {
-      // console.log(preludeResult.value)
-      repl.start(
-=======
 #!/usr/bin/env node
 import { start } from 'repl' // 'repl' here refers to the module named 'repl' in index.d.ts
 import { inspect } from 'util'
@@ -42,7 +28,6 @@
         return
       }
       start(
->>>>>>> 88011dbc
         // the object being passed as argument fits the interface ReplOptions in the repl module.
         {
           eval: (cmd, unusedContext, unusedFilename, callback) => {
@@ -53,8 +38,6 @@
                 callback(new Error(parseError(context.errors)), undefined)
               }
             })
-<<<<<<< HEAD
-=======
           },
           // set depth to a large number so that `parse()` output will not be folded,
           // setting to null also solves the problem, however a reference loop might crash
@@ -65,7 +48,6 @@
                   depth: 1000,
                   colors: true
                 })
->>>>>>> 88011dbc
           }
         }
       )
@@ -76,21 +58,6 @@
 }
 
 function main() {
-<<<<<<< HEAD
-  const firstArg = process.argv[2]
-  if (process.argv.length === 3 && String(Number(firstArg)) !== firstArg.trim()) {
-    fs.readFile(firstArg, 'utf8', (err, data) => {
-      if (err) {
-        throw err
-      }
-      startRepl(4, false, data)
-    })
-  } else {
-    const chapter = process.argv.length > 2 ? parseInt(firstArg, 10) : 1
-    const useSubst = process.argv.length > 3 ? process.argv[3] === 'subst' : false
-    startRepl(chapter, useSubst)
-  }
-=======
   const opt = require('node-getopt')
     .create([
       ['c', 'chapter=CHAPTER', 'set the Source chapter number (i.e., 1-4)', '1'],
@@ -111,7 +78,6 @@
   const useRepl = !opt.options.e
   const prelude = opt.argv[0] ?? ''
   startRepl(chapter, executionMethod, evaluationMethod, useSubst, useRepl, prelude)
->>>>>>> 88011dbc
 }
 
 main()