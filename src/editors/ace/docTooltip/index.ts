--- conflicted
+++ resolved
@@ -4,10 +4,6 @@
 import * as source_2 from './source_2.json'
 import * as source_2_typed from './source_2_typed.json'
 import * as source_3 from './source_3.json'
-<<<<<<< HEAD
-=======
-import * as source_3_concurrent from './source_3_concurrent.json'
->>>>>>> 716c3b97
 import * as source_3_typed from './source_3_typed.json'
 import * as source_4 from './source_4.json'
 import * as source_4_typed from './source_4_typed.json'
@@ -48,10 +44,6 @@
     '2': resolveImportInconsistency(source_2),
     '2_typed': resolveImportInconsistency(source_2_typed),
     '3': resolveImportInconsistency(source_3),
-<<<<<<< HEAD
-=======
-    '3_concurrent': resolveImportInconsistency(source_3_concurrent),
->>>>>>> 716c3b97
     '3_typed': resolveImportInconsistency(source_3_typed),
     '4': resolveImportInconsistency(source_4),
     '4_typed': resolveImportInconsistency(source_4_typed),
