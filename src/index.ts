--- conflicted
+++ resolved
@@ -7,20 +7,6 @@
 import { looseParse, parseWithComments } from './parser/utils'
 import { getAllOccurrencesInScopeHelper, getScopeHelper } from './scope-refactoring'
 import { setBreakpointAtLine } from './stdlib/inspector'
-<<<<<<< HEAD
-import {
-  Chapter,
-  type Context,
-  type ExecutionMethod,
-  type Finished,
-  type ModuleContext,
-  type RecursivePartial,
-  type Result,
-  type Error as ResultError,
-  type SourceError,
-  type SVMProgram,
-  type Variant
-=======
 import type {
   Context,
   Error as ResultError,
@@ -30,7 +16,6 @@
   RecursivePartial,
   Result,
   SVMProgram
->>>>>>> f40371c9
 } from './types'
 import { Chapter, type Variant } from './langs'
 import { assemble } from './vm/svml-assembler'
