--- conflicted
+++ resolved
@@ -28,19 +28,11 @@
 export { SourceDocumentation } from './editors/ace/docTooltip'
 import type es from 'estree'
 
-<<<<<<< HEAD
-import { ECEResultPromise, resumeEvaluate } from './ec-evaluator/interpreter'
-=======
 import { CSEResultPromise, resumeEvaluate } from './cse-machine/interpreter'
->>>>>>> f9e207d1
 import { ModuleNotFoundError } from './modules/errors'
 import type { ImportOptions } from './modules/moduleTypes'
 import preprocessFileImports from './modules/preprocessor'
 import { validateFilePath } from './modules/preprocessor/filePaths'
-<<<<<<< HEAD
-=======
-import { mergeImportOptions } from './modules/utils'
->>>>>>> f9e207d1
 import { getKeywords, getProgramNames, NameDeclaration } from './name-extractor'
 import { parse } from './parser/parser'
 import { decodeError, decodeValue } from './parser/scheme'
@@ -76,11 +68,8 @@
    * Set to null to let js-slang decide automatically
    */
   shouldAddFileName: boolean | null
-<<<<<<< HEAD
 
   logTranspilerOutput: boolean
-=======
->>>>>>> f9e207d1
 }
 
 // needed to work on browsers
@@ -371,12 +360,7 @@
       return resolvedErrorPromise
     }
 
-<<<<<<< HEAD
     return fullJSRunner(program, context, options)
-=======
-    const fullImportOptions = mergeImportOptions(options.importOptions)
-    return fullJSRunner(program, context, fullImportOptions)
->>>>>>> f9e207d1
   }
 
   if (context.chapter === Chapter.HTML) {
@@ -443,11 +427,7 @@
 }
 
 export async function compileFiles(
-<<<<<<< HEAD
   files: Record<string, string>,
-=======
-  files: Partial<Record<string, string>>,
->>>>>>> f9e207d1
   entrypointFilePath: string,
   context: Context,
   vmInternalFunctions?: string[]
@@ -466,11 +446,7 @@
     return undefined
   }
 
-<<<<<<< HEAD
   const preprocessedProgram = await preprocessFileImports(files, context, entrypointFilePath, {})
-=======
-  const preprocessedProgram = await preprocessFileImports(files, entrypointFilePath, context)
->>>>>>> f9e207d1
   if (!preprocessedProgram) {
     return undefined
   }
