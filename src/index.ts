import { SourceLocation } from 'estree'
import { SourceMapConsumer } from 'source-map'

import createContext from './createContext'
import { InterruptedError } from './errors/errors'
import { findDeclarationNode, findIdentifierNode } from './finder'
import { looseParse, parse, parseWithComments, typedParse } from './parser/parser'
import { getAllOccurrencesInScopeHelper, getScopeHelper } from './scope-refactoring'
import { setBreakpointAtLine } from './stdlib/inspector'
import {
  Chapter,
  Context,
  Error as ResultError,
  ExecutionMethod,
  Finished,
  ModuleContext,
  Result,
  SourceError,
  SVMProgram,
  TypeAnnotatedFuncDecl,
  TypeAnnotatedNode,
  Variant
} from './types'
import { findNodeAt } from './utils/walkers'
import { assemble } from './vm/svml-assembler'
import { compileToIns } from './vm/svml-compiler'
export { SourceDocumentation } from './editors/ace/docTooltip'
import * as es from 'estree'

<<<<<<< HEAD
import { getKeywords, getProgramNames, NameDeclaration } from './name-extractor'
import { fullJSRunner, hasVerboseErrors, isFullJSChapter, sourceRunner } from './runner'
=======
import { getKeywords, getProgramNames } from './name-extractor'
import { fullJSRunner, hasVerboseErrors, sourceRunner } from './runner'
>>>>>>> 377a3f7c
import { typeCheck } from './typeChecker/typeChecker'
import { typeToString } from './utils/stringify'

export interface IOptions {
  scheduler: 'preemptive' | 'async'
  steps: number
  stepLimit: number
  executionMethod: ExecutionMethod
  variant: Variant
  originalMaxExecTime: number
  useSubst: boolean
  isPrelude: boolean
  throwInfiniteLoops: boolean
}

// needed to work on browsers
if (typeof window !== 'undefined') {
  // @ts-ignore
  SourceMapConsumer.initialize({
    'lib/mappings.wasm': 'https://unpkg.com/source-map@0.7.3/lib/mappings.wasm'
  })
}

let verboseErrors: boolean = false

export function parseError(errors: SourceError[], verbose: boolean = verboseErrors): string {
  const errorMessagesArr = errors.map(error => {
    const line = error.location ? error.location.start.line : '<unknown>'
    const column = error.location ? error.location.start.column : '<unknown>'
    const explanation = error.explain()

    if (verbose) {
      // TODO currently elaboration is just tagged on to a new line after the error message itself. find a better
      // way to display it.
      const elaboration = error.elaborate()
      return line < 1
        ? explanation
        : `Line ${line}, Column ${column}: ${explanation}\n${elaboration}\n`
    } else {
      return line < 1 ? explanation : `Line ${line}: ${explanation}`
    }
  })
  return errorMessagesArr.join('\n')
}

export function findDeclaration(
  code: string,
  context: Context,
  loc: { line: number; column: number }
): SourceLocation | null | undefined {
  const program = looseParse(code, context)
  if (!program) {
    return null
  }
  const identifierNode = findIdentifierNode(program, context, loc)
  if (!identifierNode) {
    return null
  }
  const declarationNode = findDeclarationNode(program, identifierNode)
  if (!declarationNode || identifierNode === declarationNode) {
    return null
  }
  return declarationNode.loc
}

export function getScope(
  code: string,
  context: Context,
  loc: { line: number; column: number }
): SourceLocation[] {
  const program = looseParse(code, context)
  if (!program) {
    return []
  }
  const identifierNode = findIdentifierNode(program, context, loc)
  if (!identifierNode) {
    return []
  }
  const declarationNode = findDeclarationNode(program, identifierNode)
  if (!declarationNode || declarationNode.loc == null || identifierNode !== declarationNode) {
    return []
  }

  return getScopeHelper(declarationNode.loc, program, identifierNode.name)
}

export function getAllOccurrencesInScope(
  code: string,
  context: Context,
  loc: { line: number; column: number }
): SourceLocation[] {
  const program = looseParse(code, context)
  if (!program) {
    return []
  }
  const identifierNode = findIdentifierNode(program, context, loc)
  if (!identifierNode) {
    return []
  }
  const declarationNode = findDeclarationNode(program, identifierNode)
  if (declarationNode == null || declarationNode.loc == null) {
    return []
  }
  return getAllOccurrencesInScopeHelper(declarationNode.loc, program, identifierNode.name)
}

export function hasDeclaration(
  code: string,
  context: Context,
  loc: { line: number; column: number }
): boolean {
  const program = looseParse(code, context)
  if (!program) {
    return false
  }
  const identifierNode = findIdentifierNode(program, context, loc)
  if (!identifierNode) {
    return false
  }
  const declarationNode = findDeclarationNode(program, identifierNode)
  if (declarationNode == null || declarationNode.loc == null) {
    return false
  }

  return true
}

/**
 * Gets names present within a string of code
 * @param code Code to parse
 * @param line Line position of the cursor
 * @param col Column position of the cursor
 * @param context Evaluation context
 * @returns `[NameDeclaration[], true]` if suggestions should be displayed, `[[], false]` otherwise
 */
export async function getNames(
  code: string,
  line: number,
  col: number,
  context: Context
): Promise<[NameDeclaration[], boolean]> {
  const [program, comments] = parseWithComments(code)

  if (!program) {
    return [[], false]
  }
  const cursorLoc: es.Position = { line, column: col }

  const [progNames, displaySuggestions] = getProgramNames(program, comments, cursorLoc)
  const keywords = getKeywords(program, cursorLoc, context)
  return [progNames.concat(keywords), displaySuggestions]
}

export function getTypeInformation(
  code: string,
  context: Context,
  loc: { line: number; column: number },
  name: string
): string {
  try {
    // parse the program into typed nodes and parse error
    const program = typedParse(code, context)
    if (program === null) {
      return ''
    }
    if (context.prelude !== null) {
      typeCheck(typedParse(context.prelude, context)!, context)
    }
    const [typedProgram, error] = typeCheck(program, context)
    const parsedError = parseError(error)
    if (context.prelude !== null) {
      // the env of the prelude was added, we now need to remove it
      context.typeEnvironment.pop()
    }

    // initialize the ans string
    let ans = ''
    if (parsedError) {
      ans += parsedError + '\n'
    }
    if (!typedProgram) {
      return ans
    }

    // get name of the node
    const getName = (typedNode: TypeAnnotatedNode<es.Node>) => {
      let nodeId = ''
      if (typedNode.type) {
        if (typedNode.type === 'FunctionDeclaration') {
          nodeId = typedNode.id?.name!
        } else if (typedNode.type === 'VariableDeclaration') {
          nodeId = (typedNode.declarations[0].id as es.Identifier).name
        } else if (typedNode.type === 'Identifier') {
          nodeId = typedNode.name
        }
      }
      return nodeId
    }

    // callback function for findNodeAt function
    function findByLocationPredicate(t: string, nd: TypeAnnotatedNode<es.Node>) {
      if (!nd.inferredType) {
        return false
      }

      const isInLoc = (nodeLoc: SourceLocation): boolean => {
        return !(
          nodeLoc.start.line > loc.line ||
          nodeLoc.end.line < loc.line ||
          (nodeLoc.start.line === loc.line && nodeLoc.start.column > loc.column) ||
          (nodeLoc.end.line === loc.line && nodeLoc.end.column < loc.column)
        )
      }

      const location = nd.loc
      if (nd.type && location) {
        return getName(nd) === name && isInLoc(location)
      }
      return false
    }

    // report both as the type inference

    const res = findNodeAt(typedProgram, undefined, undefined, findByLocationPredicate)

    if (res === undefined) {
      return ans
    }

    const node: TypeAnnotatedNode<es.Node> = res.node

    if (node === undefined) {
      return ans
    }

    const actualNode =
      node.type === 'VariableDeclaration'
        ? (node.declarations[0].init! as TypeAnnotatedNode<es.Node>)
        : node
    const type = typeToString(
      actualNode.type === 'FunctionDeclaration'
        ? (actualNode as TypeAnnotatedFuncDecl).functionInferredType!
        : actualNode.inferredType!
    )
    return ans + `At Line ${loc.line} => ${getName(node)}: ${type}`
  } catch (error) {
    return ''
  }
}

export async function runInContext(
  code: string,
  context: Context,
  options: Partial<IOptions> = {}
): Promise<Result> {
  if (context.chapter === Chapter.FULL_JS) {
    return fullJSRunner(code, context, options)
  }

  verboseErrors = hasVerboseErrors(code)
  return sourceRunner(code, context, verboseErrors, options)
}

export function resume(result: Result): Finished | ResultError | Promise<Result> {
  if (result.status === 'finished' || result.status === 'error') {
    return result
  } else {
    return result.scheduler.run(result.it, result.context)
  }
}

export function interrupt(context: Context) {
  const globalEnvironment = context.runtime.environments[context.runtime.environments.length - 1]
  context.runtime.environments = [globalEnvironment]
  context.runtime.isRunning = false
  context.errors.push(new InterruptedError(context.runtime.nodes[0]))
}

export function compile(
  code: string,
  context: Context,
  vmInternalFunctions?: string[]
): SVMProgram | undefined {
  const astProgram = parse(code, context)
  if (!astProgram) {
    return undefined
  }

  try {
    return compileToIns(astProgram, undefined, vmInternalFunctions)
  } catch (error) {
    context.errors.push(error)
    return undefined
  }
}

export { createContext, Context, ModuleContext, Result, setBreakpointAtLine, assemble }<|MERGE_RESOLUTION|>--- conflicted
+++ resolved
@@ -27,13 +27,8 @@
 export { SourceDocumentation } from './editors/ace/docTooltip'
 import * as es from 'estree'
 
-<<<<<<< HEAD
 import { getKeywords, getProgramNames, NameDeclaration } from './name-extractor'
-import { fullJSRunner, hasVerboseErrors, isFullJSChapter, sourceRunner } from './runner'
-=======
-import { getKeywords, getProgramNames } from './name-extractor'
 import { fullJSRunner, hasVerboseErrors, sourceRunner } from './runner'
->>>>>>> 377a3f7c
 import { typeCheck } from './typeChecker/typeChecker'
 import { typeToString } from './utils/stringify'
 
