<<<<<<< HEAD
import { generate } from 'astring'
import { ExpressionStatement, Program } from 'estree'
=======
// import { generate } from 'astring'
import { RawSourceMap, SourceMapConsumer } from 'source-map'
>>>>>>> 0ee28216
import { UNKNOWN_LOCATION } from './constants'
// import { UNKNOWN_LOCATION } from './constants'
import createContext from './createContext'
import { evaluate } from './interpreter'
import { ExceptionError, InterruptedError, RuntimeSourceError } from './interpreter-errors'
import { parse } from './parser'
import { AsyncScheduler, PreemptiveScheduler } from './schedulers'
import { transpile } from './transpiler'
import { Context, Directive, Error, Finished, Result, Scheduler, SourceError } from './types'
import { sandboxedEval } from './utils/evalContainer'

export interface IOptions {
  scheduler: 'preemptive' | 'async'
  steps: number
  isNativeRunnable: boolean
}

const DEFAULT_OPTIONS: IOptions = {
  scheduler: 'async',
  steps: 1000,
  isNativeRunnable: false
}

<<<<<<< HEAD
// deals with parsing error objects and converting them to strings (for repl at least)

let verboseErrors = false

export function parseError(errors: SourceError[], verbose: boolean = verboseErrors): string {
=======
const resolvedErrorPromise = Promise.resolve({ status: 'error' } as Result)

export function parseError(errors: SourceError[]): string {
>>>>>>> 0ee28216
  const errorMessagesArr = errors.map(error => {
    const line = error.location ? error.location.start.line : '<unknown>'
    const column = error.location ? error.location.start.column : '<unknown>'
    const explanation = error.explain()
    const elaboration = error.elaborate()

    if (verbose) {
      // TODO currently elaboration is just tagged on to a new line after the error message itself. find a better
      // way to display it.
      return `Line ${line}, Column ${column}: ${explanation}\n${elaboration}\n`
    } else {
      return `Line ${line}: ${explanation}`
    }
  })
  return errorMessagesArr.join('\n')
}

export function runInContext(
  code: string,
  context: Context,
  options: Partial<IOptions> = {}
): Promise<Result> {
  function getFirstLine(theProgram: Program) {
    if (theProgram.body[0] && theProgram.body[0].type === 'ExpressionStatement') {
      const firstLineOfProgram = theProgram.body[0] as ExpressionStatement
      const theDirective = (firstLineOfProgram as Directive).directive
      if (theDirective !== undefined) {
        return theDirective
      }
    }

    return undefined
  }
  const theOptions: IOptions = { ...DEFAULT_OPTIONS, ...options }
  context.errors = []
  const program = parse(code, context)
  if (program) {
    verboseErrors = getFirstLine(program) === 'enable verbose'
    if (theOptions.isNativeRunnable) {
      let transpiled
      let sourceMapJson: RawSourceMap | undefined
      let lastStatementSourceMapJson: RawSourceMap | undefined
      try {
        const temp = transpile(program, context.contextId)
        // some issues with formatting and semicolons and tslint so no destructure
        transpiled = temp.transpiled
        sourceMapJson = temp.codeMap
        lastStatementSourceMapJson = temp.evalMap
        return Promise.resolve({
          status: 'finished',
          value: sandboxedEval(transpiled)
        } as Result)
      } catch (error) {
        if (error instanceof RuntimeSourceError) {
          context.errors.push(error)
          return resolvedErrorPromise
        }
        const errorStack = error.stack
        const match = /<anonymous>:(\d+):(\d+)/.exec(errorStack)
        if (match === null) {
          context.errors.push(new ExceptionError(error, UNKNOWN_LOCATION))
          return resolvedErrorPromise
        }
        const line = Number(match![1])
        const column = Number(match![2])
        return SourceMapConsumer.with(
          line === 1 ? lastStatementSourceMapJson! : sourceMapJson!,
          null,
          consumer => {
            const { line: originalLine, column: originalColumn } = consumer.originalPositionFor({
              line,
              column
            })
            const location =
              line === null
                ? UNKNOWN_LOCATION
                : {
                    start: { line: originalLine!, column: originalColumn! },
                    end: { line: -1, column: -1 }
                  }
            context.errors.push(new ExceptionError(error, location))
            return resolvedErrorPromise
          }
        )
      }
    } else {
      const it = evaluate(program, context)
      let scheduler: Scheduler
      if (theOptions.scheduler === 'async') {
        scheduler = new AsyncScheduler()
      } else {
        scheduler = new PreemptiveScheduler(theOptions.steps)
      }
      return scheduler.run(it, context)
    }
  } else {
    return resolvedErrorPromise
  }
}

export function resume(result: Result): Finished | Error | Promise<Result> {
  if (result.status === 'finished' || result.status === 'error') {
    return result
  } else {
    return result.scheduler.run(result.it, result.context)
  }
}

export function interrupt(context: Context) {
  const globalEnvironment = context.runtime.environments[context.runtime.environments.length - 1]
  context.runtime.environments = [globalEnvironment]
  context.runtime.isRunning = false
  context.errors.push(new InterruptedError(context.runtime.nodes[0]))
}

export { createContext, Context, Result }<|MERGE_RESOLUTION|>--- conflicted
+++ resolved
@@ -1,10 +1,5 @@
-<<<<<<< HEAD
-import { generate } from 'astring'
 import { ExpressionStatement, Program } from 'estree'
-=======
-// import { generate } from 'astring'
 import { RawSourceMap, SourceMapConsumer } from 'source-map'
->>>>>>> 0ee28216
 import { UNKNOWN_LOCATION } from './constants'
 // import { UNKNOWN_LOCATION } from './constants'
 import createContext from './createContext'
@@ -28,17 +23,12 @@
   isNativeRunnable: false
 }
 
-<<<<<<< HEAD
 // deals with parsing error objects and converting them to strings (for repl at least)
 
 let verboseErrors = false
+const resolvedErrorPromise = Promise.resolve({ status: 'error' } as Result)
 
 export function parseError(errors: SourceError[], verbose: boolean = verboseErrors): string {
-=======
-const resolvedErrorPromise = Promise.resolve({ status: 'error' } as Result)
-
-export function parseError(errors: SourceError[]): string {
->>>>>>> 0ee28216
   const errorMessagesArr = errors.map(error => {
     const line = error.location ? error.location.start.line : '<unknown>'
     const column = error.location ? error.location.start.column : '<unknown>'
