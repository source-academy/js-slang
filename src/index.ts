--- conflicted
+++ resolved
@@ -16,15 +16,9 @@
 import { AsyncScheduler, PreemptiveScheduler } from './schedulers'
 import { getAllOccurrencesInScopeHelper } from './scope-refactoring'
 import { areBreakpointsSet, setBreakpointAtLine } from './stdlib/inspector'
-<<<<<<< HEAD
-import { codify, getEvaluationSteps } from './substituter'
-import { transpile } from './transpiler'
-import { typeCheck } from './typeChecker'
-=======
 import { getEvaluationSteps } from './stepper/stepper'
 import { sandboxedEval } from './transpiler/evalContainer'
 import { transpile } from './transpiler/transpiler'
->>>>>>> d2853126
 import {
   Context,
   Error as ResultError,
