--- conflicted
+++ resolved
@@ -1,9 +1,7 @@
-<<<<<<< HEAD
-=======
 import { ExpressionStatement, Program } from 'estree'
->>>>>>> dffe1486
 import { RawSourceMap, SourceMapConsumer } from 'source-map'
 import { UNKNOWN_LOCATION } from './constants'
+// import { UNKNOWN_LOCATION } from './constants'
 import createContext from './createContext'
 import { evaluate } from './interpreter'
 import { ExceptionError, InterruptedError, RuntimeSourceError } from './interpreter-errors'
