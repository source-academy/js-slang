--- conflicted
+++ resolved
@@ -28,11 +28,7 @@
 import * as es from 'estree'
 
 import { getKeywords, getProgramNames, NameDeclaration } from './name-extractor'
-<<<<<<< HEAD
-import { fullJSRunner, hasVerboseErrors, isFullJSChapter, sourceRunner } from './runner'
-=======
-import { fullJSRunner, hasVerboseErrors, htmlRunner, sourceRunner } from './runner'
->>>>>>> ed3b88d0
+import { fullJSRunner, hasVerboseErrors, htmlRunner, isFullJSChapter, sourceRunner } from './runner'
 import { typeCheck } from './typeChecker/typeChecker'
 import { typeToString } from './utils/stringify'
 
