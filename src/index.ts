--- conflicted
+++ resolved
@@ -57,7 +57,6 @@
   useSubst: boolean
   isPrelude: boolean
   throwInfiniteLoops: boolean
-<<<<<<< HEAD
 
   importOptions: ImportOptions
 
@@ -66,9 +65,9 @@
 
   /** Set to true to console log the preprocessor's output */
   logPreprocessorOutput: boolean
-=======
+
+  /** Number of steps to evaluate (when using the ec-evaluator) */
   envSteps: number
->>>>>>> 545f5588
 }
 
 // needed to work on browsers
