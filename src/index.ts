import { SourceLocation } from 'estree'
import { SourceMapConsumer } from 'source-map'

import createContext from './createContext'
import { InterruptedError } from './errors/errors'
import { findDeclarationNode, findIdentifierNode } from './finder'
import { looseParse, parse, parseForNames, typedParse } from './parser/parser'
import { getAllOccurrencesInScopeHelper, getScopeHelper } from './scope-refactoring'
<<<<<<< HEAD
import { areBreakpointsSet, setBreakpointAtLine } from './stdlib/inspector'
import {
  callee,
  getEvaluationSteps,
  getRedex,
  IStepperPropContents,
  redexify
} from './stepper/stepper'
import { sandboxedEval } from './transpiler/evalContainer'
import { appendModuleTabsToContext, transpile } from './transpiler/transpiler'
=======
import { setBreakpointAtLine } from './stdlib/inspector'
>>>>>>> 57649d86
import {
  Context,
  Error as ResultError,
  ExecutionMethod,
  Finished,
  ModuleContext,
  ModuleState,
  Result,
  SourceError,
  SVMProgram,
  TypeAnnotatedFuncDecl,
  TypeAnnotatedNode,
  Variant
} from './types'
import { findNodeAt } from './utils/walkers'
import { assemble } from './vm/svml-assembler'
import { compileToIns } from './vm/svml-compiler'
export { SourceDocumentation } from './editors/ace/docTooltip'
import * as es from 'estree'

<<<<<<< HEAD
import { TimeoutError } from './errors/timeoutErrors'
import { isPotentialInfiniteLoop } from './infiniteLoops/errors'
import { testForInfiniteLoop } from './infiniteLoops/runtime'
// import { loadModuleTabs } from './modules/moduleLoader'
=======
>>>>>>> 57649d86
import { getKeywords, getProgramNames } from './name-extractor'
import { fullJSRunner, hasVerboseErrors, isFullJSChapter, sourceRunner } from './runner'
import { typeCheck } from './typeChecker/typeChecker'
import { typeToString } from './utils/stringify'

export interface IOptions {
  scheduler: 'preemptive' | 'async'
  steps: number
  stepLimit: number
  executionMethod: ExecutionMethod
  variant: Variant
  originalMaxExecTime: number
  useSubst: boolean
  isPrelude: boolean
  throwInfiniteLoops: boolean
}

// needed to work on browsers
if (typeof window !== 'undefined') {
  // @ts-ignore
  SourceMapConsumer.initialize({
    'lib/mappings.wasm': 'https://unpkg.com/source-map@0.7.3/lib/mappings.wasm'
  })
}

let verboseErrors: boolean = false

export function parseError(errors: SourceError[], verbose: boolean = verboseErrors): string {
  const errorMessagesArr = errors.map(error => {
    const line = error.location ? error.location.start.line : '<unknown>'
    const column = error.location ? error.location.start.column : '<unknown>'
    const explanation = error.explain()

    if (verbose) {
      // TODO currently elaboration is just tagged on to a new line after the error message itself. find a better
      // way to display it.
      const elaboration = error.elaborate()
      return line < 1
        ? explanation
        : `Line ${line}, Column ${column}: ${explanation}\n${elaboration}\n`
    } else {
      return line < 1 ? explanation : `Line ${line}: ${explanation}`
    }
  })
  return errorMessagesArr.join('\n')
}

export function findDeclaration(
  code: string,
  context: Context,
  loc: { line: number; column: number }
): SourceLocation | null | undefined {
  const program = looseParse(code, context)
  if (!program) {
    return null
  }
  const identifierNode = findIdentifierNode(program, context, loc)
  if (!identifierNode) {
    return null
  }
  const declarationNode = findDeclarationNode(program, identifierNode)
  if (!declarationNode || identifierNode === declarationNode) {
    return null
  }
  return declarationNode.loc
}

export function getScope(
  code: string,
  context: Context,
  loc: { line: number; column: number }
): SourceLocation[] {
  const program = looseParse(code, context)
  if (!program) {
    return []
  }
  const identifierNode = findIdentifierNode(program, context, loc)
  if (!identifierNode) {
    return []
  }
  const declarationNode = findDeclarationNode(program, identifierNode)
  if (!declarationNode || declarationNode.loc == null || identifierNode !== declarationNode) {
    return []
  }

  return getScopeHelper(declarationNode.loc, program, identifierNode.name)
}

export function getAllOccurrencesInScope(
  code: string,
  context: Context,
  loc: { line: number; column: number }
): SourceLocation[] {
  const program = looseParse(code, context)
  if (!program) {
    return []
  }
  const identifierNode = findIdentifierNode(program, context, loc)
  if (!identifierNode) {
    return []
  }
  const declarationNode = findDeclarationNode(program, identifierNode)
  if (declarationNode == null || declarationNode.loc == null) {
    return []
  }
  return getAllOccurrencesInScopeHelper(declarationNode.loc, program, identifierNode.name)
}

export function hasDeclaration(
  code: string,
  context: Context,
  loc: { line: number; column: number }
): boolean {
  const program = looseParse(code, context)
  if (!program) {
    return false
  }
  const identifierNode = findIdentifierNode(program, context, loc)
  if (!identifierNode) {
    return false
  }
  const declarationNode = findDeclarationNode(program, identifierNode)
  if (declarationNode == null || declarationNode.loc == null) {
    return false
  }

  return true
}

export async function getNames(
  code: string,
  line: number,
  col: number,
  context: Context
): Promise<any> {
  const [program, comments] = parseForNames(code)

  if (!program) {
    return []
  }
  const cursorLoc: es.Position = { line, column: col }

  const [progNames, displaySuggestions] = getProgramNames(program, comments, cursorLoc)
  const keywords = getKeywords(program, cursorLoc, context)
  return [progNames.concat(keywords), displaySuggestions]
}

export function getTypeInformation(
  code: string,
  context: Context,
  loc: { line: number; column: number },
  name: string
): string {
  try {
    // parse the program into typed nodes and parse error
    const program = typedParse(code, context)
    if (program === null) {
      return ''
    }
    if (context.prelude !== null) {
      typeCheck(typedParse(context.prelude, context)!, context)
    }
    const [typedProgram, error] = typeCheck(program, context)
    const parsedError = parseError(error)
    if (context.prelude !== null) {
      // the env of the prelude was added, we now need to remove it
      context.typeEnvironment.pop()
    }

    // initialize the ans string
    let ans = ''
    if (parsedError) {
      ans += parsedError + '\n'
    }
    if (!typedProgram) {
      return ans
    }

    // get name of the node
    const getName = (typedNode: TypeAnnotatedNode<es.Node>) => {
      let nodeId = ''
      if (typedNode.type) {
        if (typedNode.type === 'FunctionDeclaration') {
          nodeId = typedNode.id?.name!
        } else if (typedNode.type === 'VariableDeclaration') {
          nodeId = (typedNode.declarations[0].id as es.Identifier).name
        } else if (typedNode.type === 'Identifier') {
          nodeId = typedNode.name
        }
      }
      return nodeId
    }

    // callback function for findNodeAt function
    function findByLocationPredicate(t: string, nd: TypeAnnotatedNode<es.Node>) {
      if (!nd.inferredType) {
        return false
      }

      const isInLoc = (nodeLoc: SourceLocation): boolean => {
        return !(
          nodeLoc.start.line > loc.line ||
          nodeLoc.end.line < loc.line ||
          (nodeLoc.start.line === loc.line && nodeLoc.start.column > loc.column) ||
          (nodeLoc.end.line === loc.line && nodeLoc.end.column < loc.column)
        )
      }

      const location = nd.loc
      if (nd.type && location) {
        return getName(nd) === name && isInLoc(location)
      }
      return false
    }

    // report both as the type inference

    const res = findNodeAt(typedProgram, undefined, undefined, findByLocationPredicate)

    if (res === undefined) {
      return ans
    }

    const node: TypeAnnotatedNode<es.Node> = res.node

    if (node === undefined) {
      return ans
    }

    const actualNode =
      node.type === 'VariableDeclaration'
        ? (node.declarations[0].init! as TypeAnnotatedNode<es.Node>)
        : node
    const type = typeToString(
      actualNode.type === 'FunctionDeclaration'
        ? (actualNode as TypeAnnotatedFuncDecl).functionInferredType!
        : actualNode.inferredType!
    )
    return ans + `At Line ${loc.line} => ${getName(node)}: ${type}`
  } catch (error) {
    return ''
  }
}

<<<<<<< HEAD
/*
function appendModulesToContext(program: Program, context: Context): void {
  if (context.modules == null) context.modules = new Map<string, ModuleContext>();

  for (const node of program.body) {
    if (node.type !== 'ImportDeclaration') break
    const moduleName = (node.source.value as string).trim()
    
    // Load the module's tabs
    if (!context.modules.has(moduleName)) {
      let moduleContext = {
        state: null,
        tabs: loadModuleTabs(moduleName)
      }
      context.modules.set(moduleName, moduleContext)
    }
  }
} */

=======
>>>>>>> 57649d86
export async function runInContext(
  code: string,
  context: Context,
  options: Partial<IOptions> = {}
): Promise<Result> {
  if (isFullJSChapter(context.chapter)) {
    return fullJSRunner(code, context, options)
  }

<<<<<<< HEAD
  if (context.variant === 'concurrent') {
    if (previousCode === code) {
      context.nativeStorage.maxExecTime *= JSSLANG_PROPERTIES.factorToIncreaseBy
    } else {
      context.nativeStorage.maxExecTime = theOptions.originalMaxExecTime
    }
    context.previousCode.unshift(code)
    previousCode = code
    try {
      return Promise.resolve({
        status: 'finished',
        context,
        value: runWithProgram(compileForConcurrent(program, context), context)
      })
    } catch (error) {
      if (error instanceof RuntimeSourceError || error instanceof ExceptionError) {
        context.errors.push(error) // use ExceptionErrors for non Source Errors
        return resolvedErrorPromise
      }
      context.errors.push(new ExceptionError(error, UNKNOWN_LOCATION))
      return resolvedErrorPromise
    }
  }
  if (options.useSubst) {
    const steps = getEvaluationSteps(program, context, options.stepLimit)
    const redexedSteps: IStepperPropContents[] = []
    for (const step of steps) {
      const redex = getRedex(step[0], step[1])
      const redexed = redexify(step[0], step[1])
      redexedSteps.push({
        code: redexed[0],
        redex: redexed[1],
        explanation: step[2],
        function: callee(redex)
      })
    }
    return Promise.resolve({
      status: 'finished',
      context,
      value: redexedSteps
    })
  }

  const isNativeRunnable = determineExecutionMethod(theOptions, context, program)
  if (context.prelude !== null) {
    const prelude = context.prelude
    context.prelude = null
    await runInContext(prelude, context, { ...options, isPrelude: true })
    return runInContext(code, context, options)
  }  

  hoistImportDeclarations(program);
  if (isNativeRunnable) {
    if (previousCode === code && isPreviousCodeTimeoutError) {
      context.nativeStorage.maxExecTime *= JSSLANG_PROPERTIES.factorToIncreaseBy
    } else if (!options.isPrelude) {
      context.nativeStorage.maxExecTime = theOptions.originalMaxExecTime
    }
    if (!options.isPrelude) {
      context.previousCode.unshift(code)
      previousCode = code
    }
    let transpiled
    let sourceMapJson: RawSourceMap | undefined
    try {      
      appendModuleTabsToContext(program, context)
      // Mutates program
      switch (context.variant) {
        case 'gpu':
          transpileToGPU(program)
          break
        case 'lazy':
          transpileToLazy(program)
          break
      }

      ({ transpiled, codeMap: sourceMapJson } = transpile(program, context))
      let value = await sandboxedEval(transpiled, context.nativeStorage, context.moduleParams, context.moduleContexts)

      if (context.variant === 'lazy') {
        value = forceIt(value)
      }

      if (!options.isPrelude) {
        isPreviousCodeTimeoutError = false
      }
      return Promise.resolve({
        status: 'finished',
        context,
        value
      })
    } catch (error) {
      const isDefaultVariant = options.variant === undefined || options.variant === 'default'
      if (isDefaultVariant && isPotentialInfiniteLoop(error)) {
        const detectedInfiniteLoop = testForInfiniteLoop(code, context.previousCode.slice(1))
        if (detectedInfiniteLoop !== undefined) {
          if (theOptions.throwInfiniteLoops) {
            context.errors.push(detectedInfiniteLoop)
            return resolvedErrorPromise
          } else {
            error.infiniteLoopError = detectedInfiniteLoop
            if (error instanceof ExceptionError) {
              ;(error.error as any).infiniteLoopError = detectedInfiniteLoop
            }
          }
        }
      }
      if (error instanceof RuntimeSourceError) {
        context.errors.push(error)
        if (error instanceof TimeoutError) {
          isPreviousCodeTimeoutError = true
        }
        return resolvedErrorPromise
      }
      if (error instanceof ExceptionError) {
        // if we know the location of the error, just throw it
        if (error.location.start.line !== -1) {
          context.errors.push(error)
          return resolvedErrorPromise
        } else {
          error = error.error // else we try to get the location from source map
        }
      }
      const errorStack = error.stack
      const match = /<anonymous>:(\d+):(\d+)/.exec(errorStack)
      if (match === null) {
        context.errors.push(new ExceptionError(error, UNKNOWN_LOCATION))
        return resolvedErrorPromise
      }
      const line = Number(match![1])
      const column = Number(match![2])
      return SourceMapConsumer.with(sourceMapJson!, null, consumer => {
        const {
          line: originalLine,
          column: originalColumn,
          name
        } = consumer.originalPositionFor({
          line,
          column
        })
        context.errors.push(
          convertNativeErrorToSourceError(error, originalLine, originalColumn, name)
        )
        return resolvedErrorPromise
      })
    }
  } else {
    let it = evaluate(program, context)
    let scheduler: Scheduler
    if (context.variant === 'non-det') {
      it = nonDetEvaluate(program, context)
      scheduler = new NonDetScheduler()
    } else if (theOptions.scheduler === 'async') {
      scheduler = new AsyncScheduler()
    } else {
      scheduler = new PreemptiveScheduler(theOptions.steps)
    }
    return scheduler.run(it, context)
  }
}

/**
 * Hoists all import declarations to the top of the program,
 * and also collates different import statements from the same 
 * module as a single import statement
 * 
 * @param program Program to parse
 */
 export function hoistImportDeclarations(program: es.Program) {
  const importNodes = (program.body.filter(node => node.type === "ImportDeclaration") as es.ImportDeclaration[]);

  const specifiers = new Map<string, es.ImportSpecifier[]>();
  const baseNodes = new Map<string, es.ImportDeclaration>();

  for (const node of importNodes) {
    const moduleName = (node.source.value as string).trim()

    if(!specifiers.has(moduleName)) {
      specifiers.set(moduleName, []);
      baseNodes.set(moduleName, node);
    }

    for (const specifier of node.specifiers) {
      if (specifier.type !== 'ImportSpecifier') {
        throw new Error(
          `I expected only ImportSpecifiers to be allowed, but encountered ${specifier.type}.`
        )
      }
      
      specifiers.get(moduleName)!.push(specifier);
    }
  }

  // Create new collated import specifiers
  const newImports = Array.from(specifiers.keys()).map((key) => {
    const baseNode = baseNodes.get(key)!;
    return {
      ...baseNode,
      specifiers: specifiers.get(key)!
    } as es.ModuleDeclaration;
  });

  // Insert the import specifiers at the top of the program
  program.body = (newImports as (es.ModuleDeclaration | es.Statement | es.Declaration)[])
                  .concat(program.body.filter(node => node.type !== "ImportDeclaration"));
}

/**
 * Small function to determine the variant to be used
 * by a program, as both context and options can have
 * a variant. The variant provided in options will
 * have precedence over the variant provided in context.
 *
 * @param context The context of the program.
 * @param options Options to be used when
 *                running the program.
 *
 * @returns The variant that the program is to be run in
 */
function determineVariant(context: Context, options: Partial<IOptions>): Variant {
  if (options.variant) {
    return options.variant
  } else {
    return context.variant
  }
=======
  verboseErrors = hasVerboseErrors(code)
  return sourceRunner(code, context, verboseErrors, options)
>>>>>>> 57649d86
}

export function resume(result: Result): Finished | ResultError | Promise<Result> {
  if (result.status === 'finished' || result.status === 'error') {
    return result
  } else {
    return result.scheduler.run(result.it, result.context)
  }
}

export function interrupt(context: Context) {
  const globalEnvironment = context.runtime.environments[context.runtime.environments.length - 1]
  context.runtime.environments = [globalEnvironment]
  context.runtime.isRunning = false
  context.errors.push(new InterruptedError(context.runtime.nodes[0]))
}

export function compile(
  code: string,
  context: Context,
  vmInternalFunctions?: string[]
): SVMProgram | undefined {
  const astProgram = parse(code, context)
  if (!astProgram) {
    return undefined
  }

  try {
    return compileToIns(astProgram, undefined, vmInternalFunctions)
  } catch (error) {
    context.errors.push(error)
    return undefined
  }
}

<<<<<<< HEAD
export { createContext, Context, ModuleContext, ModuleState, Result, setBreakpointAtLine, assemble }
=======
export { assemble, Context, createContext, Result, setBreakpointAtLine }
>>>>>>> 57649d86
<|MERGE_RESOLUTION|>--- conflicted
+++ resolved
@@ -6,20 +6,7 @@
 import { findDeclarationNode, findIdentifierNode } from './finder'
 import { looseParse, parse, parseForNames, typedParse } from './parser/parser'
 import { getAllOccurrencesInScopeHelper, getScopeHelper } from './scope-refactoring'
-<<<<<<< HEAD
-import { areBreakpointsSet, setBreakpointAtLine } from './stdlib/inspector'
-import {
-  callee,
-  getEvaluationSteps,
-  getRedex,
-  IStepperPropContents,
-  redexify
-} from './stepper/stepper'
-import { sandboxedEval } from './transpiler/evalContainer'
-import { appendModuleTabsToContext, transpile } from './transpiler/transpiler'
-=======
 import { setBreakpointAtLine } from './stdlib/inspector'
->>>>>>> 57649d86
 import {
   Context,
   Error as ResultError,
@@ -40,13 +27,6 @@
 export { SourceDocumentation } from './editors/ace/docTooltip'
 import * as es from 'estree'
 
-<<<<<<< HEAD
-import { TimeoutError } from './errors/timeoutErrors'
-import { isPotentialInfiniteLoop } from './infiniteLoops/errors'
-import { testForInfiniteLoop } from './infiniteLoops/runtime'
-// import { loadModuleTabs } from './modules/moduleLoader'
-=======
->>>>>>> 57649d86
 import { getKeywords, getProgramNames } from './name-extractor'
 import { fullJSRunner, hasVerboseErrors, isFullJSChapter, sourceRunner } from './runner'
 import { typeCheck } from './typeChecker/typeChecker'
@@ -291,28 +271,6 @@
   }
 }
 
-<<<<<<< HEAD
-/*
-function appendModulesToContext(program: Program, context: Context): void {
-  if (context.modules == null) context.modules = new Map<string, ModuleContext>();
-
-  for (const node of program.body) {
-    if (node.type !== 'ImportDeclaration') break
-    const moduleName = (node.source.value as string).trim()
-    
-    // Load the module's tabs
-    if (!context.modules.has(moduleName)) {
-      let moduleContext = {
-        state: null,
-        tabs: loadModuleTabs(moduleName)
-      }
-      context.modules.set(moduleName, moduleContext)
-    }
-  }
-} */
-
-=======
->>>>>>> 57649d86
 export async function runInContext(
   code: string,
   context: Context,
@@ -322,236 +280,8 @@
     return fullJSRunner(code, context, options)
   }
 
-<<<<<<< HEAD
-  if (context.variant === 'concurrent') {
-    if (previousCode === code) {
-      context.nativeStorage.maxExecTime *= JSSLANG_PROPERTIES.factorToIncreaseBy
-    } else {
-      context.nativeStorage.maxExecTime = theOptions.originalMaxExecTime
-    }
-    context.previousCode.unshift(code)
-    previousCode = code
-    try {
-      return Promise.resolve({
-        status: 'finished',
-        context,
-        value: runWithProgram(compileForConcurrent(program, context), context)
-      })
-    } catch (error) {
-      if (error instanceof RuntimeSourceError || error instanceof ExceptionError) {
-        context.errors.push(error) // use ExceptionErrors for non Source Errors
-        return resolvedErrorPromise
-      }
-      context.errors.push(new ExceptionError(error, UNKNOWN_LOCATION))
-      return resolvedErrorPromise
-    }
-  }
-  if (options.useSubst) {
-    const steps = getEvaluationSteps(program, context, options.stepLimit)
-    const redexedSteps: IStepperPropContents[] = []
-    for (const step of steps) {
-      const redex = getRedex(step[0], step[1])
-      const redexed = redexify(step[0], step[1])
-      redexedSteps.push({
-        code: redexed[0],
-        redex: redexed[1],
-        explanation: step[2],
-        function: callee(redex)
-      })
-    }
-    return Promise.resolve({
-      status: 'finished',
-      context,
-      value: redexedSteps
-    })
-  }
-
-  const isNativeRunnable = determineExecutionMethod(theOptions, context, program)
-  if (context.prelude !== null) {
-    const prelude = context.prelude
-    context.prelude = null
-    await runInContext(prelude, context, { ...options, isPrelude: true })
-    return runInContext(code, context, options)
-  }  
-
-  hoistImportDeclarations(program);
-  if (isNativeRunnable) {
-    if (previousCode === code && isPreviousCodeTimeoutError) {
-      context.nativeStorage.maxExecTime *= JSSLANG_PROPERTIES.factorToIncreaseBy
-    } else if (!options.isPrelude) {
-      context.nativeStorage.maxExecTime = theOptions.originalMaxExecTime
-    }
-    if (!options.isPrelude) {
-      context.previousCode.unshift(code)
-      previousCode = code
-    }
-    let transpiled
-    let sourceMapJson: RawSourceMap | undefined
-    try {      
-      appendModuleTabsToContext(program, context)
-      // Mutates program
-      switch (context.variant) {
-        case 'gpu':
-          transpileToGPU(program)
-          break
-        case 'lazy':
-          transpileToLazy(program)
-          break
-      }
-
-      ({ transpiled, codeMap: sourceMapJson } = transpile(program, context))
-      let value = await sandboxedEval(transpiled, context.nativeStorage, context.moduleParams, context.moduleContexts)
-
-      if (context.variant === 'lazy') {
-        value = forceIt(value)
-      }
-
-      if (!options.isPrelude) {
-        isPreviousCodeTimeoutError = false
-      }
-      return Promise.resolve({
-        status: 'finished',
-        context,
-        value
-      })
-    } catch (error) {
-      const isDefaultVariant = options.variant === undefined || options.variant === 'default'
-      if (isDefaultVariant && isPotentialInfiniteLoop(error)) {
-        const detectedInfiniteLoop = testForInfiniteLoop(code, context.previousCode.slice(1))
-        if (detectedInfiniteLoop !== undefined) {
-          if (theOptions.throwInfiniteLoops) {
-            context.errors.push(detectedInfiniteLoop)
-            return resolvedErrorPromise
-          } else {
-            error.infiniteLoopError = detectedInfiniteLoop
-            if (error instanceof ExceptionError) {
-              ;(error.error as any).infiniteLoopError = detectedInfiniteLoop
-            }
-          }
-        }
-      }
-      if (error instanceof RuntimeSourceError) {
-        context.errors.push(error)
-        if (error instanceof TimeoutError) {
-          isPreviousCodeTimeoutError = true
-        }
-        return resolvedErrorPromise
-      }
-      if (error instanceof ExceptionError) {
-        // if we know the location of the error, just throw it
-        if (error.location.start.line !== -1) {
-          context.errors.push(error)
-          return resolvedErrorPromise
-        } else {
-          error = error.error // else we try to get the location from source map
-        }
-      }
-      const errorStack = error.stack
-      const match = /<anonymous>:(\d+):(\d+)/.exec(errorStack)
-      if (match === null) {
-        context.errors.push(new ExceptionError(error, UNKNOWN_LOCATION))
-        return resolvedErrorPromise
-      }
-      const line = Number(match![1])
-      const column = Number(match![2])
-      return SourceMapConsumer.with(sourceMapJson!, null, consumer => {
-        const {
-          line: originalLine,
-          column: originalColumn,
-          name
-        } = consumer.originalPositionFor({
-          line,
-          column
-        })
-        context.errors.push(
-          convertNativeErrorToSourceError(error, originalLine, originalColumn, name)
-        )
-        return resolvedErrorPromise
-      })
-    }
-  } else {
-    let it = evaluate(program, context)
-    let scheduler: Scheduler
-    if (context.variant === 'non-det') {
-      it = nonDetEvaluate(program, context)
-      scheduler = new NonDetScheduler()
-    } else if (theOptions.scheduler === 'async') {
-      scheduler = new AsyncScheduler()
-    } else {
-      scheduler = new PreemptiveScheduler(theOptions.steps)
-    }
-    return scheduler.run(it, context)
-  }
-}
-
-/**
- * Hoists all import declarations to the top of the program,
- * and also collates different import statements from the same 
- * module as a single import statement
- * 
- * @param program Program to parse
- */
- export function hoistImportDeclarations(program: es.Program) {
-  const importNodes = (program.body.filter(node => node.type === "ImportDeclaration") as es.ImportDeclaration[]);
-
-  const specifiers = new Map<string, es.ImportSpecifier[]>();
-  const baseNodes = new Map<string, es.ImportDeclaration>();
-
-  for (const node of importNodes) {
-    const moduleName = (node.source.value as string).trim()
-
-    if(!specifiers.has(moduleName)) {
-      specifiers.set(moduleName, []);
-      baseNodes.set(moduleName, node);
-    }
-
-    for (const specifier of node.specifiers) {
-      if (specifier.type !== 'ImportSpecifier') {
-        throw new Error(
-          `I expected only ImportSpecifiers to be allowed, but encountered ${specifier.type}.`
-        )
-      }
-      
-      specifiers.get(moduleName)!.push(specifier);
-    }
-  }
-
-  // Create new collated import specifiers
-  const newImports = Array.from(specifiers.keys()).map((key) => {
-    const baseNode = baseNodes.get(key)!;
-    return {
-      ...baseNode,
-      specifiers: specifiers.get(key)!
-    } as es.ModuleDeclaration;
-  });
-
-  // Insert the import specifiers at the top of the program
-  program.body = (newImports as (es.ModuleDeclaration | es.Statement | es.Declaration)[])
-                  .concat(program.body.filter(node => node.type !== "ImportDeclaration"));
-}
-
-/**
- * Small function to determine the variant to be used
- * by a program, as both context and options can have
- * a variant. The variant provided in options will
- * have precedence over the variant provided in context.
- *
- * @param context The context of the program.
- * @param options Options to be used when
- *                running the program.
- *
- * @returns The variant that the program is to be run in
- */
-function determineVariant(context: Context, options: Partial<IOptions>): Variant {
-  if (options.variant) {
-    return options.variant
-  } else {
-    return context.variant
-  }
-=======
   verboseErrors = hasVerboseErrors(code)
   return sourceRunner(code, context, verboseErrors, options)
->>>>>>> 57649d86
 }
 
 export function resume(result: Result): Finished | ResultError | Promise<Result> {
@@ -587,8 +317,4 @@
   }
 }
 
-<<<<<<< HEAD
-export { createContext, Context, ModuleContext, ModuleState, Result, setBreakpointAtLine, assemble }
-=======
-export { assemble, Context, createContext, Result, setBreakpointAtLine }
->>>>>>> 57649d86
+export { createContext, Context, ModuleContext, ModuleState, Result, setBreakpointAtLine, assemble }