<<<<<<< HEAD
import { ExpressionStatement, Literal, Program } from 'estree'
=======
import { generate } from 'astring'
import { UNKNOWN_LOCATION } from './constants'
>>>>>>> 2da43aca
import createContext from './createContext'
import { evaluate } from './interpreter'
import { ExceptionError, InterruptedError } from './interpreter-errors'
import { parse } from './parser'
import { AsyncScheduler, PreemptiveScheduler } from './schedulers'
import { transpile } from './transpiler'
import { Context, Error, Finished, Result, Scheduler, SourceError } from './types'
import { sandboxedEval } from './utils/evalContainer'

export interface IOptions {
  scheduler: 'preemptive' | 'async'
  steps: number
  isNativeRunnable: boolean
}

const DEFAULT_OPTIONS: IOptions = {
  scheduler: 'async',
  steps: 1000,
  isNativeRunnable: false
}

// deals with parsing error objects and converting them to strings (for repl at least)

let verboseErrors = false

export function parseError(errors: SourceError[], verbose: boolean = verboseErrors): string {
  const errorMessagesArr = errors.map(error => {
    const line = error.location ? error.location.start.line : '<unknown>'
    const column = error.location ? error.location.start.column : '<unknown>'
    const explanation = error.explain()
    const elaboration = error.elaborate()

    if (verbose) {
      // TODO currently elaboration is just tagged on to a new line after the error message itself. find a better
      // way to display it.
      return `Line ${line}, Column ${column}: ${explanation}. ${elaboration}\n`
    } else {
      return `Line ${line}: ${explanation}`
    }
  })
  return errorMessagesArr.join('\n')
}

export function runInContext(
  code: string,
  context: Context,
  options: Partial<IOptions> = {}
): Promise<Result> {
  function getFirstLine(theProgram: Program) {
    if (theProgram.body[0] && theProgram.body[0].type === 'ExpressionStatement') {
      const firstLineOfProgram = theProgram.body[0] as ExpressionStatement
      if (firstLineOfProgram.expression.type === 'Literal') {
        const firstLineExpression = firstLineOfProgram.expression as Literal
        if (!!firstLineExpression) {
          return firstLineExpression.value
        }
      }
    }

    return undefined
  }
  const theOptions: IOptions = { ...DEFAULT_OPTIONS, ...options }
  context.errors = []
  const program = parse(code, context)
  if (program) {
<<<<<<< HEAD
    if (getFirstLine(program) === 'enable verbose') {
      verboseErrors = true
    } else {
      verboseErrors = false
    }
    const it = evaluate(program, context)
    let scheduler: Scheduler
    if (theOptions.scheduler === 'async') {
      scheduler = new AsyncScheduler()
=======
    if (theOptions.isNativeRunnable) {
      try {
        return Promise.resolve({
          status: 'finished',
          value: sandboxedEval(generate(transpile(program, context.contextId)))
        } as Result)
      } catch (error) {
        context.errors.push(new ExceptionError(error, UNKNOWN_LOCATION))
        return Promise.resolve({ status: 'error' } as Result)
      }
>>>>>>> 2da43aca
    } else {
      const it = evaluate(program, context)
      let scheduler: Scheduler
      if (theOptions.scheduler === 'async') {
        scheduler = new AsyncScheduler()
      } else {
        scheduler = new PreemptiveScheduler(theOptions.steps)
      }
      return scheduler.run(it, context)
    }
  } else {
    return Promise.resolve({ status: 'error' } as Result)
  }
}

export function resume(result: Result): Finished | Error | Promise<Result> {
  if (result.status === 'finished' || result.status === 'error') {
    return result
  } else {
    return result.scheduler.run(result.it, result.context)
  }
}

export function interrupt(context: Context) {
  const globalEnvironment = context.runtime.environments[context.runtime.environments.length - 1]
  context.runtime.environments = [globalEnvironment]
  context.runtime.isRunning = false
  context.errors.push(new InterruptedError(context.runtime.nodes[0]))
}

export { createContext, Context, Result }<|MERGE_RESOLUTION|>--- conflicted
+++ resolved
@@ -1,9 +1,6 @@
-<<<<<<< HEAD
 import { ExpressionStatement, Literal, Program } from 'estree'
-=======
 import { generate } from 'astring'
 import { UNKNOWN_LOCATION } from './constants'
->>>>>>> 2da43aca
 import createContext from './createContext'
 import { evaluate } from './interpreter'
 import { ExceptionError, InterruptedError } from './interpreter-errors'
@@ -69,17 +66,11 @@
   context.errors = []
   const program = parse(code, context)
   if (program) {
-<<<<<<< HEAD
     if (getFirstLine(program) === 'enable verbose') {
       verboseErrors = true
     } else {
       verboseErrors = false
     }
-    const it = evaluate(program, context)
-    let scheduler: Scheduler
-    if (theOptions.scheduler === 'async') {
-      scheduler = new AsyncScheduler()
-=======
     if (theOptions.isNativeRunnable) {
       try {
         return Promise.resolve({
@@ -90,7 +81,6 @@
         context.errors.push(new ExceptionError(error, UNKNOWN_LOCATION))
         return Promise.resolve({ status: 'error' } as Result)
       }
->>>>>>> 2da43aca
     } else {
       const it = evaluate(program, context)
       let scheduler: Scheduler
