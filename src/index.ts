import { Literal } from 'estree'
import { RawSourceMap, SourceMapConsumer } from 'source-map'
import { JSSLANG_PROPERTIES, UNKNOWN_LOCATION } from './constants'
import createContext from './createContext'
import { evaluate } from './interpreter'
<<<<<<< HEAD
import { ExceptionError, InterruptedError, RuntimeSourceError } from './interpreter-errors'
import { parse, parseAt } from './parser'
import { AsyncScheduler, PreemptiveScheduler } from './schedulers'
import { transpile } from './transpiler'
import { Context, Error, Finished, Result, Scheduler, SourceError } from './types'
=======
import {
  ConstAssignment,
  ExceptionError,
  InterruptedError,
  RuntimeSourceError,
  UndefinedVariable
} from './interpreter-errors'
import { parse } from './parser'
import { AsyncScheduler, PreemptiveScheduler } from './schedulers'
import { transpile } from './transpiler'
import {
  Context,
  Directive,
  Error as ResultError,
  Finished,
  Result,
  Scheduler,
  SourceError
} from './types'
import { locationDummyNode } from './utils/astCreator'
>>>>>>> 519fc452
import { sandboxedEval } from './utils/evalContainer'

export interface IOptions {
  scheduler: 'preemptive' | 'async'
  steps: number
  isNativeRunnable: boolean
}

const DEFAULT_OPTIONS: IOptions = {
  scheduler: 'async',
  steps: 1000,
  isNativeRunnable: false
}

// needed to work on browsers
// @ts-ignore
SourceMapConsumer.initialize({
  'lib/mappings.wasm': 'https://unpkg.com/source-map@0.7.3/lib/mappings.wasm'
})

// deals with parsing error objects and converting them to strings (for repl at least)

let verboseErrors = false
const resolvedErrorPromise = Promise.resolve({ status: 'error' } as Result)

export function parseError(errors: SourceError[], verbose: boolean = verboseErrors): string {
  const errorMessagesArr = errors.map(error => {
    const line = error.location ? error.location.start.line : '<unknown>'
    const column = error.location ? error.location.start.column : '<unknown>'
    const explanation = error.explain()

    if (verbose) {
      // TODO currently elaboration is just tagged on to a new line after the error message itself. find a better
      // way to display it.
      const elaboration = error.elaborate()
      return `Line ${line}, Column ${column}: ${explanation}\n${elaboration}\n`
    } else {
      return `Line ${line}: ${explanation}`
    }
  })
  return errorMessagesArr.join('\n')
}

function convertNativeErrorToSourceError(
  error: Error,
  line: number | null,
  column: number | null,
  name: string | null
) {
  // brute-forced from MDN website for phrasing of errors from different browsers
  // FWIW node and chrome uses V8 so they'll have the same error messages
  // unable to test on other engines
  const assignmentToConst = [
    'invalid assignment to const',
    'Assignment to constant variable',
    'Assignment to const',
    'Redeclaration of const'
  ]
  const undefinedVariable = ['is not defined']

  const message = error.message
  if (name === null) {
    name = 'UNKNOWN'
  }

  function messageContains(possibleErrorMessages: string[]) {
    return possibleErrorMessages.some(errorMessage => message.includes(errorMessage))
  }

  if (messageContains(assignmentToConst)) {
    return new ConstAssignment(locationDummyNode(line!, column!), name)
  } else if (messageContains(undefinedVariable)) {
    return new UndefinedVariable(name, locationDummyNode(line!, column!))
  } else {
    const location =
      line === null || column === null
        ? UNKNOWN_LOCATION
        : {
            start: { line, column },
            end: { line: -1, column: -1 }
          }
    return new ExceptionError(error, location)
  }
}

let previousCode = ''

export function runInContext(
  code: string,
  context: Context,
  options: Partial<IOptions> = {}
): Promise<Result> {
  function getFirstLine(theCode: string) {
    const theProgramFirstExpression = parseAt(theCode, 0)

    if (theProgramFirstExpression && theProgramFirstExpression.type === 'Literal') {
      return ((theProgramFirstExpression as unknown) as Literal).value
    }

    return undefined
  }
  const theOptions: IOptions = { ...DEFAULT_OPTIONS, ...options }
  context.errors = []

  verboseErrors = getFirstLine(code) === 'enable verbose'
  const program = parse(code, context)
  if (program) {
    if (theOptions.isNativeRunnable) {
      if (previousCode === code) {
        JSSLANG_PROPERTIES.maxExecTime *= JSSLANG_PROPERTIES.factorToIncreaseBy
      } else {
        JSSLANG_PROPERTIES.maxExecTime = JSSLANG_PROPERTIES.originalMaxExecTime
      }
      previousCode = code
      let transpiled
      let sourceMapJson: RawSourceMap | undefined
      let lastStatementSourceMapJson: RawSourceMap | undefined
      try {
        const temp = transpile(program, context.contextId)
        // some issues with formatting and semicolons and tslint so no destructure
        transpiled = temp.transpiled
        sourceMapJson = temp.codeMap
        lastStatementSourceMapJson = temp.evalMap
        return Promise.resolve({
          status: 'finished',
          value: sandboxedEval(transpiled)
        } as Result)
      } catch (error) {
        if (error instanceof RuntimeSourceError) {
          context.errors.push(error)
          return resolvedErrorPromise
        }
        const errorStack = error.stack
        const match = /<anonymous>:(\d+):(\d+)/.exec(errorStack)
        if (match === null) {
          context.errors.push(new ExceptionError(error, UNKNOWN_LOCATION))
          return resolvedErrorPromise
        }
        const line = Number(match![1])
        const column = Number(match![2])
        return SourceMapConsumer.with(
          line === 1 ? lastStatementSourceMapJson! : sourceMapJson!,
          null,
          consumer => {
            const {
              line: originalLine,
              column: originalColumn,
              name
            } = consumer.originalPositionFor({
              line,
              column
            })
            context.errors.push(
              convertNativeErrorToSourceError(error, originalLine, originalColumn, name)
            )
            return resolvedErrorPromise
          }
        )
      }
    } else {
      const it = evaluate(program, context)
      let scheduler: Scheduler
      if (theOptions.scheduler === 'async') {
        scheduler = new AsyncScheduler()
      } else {
        scheduler = new PreemptiveScheduler(theOptions.steps)
      }
      return scheduler.run(it, context)
    }
  } else {
    return resolvedErrorPromise
  }
}

export function resume(result: Result): Finished | ResultError | Promise<Result> {
  if (result.status === 'finished' || result.status === 'error') {
    return result
  } else {
    return result.scheduler.run(result.it, result.context)
  }
}

export function interrupt(context: Context) {
  const globalEnvironment = context.runtime.environments[context.runtime.environments.length - 1]
  context.runtime.environments = [globalEnvironment]
  context.runtime.isRunning = false
  context.errors.push(new InterruptedError(context.runtime.nodes[0]))
}

export { createContext, Context, Result }<|MERGE_RESOLUTION|>--- conflicted
+++ resolved
@@ -3,13 +3,6 @@
 import { JSSLANG_PROPERTIES, UNKNOWN_LOCATION } from './constants'
 import createContext from './createContext'
 import { evaluate } from './interpreter'
-<<<<<<< HEAD
-import { ExceptionError, InterruptedError, RuntimeSourceError } from './interpreter-errors'
-import { parse, parseAt } from './parser'
-import { AsyncScheduler, PreemptiveScheduler } from './schedulers'
-import { transpile } from './transpiler'
-import { Context, Error, Finished, Result, Scheduler, SourceError } from './types'
-=======
 import {
   ConstAssignment,
   ExceptionError,
@@ -17,20 +10,11 @@
   RuntimeSourceError,
   UndefinedVariable
 } from './interpreter-errors'
-import { parse } from './parser'
+import { parse, parseAt } from './parser'
 import { AsyncScheduler, PreemptiveScheduler } from './schedulers'
 import { transpile } from './transpiler'
-import {
-  Context,
-  Directive,
-  Error as ResultError,
-  Finished,
-  Result,
-  Scheduler,
-  SourceError
-} from './types'
+import { Context, Error as ResultError, Finished, Result, Scheduler, SourceError } from './types'
 import { locationDummyNode } from './utils/astCreator'
->>>>>>> 519fc452
 import { sandboxedEval } from './utils/evalContainer'
 
 export interface IOptions {
