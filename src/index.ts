--- conflicted
+++ resolved
@@ -14,13 +14,8 @@
 import { findDeclarationNode, findIdentifierNode } from './finder'
 import { evaluate } from './interpreter/interpreter'
 import { parse, parseAt } from './parser/parser'
-<<<<<<< HEAD
 import { AsyncScheduler, NonDetScheduler, PreemptiveScheduler } from './schedulers'
-import { getAllOccurrencesInScope, lookupDefinition, scopeVariables } from './scoped-vars'
-=======
-import { AsyncScheduler, PreemptiveScheduler } from './schedulers'
 import { getAllOccurrencesInScopeHelper } from './scope-refactoring'
->>>>>>> b84d169e
 import { areBreakpointsSet, setBreakpointAtLine } from './stdlib/inspector'
 import { getEvaluationSteps } from './stepper/stepper'
 import { sandboxedEval } from './transpiler/evalContainer'
