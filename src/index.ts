--- conflicted
+++ resolved
@@ -167,17 +167,14 @@
   if (!program) {
     return resolvedErrorPromise
   }
-<<<<<<< HEAD
   validateAndAnnotate(program as Program, context)
-=======
-  const validated = validateAndAnnotate(program as Program, context)
-  try {
-    inferProgram(validated)
-  } catch (error) {
-    context.errors.push(error)
-    return resolvedErrorPromise
-  }
->>>>>>> 38cf39fd
+  // const validated = validateAndAnnotate(program as Program, context)
+  // try {
+  //   inferProgram(validated)
+  // } catch (error) {
+  //   context.errors.push(error)
+  //   return resolvedErrorPromise
+  // }
 
   if (context.errors.length > 0) {
     return resolvedErrorPromise
