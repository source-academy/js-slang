/* eslint-disable @typescript-eslint/no-unused-vars */
import { generate } from 'astring'
import * as es from 'estree'
import { RawSourceMap, SourceMapGenerator } from 'source-map'

import { MODULE_PARAMS_ID, MODULE_STATE_ID, NATIVE_STORAGE_ID } from '../constants'
import { UndefinedVariable } from '../errors/errors'
<<<<<<< HEAD
import { loadModuleTabs, memoizedGetModuleFile } from '../modules/moduleLoader'
=======
import { memoizedGetModuleFile } from '../modules/moduleLoader'
import { isFullJSChapter } from '../runner'
>>>>>>> 57649d86
import { AllowedDeclarations, Context, NativeStorage } from '../types'
import * as create from '../utils/astCreator'
import {
  getIdentifiersInNativeStorage,
  getIdentifiersInProgram,
  getUniqueId
} from '../utils/uniqueIds'
import { ancestor, simple } from '../utils/walkers'

/**
 * This whole transpiler includes many many many many hacks to get stuff working.
 * Order in which certain functions are called matter as well.
 * There should be an explanation on it coming up soon.
 */

const globalIdNames = [
  'native',
  'callIfFuncAndRightArgs',
  'boolOrErr',
  'wrap',
  'unaryOp',
  'binaryOp',
  'throwIfTimeout',
  'setProp',
  'getProp',
  'builtins'
] as const

export type NativeIds = Record<typeof globalIdNames[number], es.Identifier>

export function prefixModule(program: es.Program): string {
  let moduleCounter = 0
  let prefix = ''
  for (const node of program.body) {
    if (node.type !== 'ImportDeclaration') {
      break
    }
    const moduleText = memoizedGetModuleFile(node.source.value as string, 'bundle').trim()
    // remove ; from moduleText
    prefix += `const __MODULE_${moduleCounter}__ = (${moduleText.substring(
      0,
      moduleText.length - 1
    )})(${MODULE_PARAMS_ID}, ${MODULE_STATE_ID});\n`
    moduleCounter++
  }
  return prefix
}

export function transformSingleImportDeclaration(
  moduleCounter: number,
  node: es.ImportDeclaration,
  useThis = false
) {
  const result = []
  const tempNamespace = (useThis ? 'this.' : '') + `__MODULE_${moduleCounter}__`
  const neededSymbols = node.specifiers.map(specifier => {
    if (specifier.type !== 'ImportSpecifier') {
      throw new Error(
        `I expected only ImportSpecifiers to be allowed, but encountered ${specifier.type}.`
      )
    }

    return {
      imported: specifier.imported.name,
      local: specifier.local.name
    }
  })
  for (const symbol of neededSymbols) {
    result.push(
      create.constantDeclaration(
        symbol.local,
        create.memberExpression(create.identifier(tempNamespace), symbol.imported)
      )
    )
  }
  return result
}

// `useThis` is a temporary indicator used by fullJS
export function transformImportDeclarations(program: es.Program, useThis = false) {
  const imports = []
  let result: es.VariableDeclaration[] = []
  let moduleCounter = 0
  while (program.body.length > 0 && program.body[0].type === 'ImportDeclaration') {
    imports.push(program.body.shift() as es.ImportDeclaration)
  }
  for (const node of imports) {
    result = transformSingleImportDeclaration(moduleCounter, node, useThis).concat(result)
    moduleCounter++
  }
  program.body = (result as (es.Statement | es.ModuleDeclaration)[]).concat(program.body)
}

export function getGloballyDeclaredIdentifiers(program: es.Program): string[] {
  return program.body
    .filter(statement => statement.type === 'VariableDeclaration')
    .map(
      ({
        declarations: {
          0: { id }
        },
        kind
      }: es.VariableDeclaration) => (id as es.Identifier).name
    )
}

export function getBuiltins(nativeStorage: NativeStorage): es.Statement[] {
  const builtinsStatements: es.Statement[] = []
  nativeStorage.builtins.forEach((_unused, name: string) => {
    builtinsStatements.push(
      create.declaration(
        name,
        'const',
        create.callExpression(
          create.memberExpression(
            create.memberExpression(create.identifier(NATIVE_STORAGE_ID), 'builtins'),
            'get'
          ),
          [create.literal(name)]
        )
      )
    )
  })

  return builtinsStatements
}

export function evallerReplacer(
  nativeStorageId: NativeIds['native'],
  usedIdentifiers: Set<string>
): es.ExpressionStatement {
  const arg = create.identifier(getUniqueId(usedIdentifiers, 'program'))
  return create.expressionStatement(
    create.assignmentExpression(
      create.memberExpression(nativeStorageId, 'evaller'),
      create.arrowFunctionExpression([arg], create.callExpression(create.identifier('eval'), [arg]))
    )
  )
}

function generateFunctionsToStringMap(program: es.Program) {
  const map: Map<es.Node, string> = new Map()
  simple(program, {
    ArrowFunctionExpression(node: es.ArrowFunctionExpression) {
      map.set(node, generate(node))
    },
    FunctionDeclaration(node: es.FunctionDeclaration) {
      map.set(node, generate(node))
    }
  })
  return map
}

function transformFunctionDeclarationsToArrowFunctions(
  program: es.Program,
  functionsToStringMap: Map<es.Node, string>
) {
  simple(program, {
    FunctionDeclaration(node) {
      const { id, params, body } = node as es.FunctionDeclaration
      node.type = 'VariableDeclaration'
      node = node as es.VariableDeclaration
      const asArrowFunction = create.blockArrowFunction(params as es.Identifier[], body)
      functionsToStringMap.set(asArrowFunction, functionsToStringMap.get(node)!)
      node.declarations = [
        {
          type: 'VariableDeclarator',
          id: id as es.Identifier,
          init: asArrowFunction
        }
      ]
      node.kind = 'const'
    }
  })
}

/**
 * Transforms all arrow functions
 * (arg1, arg2, ...) => { statement1; statement2; return statement3; }
 *
 * to
 *
 * <NATIVE STORAGE>.operators.wrap((arg1, arg2, ...) => {
 *   statement1;statement2;return statement3;
 * })
 *
 * to allow for iterative processes to take place
 */

function wrapArrowFunctionsToAllowNormalCallsAndNiceToString(
  program: es.Program,
  functionsToStringMap: Map<es.Node, string>,
  globalIds: NativeIds
) {
  simple(program, {
    ArrowFunctionExpression(node: es.ArrowFunctionExpression) {
      // If it's undefined then we're dealing with a thunk
      if (functionsToStringMap.get(node)! !== undefined) {
        create.mutateToCallExpression(node, globalIds.wrap, [
          { ...node },
          create.literal(functionsToStringMap.get(node)!),
          create.literal(node.params[node.params.length - 1]?.type === 'RestElement'),

          globalIds.native
        ])
      }
    }
  })
}

/**
 * Transforms all return statements (including expression arrow functions) to return an intermediate value
 * return nonFnCall + 1;
 *  =>
 * return {isTail: false, value: nonFnCall + 1};
 *
 * return fnCall(arg1, arg2);
 * => return {isTail: true, function: fnCall, arguments: [arg1, arg2]}
 *
 * conditional and logical expressions will be recursively looped through as well
 */
function transformReturnStatementsToAllowProperTailCalls(program: es.Program) {
  function transformLogicalExpression(expression: es.Expression): es.Expression {
    switch (expression.type) {
      case 'LogicalExpression':
        return create.logicalExpression(
          expression.operator,
          expression.left,
          transformLogicalExpression(expression.right),
          expression.loc!
        )
      case 'ConditionalExpression':
        return create.conditionalExpression(
          expression.test,
          transformLogicalExpression(expression.consequent),
          transformLogicalExpression(expression.alternate),
          expression.loc!
        )
      case 'CallExpression':
        expression = expression as es.CallExpression
        const { line, column } = expression.loc!.start
        const functionName =
          expression.callee.type === 'Identifier' ? expression.callee.name : '<anonymous>'

        const args = expression.arguments

        return create.objectExpression([
          create.property('isTail', create.literal(true)),
          create.property('function', expression.callee as es.Expression),
          create.property('functionName', create.literal(functionName)),
          create.property('arguments', create.arrayExpression(args as es.Expression[])),
          create.property('line', create.literal(line)),
          create.property('column', create.literal(column))
        ])
      default:
        return create.objectExpression([
          create.property('isTail', create.literal(false)),
          create.property('value', expression)
        ])
    }
  }

  simple(program, {
    ReturnStatement(node: es.ReturnStatement) {
      node.argument = transformLogicalExpression(node.argument!)
    },
    ArrowFunctionExpression(node: es.ArrowFunctionExpression) {
      if (node.expression) {
        node.body = transformLogicalExpression(node.body as es.Expression)
      }
    }
  })
}

function transformCallExpressionsToCheckIfFunction(program: es.Program, globalIds: NativeIds) {
  simple(program, {
    CallExpression(node: es.CallExpression) {
      const { line, column } = node.loc!.start
      const args = node.arguments

      node.arguments = [
        node.callee as es.Expression,
        create.literal(line),
        create.literal(column),
        ...args
      ]

      node.callee = globalIds.callIfFuncAndRightArgs
    }
  })
}

export function checkForUndefinedVariables(
  program: es.Program,
  nativeStorage: NativeStorage,
  globalIds: NativeIds,
  skipUndefined: boolean
) {
  const builtins = nativeStorage.builtins
  const identifiersIntroducedByNode = new Map<es.Node, Set<string>>()
  function processBlock(node: es.Program | es.BlockStatement) {
    const identifiers = new Set<string>()
    for (const statement of node.body) {
      if (statement.type === 'VariableDeclaration') {
        identifiers.add((statement.declarations[0].id as es.Identifier).name)
      } else if (statement.type === 'FunctionDeclaration') {
        identifiers.add((statement.id as es.Identifier).name)
      } else if (statement.type === 'ImportDeclaration') {
        for (const specifier of statement.specifiers) {
          identifiers.add(specifier.local.name)
        }
      }
    }
    identifiersIntroducedByNode.set(node, identifiers)
  }
  function processFunction(
    node: es.FunctionDeclaration | es.ArrowFunctionExpression,
    _ancestors: es.Node[]
  ) {
    identifiersIntroducedByNode.set(
      node,
      new Set(
        node.params.map(id =>
          id.type === 'Identifier'
            ? id.name
            : ((id as es.RestElement).argument as es.Identifier).name
        )
      )
    )
  }
  const identifiersToAncestors = new Map<es.Identifier, es.Node[]>()
  ancestor(program, {
    Program: processBlock,
    BlockStatement: processBlock,
    FunctionDeclaration: processFunction,
    ArrowFunctionExpression: processFunction,
    ForStatement(forStatement: es.ForStatement, ancestors: es.Node[]) {
      const init = forStatement.init!
      if (init.type === 'VariableDeclaration') {
        identifiersIntroducedByNode.set(
          forStatement,
          new Set([(init.declarations[0].id as es.Identifier).name])
        )
      }
    },
    Identifier(identifier: es.Identifier, ancestors: es.Node[]) {
      identifiersToAncestors.set(identifier, [...ancestors])
    },
    Pattern(node: es.Pattern, ancestors: es.Node[]) {
      if (node.type === 'Identifier') {
        identifiersToAncestors.set(node, [...ancestors])
      } else if (node.type === 'MemberExpression') {
        if (node.object.type === 'Identifier') {
          identifiersToAncestors.set(node.object, [...ancestors])
        }
      }
    }
  })
  const nativeInternalNames = new Set(Object.values(globalIds).map(({ name }) => name))

  for (const [identifier, ancestors] of identifiersToAncestors) {
    const name = identifier.name
    const isCurrentlyDeclared = ancestors.some(a => identifiersIntroducedByNode.get(a)?.has(name))
    if (isCurrentlyDeclared) {
      continue
    }
    const isPreviouslyDeclared = nativeStorage.previousProgramsIdentifiers.has(name)
    if (isPreviouslyDeclared) {
      continue
    }
    const isBuiltin = builtins.has(name)
    if (isBuiltin) {
      continue
    }
    const isNativeId = nativeInternalNames.has(name)
    if (!isNativeId && !skipUndefined) {
      throw new UndefinedVariable(name, identifier)
    }
  }
}

function transformSomeExpressionsToCheckIfBoolean(program: es.Program, globalIds: NativeIds) {
  function transform(
    node:
      | es.IfStatement
      | es.ConditionalExpression
      | es.LogicalExpression
      | es.ForStatement
      | es.WhileStatement
  ) {
    const { line, column } = node.loc!.start
    const test = node.type === 'LogicalExpression' ? 'left' : 'test'
    node[test] = create.callExpression(globalIds.boolOrErr, [
      node[test],
      create.literal(line),
      create.literal(column)
    ])
  }

  simple(program, {
    IfStatement: transform,
    ConditionalExpression: transform,
    LogicalExpression: transform,
    ForStatement: transform,
    WhileStatement: transform
  })
}

function getNativeIds(program: es.Program, usedIdentifiers: Set<string>): NativeIds {
  const globalIds = {}
  for (const identifier of globalIdNames) {
    globalIds[identifier] = create.identifier(getUniqueId(usedIdentifiers, identifier))
  }
  return globalIds as NativeIds
}

function transformUnaryAndBinaryOperationsToFunctionCalls(
  program: es.Program,
  globalIds: NativeIds,
  chapter: number
) {
  simple(program, {
    BinaryExpression(node: es.BinaryExpression) {
      const { line, column } = node.loc!.start
      const { operator, left, right } = node
      create.mutateToCallExpression(node, globalIds.binaryOp, [
        create.literal(operator),
        create.literal(chapter),
        left,
        right,
        create.literal(line),
        create.literal(column)
      ])
    },
    UnaryExpression(node: es.UnaryExpression) {
      const { line, column } = node.loc!.start
      const { operator, argument } = node as es.UnaryExpression
      create.mutateToCallExpression(node, globalIds.unaryOp, [
        create.literal(operator),
        argument,
        create.literal(line),
        create.literal(column)
      ])
    }
  })
}

function getComputedProperty(computed: boolean, property: es.Expression): es.Expression {
  return computed ? property : create.literal((property as es.Identifier).name)
}

function transformPropertyAssignment(program: es.Program, globalIds: NativeIds) {
  simple(program, {
    AssignmentExpression(node: es.AssignmentExpression) {
      if (node.left.type === 'MemberExpression') {
        const { object, property, computed, loc } = node.left
        const { line, column } = loc!.start
        create.mutateToCallExpression(node, globalIds.setProp, [
          object as es.Expression,
          getComputedProperty(computed, property as es.Expression),
          node.right,
          create.literal(line),
          create.literal(column)
        ])
      }
    }
  })
}

function transformPropertyAccess(program: es.Program, globalIds: NativeIds) {
  simple(program, {
    MemberExpression(node: es.MemberExpression) {
      const { object, property, computed, loc } = node
      const { line, column } = loc!.start
      create.mutateToCallExpression(node, globalIds.getProp, [
        object as es.Expression,
        getComputedProperty(computed, property as es.Expression),
        create.literal(line),
        create.literal(column)
      ])
    }
  })
}

function addInfiniteLoopProtection(
  program: es.Program,
  globalIds: NativeIds,
  usedIdentifiers: Set<string>
) {
  const getTimeAst = () => create.callExpression(create.identifier('get_time'), [])

  function instrumentLoops(node: es.Program | es.BlockStatement) {
    const newStatements = []
    for (const statement of node.body) {
      if (statement.type === 'ForStatement' || statement.type === 'WhileStatement') {
        const startTimeConst = getUniqueId(usedIdentifiers, 'startTime')
        newStatements.push(create.constantDeclaration(startTimeConst, getTimeAst()))
        if (statement.body.type === 'BlockStatement') {
          const { line, column } = statement.loc!.start
          statement.body.body.unshift(
            create.expressionStatement(
              create.callExpression(globalIds.throwIfTimeout, [
                globalIds.native,
                create.identifier(startTimeConst),
                getTimeAst(),
                create.literal(line),
                create.literal(column)
              ])
            )
          )
        }
      }
      newStatements.push(statement)
    }
    node.body = newStatements
  }

  simple(program, {
    Program: instrumentLoops,
    BlockStatement: instrumentLoops
  })
}

function wrapWithBuiltins(statements: es.Statement[], nativeStorage: NativeStorage) {
  return create.blockStatement([...getBuiltins(nativeStorage), create.blockStatement(statements)])
}

function getDeclarationsToAccessTranspilerInternals(
  globalIds: NativeIds
): es.VariableDeclaration[] {
  return Object.entries(globalIds).map(([key, { name }]) => {
    let value: es.Expression
    const kind: AllowedDeclarations = 'const'
    if (key === 'native') {
      value = create.identifier(NATIVE_STORAGE_ID)
    } else if (key === 'globals') {
      value = create.memberExpression(globalIds.native, 'globals')
    } else {
      value = create.callExpression(
        create.memberExpression(create.memberExpression(globalIds.native, 'operators'), 'get'),
        [create.literal(key)]
      )
    }
    return create.declaration(name, kind, value)
  })
}

export type TranspiledResult = { transpiled: string; sourceMapJson?: RawSourceMap }

function transpileToSource(
  program: es.Program,
  context: Context,
  skipUndefined: boolean
): TranspiledResult {
  const usedIdentifiers = new Set<string>([
    ...getIdentifiersInProgram(program),
    ...getIdentifiersInNativeStorage(context.nativeStorage)
  ])
  const globalIds = getNativeIds(program, usedIdentifiers)
  if (program.body.length === 0) {
    return { transpiled: '' }
  }

  const functionsToStringMap = generateFunctionsToStringMap(program)

  transformReturnStatementsToAllowProperTailCalls(program)
  transformCallExpressionsToCheckIfFunction(program, globalIds)
  transformUnaryAndBinaryOperationsToFunctionCalls(program, globalIds, context.chapter)
  transformSomeExpressionsToCheckIfBoolean(program, globalIds)
  transformPropertyAssignment(program, globalIds)
  transformPropertyAccess(program, globalIds)
  checkForUndefinedVariables(program, context.nativeStorage, globalIds, skipUndefined)
  transformFunctionDeclarationsToArrowFunctions(program, functionsToStringMap)
  wrapArrowFunctionsToAllowNormalCallsAndNiceToString(program, functionsToStringMap, globalIds)
  addInfiniteLoopProtection(program, globalIds, usedIdentifiers)

  const modulePrefix = prefixModule(program)
  transformImportDeclarations(program)
  getGloballyDeclaredIdentifiers(program).forEach(id =>
    context.nativeStorage.previousProgramsIdentifiers.add(id)
  )
  const statements = program.body as es.Statement[]
  const newStatements = [
    ...getDeclarationsToAccessTranspilerInternals(globalIds),
    evallerReplacer(globalIds.native, usedIdentifiers),
    create.expressionStatement(create.identifier('undefined')),
    ...statements
  ]

  program.body =
    context.nativeStorage.evaller === null
      ? [wrapWithBuiltins(newStatements, context.nativeStorage)]
      : [create.blockStatement(newStatements)]

  const map = new SourceMapGenerator({ file: 'source' })
  const transpiled = modulePrefix + generate(program, { sourceMap: map })
  const sourceMapJson = map.toJSON()
  return { transpiled, sourceMapJson }
}

<<<<<<< HEAD
function getDeclarationsToAccessTranspilerInternals(
  globalIds: NativeIds
): es.VariableDeclaration[] {
  return Object.entries(globalIds).map(([key, { name }]) => {
    let value: es.Expression
    const kind: AllowedDeclarations = 'const'
    if (key === 'native') {
      value = create.identifier(NATIVE_STORAGE_ID)
    } else if (key === 'globals') {
      value = create.memberExpression(globalIds.native, 'globals')
    } else {
      value = create.callExpression(
        create.memberExpression(create.memberExpression(globalIds.native, 'operators'), 'get'),
        [create.literal(key)]
      )
    }
    return create.declaration(name, kind, value)
  })
}

/**
 * Retrieves and appends the imported modules' tabs to the context.
 * Used only by the transpiler
 * @param program
 * @param context
 */
 export function appendModuleTabsToContext(program: es.Program, context: Context): void {
  for (const node of program.body) {
    if (node.type !== 'ImportDeclaration') break
    const moduleName = (node.source.value as string).trim()
    
    // Load the module's tabs
    if (!context.moduleContexts.has(moduleName)) {
      let moduleContext = {
        state: null,
        tabs: loadModuleTabs(moduleName)
      }
      context.moduleContexts.set(moduleName, moduleContext)
    } else {
      context.moduleContexts.get(moduleName)!.tabs = loadModuleTabs(moduleName);
    }
  }
=======
function transpileToFullJS(program: es.Program): TranspiledResult {
  transformImportDeclarations(program)

  const sourceMap = new SourceMapGenerator({ file: 'source' })
  const transpiled = generate(program, { sourceMap })
  const sourceMapJson = sourceMap.toJSON()

  return { transpiled, sourceMapJson }
}

export function transpile(
  program: es.Program,
  context: Context,
  skipUndefined = false
): TranspiledResult {
  if (isFullJSChapter(context.chapter)) {
    return transpileToFullJS(program)
  }

  return transpileToSource(program, context, skipUndefined)
>>>>>>> 57649d86
}<|MERGE_RESOLUTION|>--- conflicted
+++ resolved
@@ -5,12 +5,8 @@
 
 import { MODULE_PARAMS_ID, MODULE_STATE_ID, NATIVE_STORAGE_ID } from '../constants'
 import { UndefinedVariable } from '../errors/errors'
-<<<<<<< HEAD
-import { loadModuleTabs, memoizedGetModuleFile } from '../modules/moduleLoader'
-=======
 import { memoizedGetModuleFile } from '../modules/moduleLoader'
 import { isFullJSChapter } from '../runner'
->>>>>>> 57649d86
 import { AllowedDeclarations, Context, NativeStorage } from '../types'
 import * as create from '../utils/astCreator'
 import {
@@ -611,50 +607,6 @@
   return { transpiled, sourceMapJson }
 }
 
-<<<<<<< HEAD
-function getDeclarationsToAccessTranspilerInternals(
-  globalIds: NativeIds
-): es.VariableDeclaration[] {
-  return Object.entries(globalIds).map(([key, { name }]) => {
-    let value: es.Expression
-    const kind: AllowedDeclarations = 'const'
-    if (key === 'native') {
-      value = create.identifier(NATIVE_STORAGE_ID)
-    } else if (key === 'globals') {
-      value = create.memberExpression(globalIds.native, 'globals')
-    } else {
-      value = create.callExpression(
-        create.memberExpression(create.memberExpression(globalIds.native, 'operators'), 'get'),
-        [create.literal(key)]
-      )
-    }
-    return create.declaration(name, kind, value)
-  })
-}
-
-/**
- * Retrieves and appends the imported modules' tabs to the context.
- * Used only by the transpiler
- * @param program
- * @param context
- */
- export function appendModuleTabsToContext(program: es.Program, context: Context): void {
-  for (const node of program.body) {
-    if (node.type !== 'ImportDeclaration') break
-    const moduleName = (node.source.value as string).trim()
-    
-    // Load the module's tabs
-    if (!context.moduleContexts.has(moduleName)) {
-      let moduleContext = {
-        state: null,
-        tabs: loadModuleTabs(moduleName)
-      }
-      context.moduleContexts.set(moduleName, moduleContext)
-    } else {
-      context.moduleContexts.get(moduleName)!.tabs = loadModuleTabs(moduleName);
-    }
-  }
-=======
 function transpileToFullJS(program: es.Program): TranspiledResult {
   transformImportDeclarations(program)
 
@@ -675,5 +627,4 @@
   }
 
   return transpileToSource(program, context, skipUndefined)
->>>>>>> 57649d86
 }