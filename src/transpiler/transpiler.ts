/* eslint-disable @typescript-eslint/no-unused-vars */
import { generate } from 'astring'
import * as es from 'estree'
import { partition } from 'lodash'
import { RawSourceMap, SourceMapGenerator } from 'source-map'

import { NATIVE_STORAGE_ID, REQUIRE_PROVIDER_ID, UNKNOWN_LOCATION } from '../constants'
import { UndefinedVariable } from '../errors/errors'
<<<<<<< HEAD
import {
  memoizedGetModuleBundleAsync,
  memoizedGetModuleDocsAsync
} from '../modules/moduleLoaderAsync'
import { ImportTransformOptions } from '../modules/moduleTypes'
import { transformImportNodesAsync } from '../modules/utils'
=======
import { UndefinedImportError } from '../modules/errors'
import { memoizedGetModuleFile, memoizedloadModuleDocs } from '../modules/moduleLoader'
import { ModuleDocumentation } from '../modules/moduleTypes'
>>>>>>> 2e4c0101
import { AllowedDeclarations, Chapter, Context, NativeStorage, Variant } from '../types'
import * as create from '../utils/astCreator'
import {
  getIdentifiersInNativeStorage,
  getIdentifiersInProgram,
  getUniqueId
} from '../utils/uniqueIds'
import { ancestor, simple } from '../utils/walkers'

/**
 * This whole transpiler includes many many many many hacks to get stuff working.
 * Order in which certain functions are called matter as well.
 * There should be an explanation on it coming up soon.
 */

const globalIdNames = [
  'native',
  'callIfFuncAndRightArgs',
  'boolOrErr',
  'wrap',
  'wrapSourceModule',
  'unaryOp',
  'binaryOp',
  'throwIfTimeout',
  'setProp',
  'getProp',
  'builtins'
] as const

export type NativeIds = Record<typeof globalIdNames[number], es.Identifier>

export async function transformImportDeclarations(
  program: es.Program,
  context: Context | null,
  usedIdentifiers: Set<string>,
<<<<<<< HEAD
  { checkImports, loadTabs, wrapModules }: ImportTransformOptions,
  useThis: boolean = false
): Promise<[string, es.VariableDeclaration[], es.Program['body']]> {
=======
  checkImports: boolean,
  nativeId?: es.Identifier,
  useThis: boolean = false
): [string, es.VariableDeclaration[], es.Program['body']] {
>>>>>>> 2e4c0101
  const [importNodes, otherNodes] = partition(
    program.body,
    node => node.type === 'ImportDeclaration'
  )

  if (importNodes.length === 0) return ['', [], otherNodes]

<<<<<<< HEAD
  const moduleInfos = await transformImportNodesAsync(
    importNodes as es.ImportDeclaration[],
    context,
    loadTabs,
    checkImports,
    (name, node) => memoizedGetModuleBundleAsync(name, node),
    async (name, info, node) => {
      const docs = await memoizedGetModuleDocsAsync(name, node)
      if (!docs) return null
      return new Set(Object.keys(docs))
    },
    {
      ImportSpecifier(specifier: es.ImportSpecifier, { namespaced }) {
        return create.constantDeclaration(
          specifier.local.name,
          create.memberExpression(create.identifier(namespaced!), specifier.imported.name)
        )
      },
      ImportDefaultSpecifier(specifier, { namespaced }) {
        return create.constantDeclaration(
          specifier.local.name,
          create.memberExpression(create.identifier(namespaced!), 'default')
        )
      },
      ImportNamespaceSpecifier(specifier, { namespaced }) {
        return create.constantDeclaration(specifier.local.name, create.identifier(namespaced!))
=======
  const moduleInfos = importNodes.reduce(
    (res, node: es.ImportDeclaration) => {
      const moduleName = node.source.value
      if (typeof moduleName !== 'string') {
        throw new Error(
          `Expected ImportDeclaration to have a source of type string, got ${moduleName}`
        )
>>>>>>> 2e4c0101
      }
    },
    usedIdentifiers
  )

<<<<<<< HEAD
  const [prefix, declNodes] = Object.entries(moduleInfos).reduce(
    (
      [prefixes, nodes],
      [
        moduleName,
        {
          content,
          info: { content: text, namespaced }
        }
      ]
    ) => {
      prefixes.push(`// ${moduleName} module`)

      const modifiedText = wrapModules
        ? `${NATIVE_STORAGE_ID}.operators.get("wrapSourceModule")("${moduleName}", ${text}, ${REQUIRE_PROVIDER_ID})`
        : `(${text})(${REQUIRE_PROVIDER_ID})`
      prefixes.push(`const ${namespaced} = ${modifiedText}\n`)

      return [prefixes, [...nodes, ...content]]
    },
    [[], []] as [string[], es.VariableDeclaration[]]
  )
=======
      if (!(moduleName in res)) {
        res[moduleName] = {
          text: memoizedGetModuleFile(moduleName, 'bundle'),
          nodes: [],
          docs: checkImports ? memoizedloadModuleDocs(moduleName, node) : null
        }
      }

      res[moduleName].nodes.push(node)
      node.specifiers.forEach(spec => usedIdentifiers.add(spec.local.name))
      return res
    },
    {} as Record<
      string,
      {
        nodes: es.ImportDeclaration[]
        text: string
        docs: ModuleDocumentation | null
      }
    >
  )

  const prefix: string[] = []
  const declNodes = Object.entries(moduleInfos).flatMap(([moduleName, { nodes, text, docs }]) => {
    const namespaced = getUniqueId(usedIdentifiers, '__MODULE__')
    prefix.push(`// ${moduleName} module`)

    const modifiedText = nativeId
      ? `${NATIVE_STORAGE_ID}.operators.get("wrapSourceModule")("${moduleName}", ${text}, ${REQUIRE_PROVIDER_ID})`
      : `(${text})(${REQUIRE_PROVIDER_ID})`
    prefix.push(`const ${namespaced} = ${modifiedText}\n`)

    return nodes.flatMap(node =>
      node.specifiers.map(specifier => {
        if (specifier.type !== 'ImportSpecifier') {
          throw new Error(`Expected import specifier, found: ${specifier.type}`)
        }

        if (checkImports) {
          if (!docs) {
            console.warn(`Failed to load docs for ${moduleName}, skipping typechecking`)
          } else if (!(specifier.imported.name in docs)) {
            throw new UndefinedImportError(specifier.imported.name, moduleName, node)
          }
        }

        // Convert each import specifier to its corresponding local variable declaration
        return create.constantDeclaration(
          specifier.local.name,
          create.memberExpression(
            create.identifier(`${useThis ? 'this.' : ''}${namespaced}`),
            specifier.imported.name
          )
        )
      })
    )
  })
>>>>>>> 2e4c0101

  return [prefix.join('\n'), declNodes, otherNodes]
}

export function getGloballyDeclaredIdentifiers(program: es.Program): string[] {
  return program.body
    .filter(statement => statement.type === 'VariableDeclaration')
    .map(
      ({
        declarations: {
          0: { id }
        },
        kind
      }: es.VariableDeclaration) => (id as es.Identifier).name
    )
}

export function getBuiltins(nativeStorage: NativeStorage): es.Statement[] {
  const builtinsStatements: es.Statement[] = []
  nativeStorage.builtins.forEach((_unused, name: string) => {
    builtinsStatements.push(
      create.declaration(
        name,
        'const',
        create.callExpression(
          create.memberExpression(
            create.memberExpression(create.identifier(NATIVE_STORAGE_ID), 'builtins'),
            'get'
          ),
          [create.literal(name)]
        )
      )
    )
  })

  return builtinsStatements
}

export function evallerReplacer(
  nativeStorageId: NativeIds['native'],
  usedIdentifiers: Set<string>
): es.ExpressionStatement {
  const arg = create.identifier(getUniqueId(usedIdentifiers, 'program'))
  return create.expressionStatement(
    create.assignmentExpression(
      create.memberExpression(nativeStorageId, 'evaller'),
      create.arrowFunctionExpression([arg], create.callExpression(create.identifier('eval'), [arg]))
    )
  )
}

function generateFunctionsToStringMap(program: es.Program) {
  const map: Map<es.Node, string> = new Map()
  simple(program, {
    ArrowFunctionExpression(node: es.ArrowFunctionExpression) {
      map.set(node, generate(node))
    },
    FunctionDeclaration(node: es.FunctionDeclaration) {
      map.set(node, generate(node))
    }
  })
  return map
}

function transformFunctionDeclarationsToArrowFunctions(
  program: es.Program,
  functionsToStringMap: Map<es.Node, string>
) {
  simple(program, {
    FunctionDeclaration(node) {
      const { id, params, body } = node as es.FunctionDeclaration
      node.type = 'VariableDeclaration'
      node = node as es.VariableDeclaration
      const asArrowFunction = create.blockArrowFunction(params as es.Identifier[], body)
      functionsToStringMap.set(asArrowFunction, functionsToStringMap.get(node)!)
      node.declarations = [
        {
          type: 'VariableDeclarator',
          id: id as es.Identifier,
          init: asArrowFunction
        }
      ]
      node.kind = 'const'
    }
  })
}

/**
 * Transforms all arrow functions
 * (arg1, arg2, ...) => { statement1; statement2; return statement3; }
 *
 * to
 *
 * <NATIVE STORAGE>.operators.wrap((arg1, arg2, ...) => {
 *   statement1;statement2;return statement3;
 * })
 *
 * to allow for iterative processes to take place
 */

function wrapArrowFunctionsToAllowNormalCallsAndNiceToString(
  program: es.Program,
  functionsToStringMap: Map<es.Node, string>,
  globalIds: NativeIds
) {
  simple(program, {
    ArrowFunctionExpression(node: es.ArrowFunctionExpression) {
      // If it's undefined then we're dealing with a thunk
      if (functionsToStringMap.get(node)! !== undefined) {
        create.mutateToCallExpression(node, globalIds.wrap, [
          { ...node },
          create.literal(functionsToStringMap.get(node)!),
          create.literal(node.params[node.params.length - 1]?.type === 'RestElement'),

          globalIds.native
        ])
      }
    }
  })
}

/**
 * Transforms all return statements (including expression arrow functions) to return an intermediate value
 * return nonFnCall + 1;
 *  =>
 * return {isTail: false, value: nonFnCall + 1};
 *
 * return fnCall(arg1, arg2);
 * => return {isTail: true, function: fnCall, arguments: [arg1, arg2]}
 *
 * conditional and logical expressions will be recursively looped through as well
 */
function transformReturnStatementsToAllowProperTailCalls(program: es.Program) {
  function transformLogicalExpression(expression: es.Expression): es.Expression {
    switch (expression.type) {
      case 'LogicalExpression':
        return create.logicalExpression(
          expression.operator,
          expression.left,
          transformLogicalExpression(expression.right),
          expression.loc
        )
      case 'ConditionalExpression':
        return create.conditionalExpression(
          expression.test,
          transformLogicalExpression(expression.consequent),
          transformLogicalExpression(expression.alternate),
          expression.loc
        )
      case 'CallExpression':
        expression = expression as es.CallExpression
        const { line, column } = (expression.loc ?? UNKNOWN_LOCATION).start
        const source = expression.loc?.source ?? null
        const functionName =
          expression.callee.type === 'Identifier' ? expression.callee.name : '<anonymous>'

        const args = expression.arguments

        return create.objectExpression([
          create.property('isTail', create.literal(true)),
          create.property('function', expression.callee as es.Expression),
          create.property('functionName', create.literal(functionName)),
          create.property('arguments', create.arrayExpression(args as es.Expression[])),
          create.property('line', create.literal(line)),
          create.property('column', create.literal(column)),
          create.property('source', create.literal(source))
        ])
      default:
        return create.objectExpression([
          create.property('isTail', create.literal(false)),
          create.property('value', expression)
        ])
    }
  }

  simple(program, {
    ReturnStatement(node: es.ReturnStatement) {
      node.argument = transformLogicalExpression(node.argument!)
    },
    ArrowFunctionExpression(node: es.ArrowFunctionExpression) {
      if (node.expression) {
        node.body = transformLogicalExpression(node.body as es.Expression)
      }
    }
  })
}

function transformCallExpressionsToCheckIfFunction(program: es.Program, globalIds: NativeIds) {
  simple(program, {
    CallExpression(node: es.CallExpression) {
      const { line, column } = (node.loc ?? UNKNOWN_LOCATION).start
      const source = node.loc?.source ?? null
      const args = node.arguments

      node.arguments = [
        node.callee as es.Expression,
        create.literal(line),
        create.literal(column),
        create.literal(source),
        ...args
      ]

      node.callee = globalIds.callIfFuncAndRightArgs
    }
  })
}

export function checkForUndefinedVariables(
  program: es.Program,
  nativeStorage: NativeStorage,
  globalIds: NativeIds,
  skipUndefined: boolean
) {
  const builtins = nativeStorage.builtins
  const identifiersIntroducedByNode = new Map<es.Node, Set<string>>()
  function processBlock(node: es.Program | es.BlockStatement) {
    const identifiers = new Set<string>()
    for (const statement of node.body) {
      if (statement.type === 'VariableDeclaration') {
        identifiers.add((statement.declarations[0].id as es.Identifier).name)
      } else if (statement.type === 'FunctionDeclaration') {
        if (statement.id === null) {
          throw new Error(
            'Encountered a FunctionDeclaration node without an identifier. This should have been caught when parsing.'
          )
        }
        identifiers.add(statement.id.name)
      } else if (statement.type === 'ImportDeclaration') {
        for (const specifier of statement.specifiers) {
          identifiers.add(specifier.local.name)
        }
      }
    }
    identifiersIntroducedByNode.set(node, identifiers)
  }
  function processFunction(
    node: es.FunctionDeclaration | es.ArrowFunctionExpression,
    _ancestors: es.Node[]
  ) {
    identifiersIntroducedByNode.set(
      node,
      new Set(
        node.params.map(id =>
          id.type === 'Identifier'
            ? id.name
            : ((id as es.RestElement).argument as es.Identifier).name
        )
      )
    )
  }
  const identifiersToAncestors = new Map<es.Identifier, es.Node[]>()
  ancestor(program, {
    Program: processBlock,
    BlockStatement: processBlock,
    FunctionDeclaration: processFunction,
    ArrowFunctionExpression: processFunction,
    ForStatement(forStatement: es.ForStatement, ancestors: es.Node[]) {
      const init = forStatement.init!
      if (init.type === 'VariableDeclaration') {
        identifiersIntroducedByNode.set(
          forStatement,
          new Set([(init.declarations[0].id as es.Identifier).name])
        )
      }
    },
    Identifier(identifier: es.Identifier, ancestors: es.Node[]) {
      identifiersToAncestors.set(identifier, [...ancestors])
    },
    Pattern(node: es.Pattern, ancestors: es.Node[]) {
      if (node.type === 'Identifier') {
        identifiersToAncestors.set(node, [...ancestors])
      } else if (node.type === 'MemberExpression') {
        if (node.object.type === 'Identifier') {
          identifiersToAncestors.set(node.object, [...ancestors])
        }
      }
    }
  })
  const nativeInternalNames = new Set(Object.values(globalIds).map(({ name }) => name))

  for (const [identifier, ancestors] of identifiersToAncestors) {
    const name = identifier.name
    const isCurrentlyDeclared = ancestors.some(a => identifiersIntroducedByNode.get(a)?.has(name))
    if (isCurrentlyDeclared) {
      continue
    }
    const isPreviouslyDeclared = nativeStorage.previousProgramsIdentifiers.has(name)
    if (isPreviouslyDeclared) {
      continue
    }
    const isBuiltin = builtins.has(name)
    if (isBuiltin) {
      continue
    }
    const isNativeId = nativeInternalNames.has(name)
    if (!isNativeId && !skipUndefined) {
      throw new UndefinedVariable(name, identifier)
    }
  }
}

function transformSomeExpressionsToCheckIfBoolean(program: es.Program, globalIds: NativeIds) {
  function transform(
    node:
      | es.IfStatement
      | es.ConditionalExpression
      | es.LogicalExpression
      | es.ForStatement
      | es.WhileStatement
  ) {
    const { line, column } = (node.loc ?? UNKNOWN_LOCATION).start
    const source = node.loc?.source ?? null
    const test = node.type === 'LogicalExpression' ? 'left' : 'test'
    node[test] = create.callExpression(globalIds.boolOrErr, [
      node[test],
      create.literal(line),
      create.literal(column),
      create.literal(source)
    ])
  }

  simple(program, {
    IfStatement: transform,
    ConditionalExpression: transform,
    LogicalExpression: transform,
    ForStatement: transform,
    WhileStatement: transform
  })
}

function getNativeIds(program: es.Program, usedIdentifiers: Set<string>): NativeIds {
  const globalIds = {}
  for (const identifier of globalIdNames) {
    globalIds[identifier] = create.identifier(getUniqueId(usedIdentifiers, identifier))
  }
  return globalIds as NativeIds
}

function transformUnaryAndBinaryOperationsToFunctionCalls(
  program: es.Program,
  globalIds: NativeIds,
  chapter: Chapter
) {
  simple(program, {
    BinaryExpression(node: es.BinaryExpression) {
      const { line, column } = (node.loc ?? UNKNOWN_LOCATION).start
      const source = node.loc?.source ?? null
      const { operator, left, right } = node
      create.mutateToCallExpression(node, globalIds.binaryOp, [
        create.literal(operator),
        create.literal(chapter),
        left,
        right,
        create.literal(line),
        create.literal(column),
        create.literal(source)
      ])
    },
    UnaryExpression(node: es.UnaryExpression) {
      const { line, column } = (node.loc ?? UNKNOWN_LOCATION).start
      const source = node.loc?.source ?? null
      const { operator, argument } = node as es.UnaryExpression
      create.mutateToCallExpression(node, globalIds.unaryOp, [
        create.literal(operator),
        argument,
        create.literal(line),
        create.literal(column),
        create.literal(source)
      ])
    }
  })
}

function getComputedProperty(computed: boolean, property: es.Expression): es.Expression {
  return computed ? property : create.literal((property as es.Identifier).name)
}

function transformPropertyAssignment(program: es.Program, globalIds: NativeIds) {
  simple(program, {
    AssignmentExpression(node: es.AssignmentExpression) {
      if (node.left.type === 'MemberExpression') {
        const { object, property, computed, loc } = node.left
        const { line, column } = (loc ?? UNKNOWN_LOCATION).start
        const source = loc?.source ?? null
        create.mutateToCallExpression(node, globalIds.setProp, [
          object as es.Expression,
          getComputedProperty(computed, property as es.Expression),
          node.right,
          create.literal(line),
          create.literal(column),
          create.literal(source)
        ])
      }
    }
  })
}

function transformPropertyAccess(program: es.Program, globalIds: NativeIds) {
  simple(program, {
    MemberExpression(node: es.MemberExpression) {
      const { object, property, computed, loc } = node
      const { line, column } = (loc ?? UNKNOWN_LOCATION).start
      const source = loc?.source ?? null
      create.mutateToCallExpression(node, globalIds.getProp, [
        object as es.Expression,
        getComputedProperty(computed, property as es.Expression),
        create.literal(line),
        create.literal(column),
        create.literal(source)
      ])
    }
  })
}

function addInfiniteLoopProtection(
  program: es.Program,
  globalIds: NativeIds,
  usedIdentifiers: Set<string>
) {
  const getTimeAst = () => create.callExpression(create.identifier('get_time'), [])

  function instrumentLoops(node: es.Program | es.BlockStatement) {
    const newStatements = []
    for (const statement of node.body) {
      if (statement.type === 'ForStatement' || statement.type === 'WhileStatement') {
        const startTimeConst = getUniqueId(usedIdentifiers, 'startTime')
        newStatements.push(create.constantDeclaration(startTimeConst, getTimeAst()))
        if (statement.body.type === 'BlockStatement') {
          const { line, column } = (statement.loc ?? UNKNOWN_LOCATION).start
          const source = statement.loc?.source ?? null
          statement.body.body.unshift(
            create.expressionStatement(
              create.callExpression(globalIds.throwIfTimeout, [
                globalIds.native,
                create.identifier(startTimeConst),
                getTimeAst(),
                create.literal(line),
                create.literal(column),
                create.literal(source)
              ])
            )
          )
        }
      }
      newStatements.push(statement)
    }
    node.body = newStatements
  }

  simple(program, {
    Program: instrumentLoops,
    BlockStatement: instrumentLoops
  })
}

function wrapWithBuiltins(statements: es.Statement[], nativeStorage: NativeStorage) {
  return create.blockStatement([...getBuiltins(nativeStorage), create.blockStatement(statements)])
}

function getDeclarationsToAccessTranspilerInternals(
  globalIds: NativeIds
): es.VariableDeclaration[] {
  return Object.entries(globalIds).map(([key, { name }]) => {
    let value: es.Expression
    const kind: AllowedDeclarations = 'const'
    if (key === 'native') {
      value = create.identifier(NATIVE_STORAGE_ID)
    } else if (key === 'globals') {
      value = create.memberExpression(globalIds.native, 'globals')
    } else {
      value = create.callExpression(
        create.memberExpression(create.memberExpression(globalIds.native, 'operators'), 'get'),
        [create.literal(key)]
      )
    }
    return create.declaration(name, kind, value)
  })
}

export type TranspiledResult = { transpiled: string; sourceMapJson?: RawSourceMap }

async function transpileToSource(
  program: es.Program,
  context: Context,
  skipUndefined: boolean
): Promise<TranspiledResult> {
  const usedIdentifiers = new Set<string>([
    ...getIdentifiersInProgram(program),
    ...getIdentifiersInNativeStorage(context.nativeStorage)
  ])
  const globalIds = getNativeIds(program, usedIdentifiers)
  if (program.body.length === 0) {
    return { transpiled: '' }
  }

  const functionsToStringMap = generateFunctionsToStringMap(program)

  transformReturnStatementsToAllowProperTailCalls(program)
  transformCallExpressionsToCheckIfFunction(program, globalIds)
  transformUnaryAndBinaryOperationsToFunctionCalls(program, globalIds, context.chapter)
  transformSomeExpressionsToCheckIfBoolean(program, globalIds)
  transformPropertyAssignment(program, globalIds)
  transformPropertyAccess(program, globalIds)
  checkForUndefinedVariables(program, context.nativeStorage, globalIds, skipUndefined)
  transformFunctionDeclarationsToArrowFunctions(program, functionsToStringMap)
  wrapArrowFunctionsToAllowNormalCallsAndNiceToString(program, functionsToStringMap, globalIds)
  addInfiniteLoopProtection(program, globalIds, usedIdentifiers)

  const [modulePrefix, importNodes, otherNodes] = await transformImportDeclarations(
    program,
<<<<<<< HEAD
    context,
    usedIdentifiers,
    {
      checkImports: true,
      loadTabs: true,
      wrapModules: true
    }
=======
    usedIdentifiers,
    true,
    globalIds.native
>>>>>>> 2e4c0101
  )
  program.body = (importNodes as es.Program['body']).concat(otherNodes)

  getGloballyDeclaredIdentifiers(program).forEach(id =>
    context.nativeStorage.previousProgramsIdentifiers.add(id)
  )
  const statements = program.body as es.Statement[]
  const newStatements = [
    ...getDeclarationsToAccessTranspilerInternals(globalIds),
    evallerReplacer(globalIds.native, usedIdentifiers),
    create.expressionStatement(create.identifier('undefined')),
    ...statements
  ]

  program.body =
    context.nativeStorage.evaller === null
      ? [wrapWithBuiltins(newStatements, context.nativeStorage)]
      : [create.blockStatement(newStatements)]

  const map = new SourceMapGenerator({ file: 'source' })
  const transpiled = modulePrefix + generate(program, { sourceMap: map })
  const sourceMapJson = map.toJSON()
  return { transpiled, sourceMapJson }
}

async function transpileToFullJS(
  program: es.Program,
  context: Context,
  wrapSourceModules: boolean,
  skipUndefined: boolean
): Promise<TranspiledResult> {
  const usedIdentifiers = new Set<string>([
    ...getIdentifiersInProgram(program),
    ...getIdentifiersInNativeStorage(context.nativeStorage)
  ])

  const globalIds = getNativeIds(program, usedIdentifiers)
  checkForUndefinedVariables(program, context.nativeStorage, globalIds, skipUndefined)

  const [modulePrefix, importNodes, otherNodes] = await transformImportDeclarations(
    program,
<<<<<<< HEAD
    context,
    usedIdentifiers,
    {
      checkImports: false,
      loadTabs: true,
      wrapModules: false
    }
=======
    usedIdentifiers,
    false,
    globalIds.native
>>>>>>> 2e4c0101
  )

  const transpiledProgram: es.Program = create.program([
    evallerReplacer(create.identifier(NATIVE_STORAGE_ID), new Set()),
    create.expressionStatement(create.identifier('undefined')),
    ...(importNodes as es.Statement[]),
    ...(otherNodes as es.Statement[])
  ])

  const sourceMap = new SourceMapGenerator({ file: 'source' })
  const transpiled = modulePrefix + generate(transpiledProgram, { sourceMap })
  const sourceMapJson = sourceMap.toJSON()

  return { transpiled, sourceMapJson }
}

export function transpile(
  program: es.Program,
  context: Context,
  skipUndefined = false
<<<<<<< HEAD
): Promise<TranspiledResult> {
  if (context.chapter === Chapter.FULL_JS) {
    return transpileToFullJS(program, context, false, true)
=======
): TranspiledResult {
  if (context.chapter === Chapter.FULL_JS || context.chapter === Chapter.PYTHON_1) {
    return transpileToFullJS(program, context, true)
>>>>>>> 2e4c0101
  } else if (context.variant == Variant.NATIVE) {
    return transpileToFullJS(program, context, false, false)
  } else {
    return transpileToSource(program, context, skipUndefined)
  }
}<|MERGE_RESOLUTION|>--- conflicted
+++ resolved
@@ -6,18 +6,12 @@
 
 import { NATIVE_STORAGE_ID, REQUIRE_PROVIDER_ID, UNKNOWN_LOCATION } from '../constants'
 import { UndefinedVariable } from '../errors/errors'
-<<<<<<< HEAD
 import {
   memoizedGetModuleBundleAsync,
   memoizedGetModuleDocsAsync
 } from '../modules/moduleLoaderAsync'
 import { ImportTransformOptions } from '../modules/moduleTypes'
 import { transformImportNodesAsync } from '../modules/utils'
-=======
-import { UndefinedImportError } from '../modules/errors'
-import { memoizedGetModuleFile, memoizedloadModuleDocs } from '../modules/moduleLoader'
-import { ModuleDocumentation } from '../modules/moduleTypes'
->>>>>>> 2e4c0101
 import { AllowedDeclarations, Chapter, Context, NativeStorage, Variant } from '../types'
 import * as create from '../utils/astCreator'
 import {
@@ -53,16 +47,9 @@
   program: es.Program,
   context: Context | null,
   usedIdentifiers: Set<string>,
-<<<<<<< HEAD
   { checkImports, loadTabs, wrapModules }: ImportTransformOptions,
   useThis: boolean = false
 ): Promise<[string, es.VariableDeclaration[], es.Program['body']]> {
-=======
-  checkImports: boolean,
-  nativeId?: es.Identifier,
-  useThis: boolean = false
-): [string, es.VariableDeclaration[], es.Program['body']] {
->>>>>>> 2e4c0101
   const [importNodes, otherNodes] = partition(
     program.body,
     node => node.type === 'ImportDeclaration'
@@ -70,7 +57,6 @@
 
   if (importNodes.length === 0) return ['', [], otherNodes]
 
-<<<<<<< HEAD
   const moduleInfos = await transformImportNodesAsync(
     importNodes as es.ImportDeclaration[],
     context,
@@ -97,21 +83,11 @@
       },
       ImportNamespaceSpecifier(specifier, { namespaced }) {
         return create.constantDeclaration(specifier.local.name, create.identifier(namespaced!))
-=======
-  const moduleInfos = importNodes.reduce(
-    (res, node: es.ImportDeclaration) => {
-      const moduleName = node.source.value
-      if (typeof moduleName !== 'string') {
-        throw new Error(
-          `Expected ImportDeclaration to have a source of type string, got ${moduleName}`
-        )
->>>>>>> 2e4c0101
       }
     },
     usedIdentifiers
   )
 
-<<<<<<< HEAD
   const [prefix, declNodes] = Object.entries(moduleInfos).reduce(
     (
       [prefixes, nodes],
@@ -134,65 +110,6 @@
     },
     [[], []] as [string[], es.VariableDeclaration[]]
   )
-=======
-      if (!(moduleName in res)) {
-        res[moduleName] = {
-          text: memoizedGetModuleFile(moduleName, 'bundle'),
-          nodes: [],
-          docs: checkImports ? memoizedloadModuleDocs(moduleName, node) : null
-        }
-      }
-
-      res[moduleName].nodes.push(node)
-      node.specifiers.forEach(spec => usedIdentifiers.add(spec.local.name))
-      return res
-    },
-    {} as Record<
-      string,
-      {
-        nodes: es.ImportDeclaration[]
-        text: string
-        docs: ModuleDocumentation | null
-      }
-    >
-  )
-
-  const prefix: string[] = []
-  const declNodes = Object.entries(moduleInfos).flatMap(([moduleName, { nodes, text, docs }]) => {
-    const namespaced = getUniqueId(usedIdentifiers, '__MODULE__')
-    prefix.push(`// ${moduleName} module`)
-
-    const modifiedText = nativeId
-      ? `${NATIVE_STORAGE_ID}.operators.get("wrapSourceModule")("${moduleName}", ${text}, ${REQUIRE_PROVIDER_ID})`
-      : `(${text})(${REQUIRE_PROVIDER_ID})`
-    prefix.push(`const ${namespaced} = ${modifiedText}\n`)
-
-    return nodes.flatMap(node =>
-      node.specifiers.map(specifier => {
-        if (specifier.type !== 'ImportSpecifier') {
-          throw new Error(`Expected import specifier, found: ${specifier.type}`)
-        }
-
-        if (checkImports) {
-          if (!docs) {
-            console.warn(`Failed to load docs for ${moduleName}, skipping typechecking`)
-          } else if (!(specifier.imported.name in docs)) {
-            throw new UndefinedImportError(specifier.imported.name, moduleName, node)
-          }
-        }
-
-        // Convert each import specifier to its corresponding local variable declaration
-        return create.constantDeclaration(
-          specifier.local.name,
-          create.memberExpression(
-            create.identifier(`${useThis ? 'this.' : ''}${namespaced}`),
-            specifier.imported.name
-          )
-        )
-      })
-    )
-  })
->>>>>>> 2e4c0101
 
   return [prefix.join('\n'), declNodes, otherNodes]
 }
@@ -703,7 +620,6 @@
 
   const [modulePrefix, importNodes, otherNodes] = await transformImportDeclarations(
     program,
-<<<<<<< HEAD
     context,
     usedIdentifiers,
     {
@@ -711,11 +627,6 @@
       loadTabs: true,
       wrapModules: true
     }
-=======
-    usedIdentifiers,
-    true,
-    globalIds.native
->>>>>>> 2e4c0101
   )
   program.body = (importNodes as es.Program['body']).concat(otherNodes)
 
@@ -757,7 +668,6 @@
 
   const [modulePrefix, importNodes, otherNodes] = await transformImportDeclarations(
     program,
-<<<<<<< HEAD
     context,
     usedIdentifiers,
     {
@@ -765,11 +675,6 @@
       loadTabs: true,
       wrapModules: false
     }
-=======
-    usedIdentifiers,
-    false,
-    globalIds.native
->>>>>>> 2e4c0101
   )
 
   const transpiledProgram: es.Program = create.program([
@@ -790,15 +695,9 @@
   program: es.Program,
   context: Context,
   skipUndefined = false
-<<<<<<< HEAD
-): Promise<TranspiledResult> {
-  if (context.chapter === Chapter.FULL_JS) {
-    return transpileToFullJS(program, context, false, true)
-=======
 ): TranspiledResult {
   if (context.chapter === Chapter.FULL_JS || context.chapter === Chapter.PYTHON_1) {
     return transpileToFullJS(program, context, true)
->>>>>>> 2e4c0101
   } else if (context.variant == Variant.NATIVE) {
     return transpileToFullJS(program, context, false, false)
   } else {
