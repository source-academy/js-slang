--- conflicted
+++ resolved
@@ -6,27 +6,8 @@
 
 import { NATIVE_STORAGE_ID, UNKNOWN_LOCATION } from '../constants'
 import { UndefinedVariable } from '../errors/errors'
-<<<<<<< HEAD
+import { parse } from '../parser/parser'
 import { AllowedDeclarations, Chapter, type Context, NativeStorage, Variant } from '../types'
-=======
-import { ModuleNotFoundError } from '../modules/errors'
-import {
-  initModuleContextAsync,
-  memoizedGetModuleBundleAsync,
-  memoizedGetModuleManifestAsync
-} from '../modules/loader/moduleLoaderAsync'
-import type { ImportOptions } from '../modules/moduleTypes'
-import { mergeImportOptions } from '../modules/utils'
-import { parse } from '../parser/parser'
-import {
-  AllowedDeclarations,
-  Chapter,
-  type Context,
-  NativeStorage,
-  type RecursivePartial,
-  Variant
-} from '../types'
->>>>>>> f9e207d1
 import * as create from '../utils/ast/astCreator'
 import { getImportedName, getModuleDeclarationSource } from '../utils/ast/helpers'
 import { isImportDeclaration, isNamespaceSpecifier } from '../utils/ast/typeGuards'
@@ -62,7 +43,6 @@
 
 export function transformImportDeclarations(
   program: es.Program,
-<<<<<<< HEAD
   nativeId: es.Expression
 ): [es.VariableDeclaration[], es.Program['body']] {
   const [importNodes, otherNodes] = partition(program.body, isImportDeclaration)
@@ -71,60 +51,15 @@
   const declNodes = importNodes.flatMap(node => {
     const source = getModuleDeclarationSource(node)
     const moduleExpr = create.memberExpression(mainModuleExpr, source)
-=======
-  usedIdentifiers: Set<string>,
-  wrapSourceModules: boolean,
-  loadTabs: boolean,
-  context?: Context,
-  nativeId?: es.Identifier,
-  useThis: boolean = false
-): Promise<[string, es.VariableDeclaration[], es.Program['body']]> {
-  const [importNodes, otherNodes] = partition(program.body, isImportDeclaration)
-
-  if (importNodes.length === 0) return ['', [], otherNodes]
-  const importNodeMap = importNodes.reduce((res, node) => {
-    const moduleName = getModuleDeclarationSource(node)
-
-    if (!(moduleName in res)) {
-      res[moduleName] = []
-    }
->>>>>>> f9e207d1
 
     return node.specifiers.map(spec => {
       if (isNamespaceSpecifier(spec)) {
         return create.constantDeclaration(spec.local.name, moduleExpr)
       }
 
-<<<<<<< HEAD
       return create.constantDeclaration(
         spec.local.name,
         create.memberExpression(moduleExpr, getImportedName(spec))
-=======
-      const [text] = await Promise.all([
-        memoizedGetModuleBundleAsync(moduleName),
-        context ? initModuleContextAsync(moduleName, context, loadTabs) : Promise.resolve()
-      ])
-
-      const namespaced = getUniqueId(usedIdentifiers, '__MODULE__')
-
-      const declNodes = nodes.flatMap(({ specifiers }) =>
-        specifiers.map(spec => {
-          if (isNamespaceSpecifier(spec)) {
-            return create.constantDeclaration(spec.local.name, create.identifier(namespaced))
-          }
-
-          const importedName = getImportedName(spec)
-
-          // Convert each import specifier to its corresponding local variable declaration
-          return create.constantDeclaration(
-            spec.local.name,
-            create.memberExpression(
-              create.identifier(`${useThis ? 'this.' : ''}${namespaced}`),
-              importedName
-            )
-          )
-        })
->>>>>>> f9e207d1
       )
     })
   })
@@ -720,14 +655,8 @@
 function transpileToSource(
   program: es.Program,
   context: Context,
-<<<<<<< HEAD
   skipUndefined: boolean
 ): TranspiledResult {
-=======
-  skipUndefined: boolean,
-  importOptions: ImportOptions
-): Promise<TranspiledResult> {
->>>>>>> f9e207d1
   const usedIdentifiers = new Set<string>([
     ...getIdentifiersInProgram(program),
     ...getIdentifiersInNativeStorage(context.nativeStorage)
@@ -752,15 +681,7 @@
 
   const [importNodes, otherNodes] = transformImportDeclarations(
     program,
-<<<<<<< HEAD
     create.identifier(NATIVE_STORAGE_ID)
-=======
-    usedIdentifiers,
-    importOptions.wrapSourceModules,
-    importOptions.loadTabs,
-    context,
-    globalIds.native
->>>>>>> f9e207d1
   )
   program.body = (importNodes as es.Program['body']).concat(otherNodes)
 
@@ -789,10 +710,6 @@
 function transpileToFullJS(
   program: es.Program,
   context: Context,
-<<<<<<< HEAD
-=======
-  importOptions: ImportOptions,
->>>>>>> f9e207d1
   skipUndefined: boolean
 ): TranspiledResult {
   const usedIdentifiers = new Set<string>([
@@ -805,15 +722,7 @@
 
   const [importNodes, otherNodes] = transformImportDeclarations(
     program,
-<<<<<<< HEAD
     create.identifier(NATIVE_STORAGE_ID)
-=======
-    usedIdentifiers,
-    importOptions.wrapSourceModules,
-    importOptions.loadTabs,
-    context,
-    globalIds.native
->>>>>>> f9e207d1
   )
 
   getFunctionDeclarationNamesInProgram(program).forEach(id =>
@@ -839,42 +748,13 @@
 export function transpile(
   program: es.Program,
   context: Context,
-<<<<<<< HEAD
-=======
-  importOptions: RecursivePartial<ImportOptions> = {},
->>>>>>> f9e207d1
   skipUndefined = false
 ): TranspiledResult {
   if (context.chapter === Chapter.FULL_JS || context.chapter === Chapter.PYTHON_1) {
-<<<<<<< HEAD
     return transpileToFullJS(program, context, true)
   } else if (context.variant == Variant.NATIVE) {
     return transpileToFullJS(program, context, false)
   } else {
     return transpileToSource(program, context, skipUndefined)
-=======
-    const fullImportOptions = mergeImportOptions({
-      loadTabs: true,
-      wrapSourceModules: false,
-      ...importOptions
-    })
-
-    return transpileToFullJS(program, context, fullImportOptions, true)
-  } else if (context.variant == Variant.NATIVE) {
-    const fullImportOptions = mergeImportOptions({
-      loadTabs: true,
-      wrapSourceModules: true,
-      ...importOptions
-    })
-    return transpileToFullJS(program, context, fullImportOptions, false)
-  } else {
-    const fullImportOptions = mergeImportOptions({
-      loadTabs: true,
-      wrapSourceModules: true,
-      ...importOptions
-    })
-
-    return transpileToSource(program, context, skipUndefined, fullImportOptions)
->>>>>>> f9e207d1
   }
 }