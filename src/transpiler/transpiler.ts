--- conflicted
+++ resolved
@@ -20,13 +20,9 @@
   Chapter,
   type Context,
   NativeStorage,
-<<<<<<< HEAD
+  Node,
   type RecursivePartial,
-=======
-  Node,
-  RecursivePartial,
   StatementSequence,
->>>>>>> 89b726c2
   Variant
 } from '../types'
 import * as create from '../utils/ast/astCreator'
