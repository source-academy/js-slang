--- conflicted
+++ resolved
@@ -11,19 +11,13 @@
   memoizedGetModuleFile: () => 'undefined;'
 }))
 
-<<<<<<< HEAD
 test('Transform import declarations into variable declarations', () => {
   const code = stripIndent`
     import { foo } from "test/one_module";
     import { bar } from "test/another_module";
     foo(bar);
   `
-  const context = mockContext(4)
-=======
-test('Transform single import decalration', () => {
-  const code = `import { foo, bar } from "test/one_module";`
   const context = mockContext(Chapter.SOURCE_4)
->>>>>>> 377a3f7c
   const program = parse(code, context)!
   const [_, importNodes] = transformImportDeclarations(program, new Set<string>())
 
@@ -42,7 +36,7 @@
     const __MODULE_2__ = 'test1';
     foo(bar);
   `
-  const context = mockContext(Chapter.SOURCE_4)
+  const context = mockContext(4)
   const program = parse(code, context)!
   const [_, importNodes, [varDecl0, varDecl1]] = transformImportDeclarations(
     program,
