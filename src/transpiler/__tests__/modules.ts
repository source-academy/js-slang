--- conflicted
+++ resolved
@@ -4,40 +4,12 @@
 import { runInContext } from '../..'
 import { mockContext } from '../../mocks/context'
 import { UndefinedImportError } from '../../modules/errors'
-<<<<<<< HEAD
 import * as moduleLoader from '../../modules/moduleLoaderAsync'
-=======
-import { memoizedGetModuleFile } from '../../modules/moduleLoader'
->>>>>>> 2e4c0101
 import { parse } from '../../parser/parser'
 import { Chapter, Value } from '../../types'
 import { stripIndent } from '../../utils/formatters'
 import { transformImportDeclarations, transpile } from '../transpiler'
 
-<<<<<<< HEAD
-jest.mock('lodash', () => ({
-  ...jest.requireActual('lodash'),
-  memoize: jest.fn(f => f)
-}))
-
-jest.spyOn(moduleLoader, 'memoizedGetModuleManifestAsync').mockResolvedValue({
-  one_module: { tabs: [] },
-  another_module: { tabs: [] }
-})
-jest.spyOn(moduleLoader, 'memoizedGetModuleBundleAsync').mockResolvedValue(`
-  require => ({
-    foo: () => 'foo',
-    bar: () => 'bar'
-  })
-`)
-jest
-  .spyOn(moduleLoader, 'memoizedGetModuleDocsAsync')
-  .mockImplementation(name =>
-    Promise.resolve<Record<string, string>>(name === 'one_module' ? { foo: 'foo' } : { bar: 'bar' })
-  )
-
-test('Transform import declarations into variable declarations', async () => {
-=======
 jest.mock('../../modules/moduleLoader', () => ({
   ...jest.requireActual('../../modules/moduleLoader'),
   memoizedGetModuleFile: jest.fn(),
@@ -58,7 +30,7 @@
 const asMock = <T extends FunctionLike>(func: T) => func as MockedFunction<T>
 const mockedModuleFile = asMock(memoizedGetModuleFile)
 
-test('Transform import declarations into variable declarations', () => {
+test('Transform import declarations into variable declarations', async () => {
   mockedModuleFile.mockImplementation((name, type) => {
     if (type === 'json') {
       return name === 'one_module' ? "{ foo: 'foo' }" : "{ bar: 'bar' }"
@@ -67,7 +39,6 @@
     }
   })
 
->>>>>>> 2e4c0101
   const code = stripIndent`
     import { foo } from "test/one_module";
     import { bar } from "test/another_module";
@@ -75,15 +46,11 @@
   `
   const context = mockContext(Chapter.SOURCE_4)
   const program = parse(code, context)!
-<<<<<<< HEAD
   const [, importNodes] = await transformImportDeclarations(program, context, new Set<string>(), {
-    checkImports: false,
+    checkImports: true,
+    wrapModules: true,
     loadTabs: false,
-    wrapModules: false
   })
-=======
-  const [, importNodes] = transformImportDeclarations(program, new Set<string>(), false)
->>>>>>> 2e4c0101
 
   expect(importNodes[0].type).toBe('VariableDeclaration')
   expect((importNodes[0].declarations[0].id as Identifier).name).toEqual('foo')
@@ -92,13 +59,7 @@
   expect((importNodes[1].declarations[0].id as Identifier).name).toEqual('bar')
 })
 
-<<<<<<< HEAD
 test('Transpiler accounts for user variable names when transforming import statements', async () => {
-  const code = stripIndent`
-    import { foo } from "one_module";
-    import { bar as __MODULE__2 } from "another_module";
-=======
-test('Transpiler accounts for user variable names when transforming import statements', () => {
   mockedModuleFile.mockImplementation((name, type) => {
     if (type === 'json') {
       return name === 'one_module' ? "{ foo: 'foo' }" : "{ bar: 'bar' }"
@@ -110,7 +71,6 @@
   const code = stripIndent`
     import { foo } from "test/one_module";
     import { bar as __MODULE__2 } from "test/another_module";
->>>>>>> 2e4c0101
     const __MODULE__ = 'test0';
     const __MODULE__0 = 'test1';
     foo(bar);
@@ -119,7 +79,6 @@
   const program = parse(code, context)!
   const [, importNodes, [varDecl0, varDecl1]] = await transformImportDeclarations(
     program,
-<<<<<<< HEAD
     context,
     new Set<string>(['__MODULE__', '__MODULE__0']),
     {
@@ -127,10 +86,6 @@
       loadTabs: false,
       wrapModules: false
     }
-=======
-    new Set<string>(['__MODULE__', '__MODULE__0']),
-    false
->>>>>>> 2e4c0101
   )
 
   expect(importNodes[0].type).toBe('VariableDeclaration')
@@ -148,7 +103,6 @@
   expect(
     ((importNodes[1].declarations[0].init as MemberExpression).object as Identifier).name
   ).toEqual('__MODULE__3')
-<<<<<<< HEAD
 })
 
 test('checkForUndefinedVariables accounts for import statements', async () => {
@@ -195,25 +149,10 @@
   const program = parse(code, context)!
   try {
     await transpile(program, context, false)
-=======
-})
-
-test('checkForUndefinedVariables accounts for import statements', () => {
-  mockedModuleFile.mockImplementation((name, type) => {
-    if (type === 'json') {
-      return "{ hello: 'hello' }"
-    } else {
-      return 'undefined'
-    }
-  })
-
-  const code = stripIndent`
-    import { foo } from "one_module";
-    foo;
-  `
-  const context = mockContext(Chapter.SOURCE_4)
-  const program = parse(code, context)!
-  transpile(program, context, false)
+  } catch (error) {
+    expect(error).toBeInstanceOf(UndefinedImportError)
+    expect((error as UndefinedImportError).symbol).toEqual('hello')
+  }
 })
 
 test('importing undefined variables should throw errors', () => {
@@ -232,7 +171,6 @@
   const program = parse(code, context)!
   try {
     transpile(program, context, false)
->>>>>>> 2e4c0101
   } catch (error) {
     expect(error).toBeInstanceOf(UndefinedImportError)
     expect((error as UndefinedImportError).symbol).toEqual('hello')
