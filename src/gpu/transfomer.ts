import * as es from 'estree'

<<<<<<< HEAD
import * as create from '../utils/ast/astCreator'
=======
import { Node } from '../types'
import * as create from '../utils/astCreator'
>>>>>>> 89b726c2
import { ancestor, make, simple } from '../utils/walkers'
import GPUBodyVerifier from './verification/bodyVerifier'
import GPULoopVerifier from './verification/loopVerifier'

let currentKernelId = 0
/*
 * GPU Transformer runs through the program and transpiles for loops to GPU code
 * Upon termination, the AST would be mutated accordingly
 * e.g.
 * let res = [];
 * for (let i = 0; i < 5; i = i + 1) {
 *    res[i] = 5;
 * }
 * would become:
 * let res = 0;
 * __createKernelSource(....)
 */
class GPUTransformer {
  // program to mutate
  program: es.Program

  // helps reference the main function
  globalIds: { __createKernelSource: es.Identifier }

  outputArray: es.Identifier
  innerBody: any
  counters: string[]
  end: es.Expression[]
  state: number
  localVar: Set<string>
  outerVariables: any
  targetBody: any

  constructor(program: es.Program, createKernelSource: es.Identifier) {
    this.program = program
    this.globalIds = {
      __createKernelSource: createKernelSource
    }
  }

  // transforms away top-level for loops if possible
  transform = (): number[][] => {
    const gpuTranspile = this.gpuTranspile
    const res: number[][] = []

    // tslint:disable
    simple(
      this.program,
      {
        ForStatement(node: es.ForStatement) {
          const state = gpuTranspile(node)
          if (state > 0 && node.loc) {
            res.push([node.loc.start.line, state])
          }
        }
      },
      make({ ForStatement: () => {} })
    )
    // tslint:enable

    return res
  }

  /*
   * Here we transpile away a for loop:
   * 1. Check if it meets our specifications
   * 2. Get external variables + target body (body to be run across gpu threads)
   * 3. Build a AST Node for (2) - this will be given to (8)
   * 4. Change assignment in body to a return statement
   * 5. Call __createKernelSource and assign it to our external variable
   */
  gpuTranspile = (node: es.ForStatement): number => {
    // initialize our class variables
    this.state = 0
    this.counters = []
    this.end = []

    // 1. verification of outer loops + body
    this.checkOuterLoops(node)
    // no gpu loops found
    if (this.counters.length === 0 || new Set(this.counters).size !== this.counters.length) {
      return 0
    }

    const verifier = new GPUBodyVerifier(this.program, this.innerBody, this.counters)
    if (verifier.state === 0) {
      return 0
    }

    this.state = verifier.state
    this.outputArray = verifier.outputArray
    this.localVar = verifier.localVar

    // 2. get external variables + the main body
    this.getOuterVariables()
    this.getTargetBody(node)

    // 3. Build a AST Node of all outer variables
    const externEntries: [es.Literal, es.Expression][] = []
    for (const key in this.outerVariables) {
      if (this.outerVariables.hasOwnProperty(key)) {
        const val = this.outerVariables[key]

        // push in a deep copy of the identifier
        // this is needed cos we modify it later
        externEntries.push([create.literal(key), JSON.parse(JSON.stringify(val))])
      }
    }

    // 4. Change assignment in body to a return statement
    const checker = verifier.getArrayName
    const locals = this.localVar
    ancestor(this.targetBody, {
      AssignmentExpression(nx: es.AssignmentExpression, ancstor: Node[]) {
        // assigning to local val, it's okay
        if (nx.left.type === 'Identifier') {
          return
        }

        if (nx.left.type !== 'MemberExpression') {
          return
        }

        const id = checker(nx.left)
        if (locals.has(id.name)) {
          return
        }

        const sz = ancstor.length
        create.mutateToReturnStatement(ancstor[sz - 2], nx.right)
      }
    })

    // deep copy here (for runtime checks)
    const params: es.Identifier[] = []
    for (let i = 0; i < this.state; i++) {
      params.push(create.identifier(this.counters[i]))
    }

    // 5. we transpile the loop to a function call, __createKernelSource
    const kernelFunction = create.blockArrowFunction(
      this.counters.map(name => create.identifier(name)),
      this.targetBody
    )
    const createKernelSourceCall = create.callExpression(
      this.globalIds.__createKernelSource,
      [
        create.arrayExpression(this.end),
        create.arrayExpression(externEntries.map(create.arrayExpression)),
        create.arrayExpression(Array.from(locals.values()).map(v => create.literal(v))),
        this.outputArray,
        kernelFunction,
        create.literal(currentKernelId++)
      ],
      node.loc
    )

    create.mutateToExpressionStatement(node, createKernelSourceCall)

    return this.state
  }

  // verification of outer loops using our verifier
  checkOuterLoops = (node: es.ForStatement) => {
    let currForLoop = node
    while (currForLoop.type === 'ForStatement') {
      const detector = new GPULoopVerifier(currForLoop)
      if (!detector.ok) {
        break
      }

      this.innerBody = currForLoop.body
      this.counters.push(detector.counter)
      this.end.push(detector.end)

      if (this.innerBody.type !== 'BlockStatement') {
        break
      }

      if (this.innerBody.body.length > 1 || this.innerBody.body.length === 0) {
        break
      }

      currForLoop = this.innerBody.body[0]
    }
  }

  /*
   * Based on state, gets the correct body to be run across threads
   * e.g. state = 2 (2 top level loops skipped)
   * for (...) {
   *    for (...) {
   *      let x = 1;
   *      res[i] = x + 1
   *    }
   * }
   *
   * returns:
   *
   * {
   *  let x = 1;
   *  res[i] = x + 1
   * }
   */
  getTargetBody(node: es.ForStatement) {
    let mv = this.state
    this.targetBody = node
    while (mv > 1) {
      this.targetBody = this.targetBody.body.body[0]
      mv--
    }
    this.targetBody = this.targetBody.body
  }

  // get all variables defined outside the block (on right hand side)
  // TODO: method can be more optimized
  getOuterVariables() {
    // set some local variables for walking
    const curr = this.innerBody
    const localVar = this.localVar
    const counters = this.counters
    const output = this.outputArray.name

    const varDefinitions = {}
    simple(curr, {
      Identifier(node: es.Identifier) {
        if (
          localVar.has(node.name) ||
          counters.includes(node.name) ||
          node.name === output ||
          node.name.startsWith('math_')
        ) {
          return
        }

        varDefinitions[node.name] = node
      }
    })
    this.outerVariables = varDefinitions
  }
}

/*
 * Here we transpile a source-syntax kernel function to a gpu.js kernel function
 * 0. No need for validity checks, as that is done at compile time in gpuTranspile
 * 1. In body, update all math_* calls to become Math.* calls
 * 2. In body, update all external variable references
 * 3. In body, update reference to counters
 */
export function gpuRuntimeTranspile(
  node: es.ArrowFunctionExpression,
  localNames: Set<string>
): es.BlockStatement {
  // Contains counters
  const params = (node.params as es.Identifier[]).map(v => v.name)

  // body here is the loop body transformed into a function of the indices.
  // We need to finish the transformation to a gpu.js kernel function by renaming stuff.
  const body = node.body as es.BlockStatement

  // 1. Update all math_* calls to become Math.*
  simple(body, {
    CallExpression(nx: es.CallExpression) {
      if (nx.callee.type !== 'Identifier') {
        return
      }

      const functionName = nx.callee.name
      const term = functionName.split('_')[1]
      const args: es.Expression[] = nx.arguments as any

      create.mutateToCallExpression(
        nx,
        create.memberExpression(create.identifier('Math'), term),
        args
      )
    }
  })

  // 2. Update all external variable references in body
  // e.g. let res = 1 + y; where y is an external variable
  // becomes let res = 1 + this.constants.y;

  const ignoredNames: Set<string> = new Set([...params, 'Math'])
  simple(body, {
    Identifier(nx: es.Identifier) {
      // ignore these names
      if (ignoredNames.has(nx.name) || localNames.has(nx.name)) {
        return
      }

      create.mutateToMemberExpression(
        nx,
        create.memberExpression(create.identifier('this'), 'constants'),
        create.identifier(nx.name)
      )
    }
  })

  // 3. Update reference to counters
  // e.g. let res = 1 + i; where i is a counter
  // becomes let res = 1 + this.thread.x;

  // depending on state the mappings will change
  let threads = ['x']
  if (params.length === 2) threads = ['y', 'x']
  if (params.length === 3) threads = ['z', 'y', 'x']

  const counters: string[] = params.slice()

  simple(body, {
    Identifier(nx: es.Identifier) {
      let x = -1
      for (let i = 0; i < counters.length; i = i + 1) {
        if (nx.name === counters[i]) {
          x = i
          break
        }
      }

      if (x === -1) {
        return
      }

      const id = threads[x]
      create.mutateToMemberExpression(
        nx,
        create.memberExpression(create.identifier('this'), 'thread'),
        create.identifier(id)
      )
    }
  })

  return body
}

export default GPUTransformer<|MERGE_RESOLUTION|>--- conflicted
+++ resolved
@@ -1,11 +1,7 @@
 import * as es from 'estree'
 
-<<<<<<< HEAD
+import { Node } from '../types'
 import * as create from '../utils/ast/astCreator'
-=======
-import { Node } from '../types'
-import * as create from '../utils/astCreator'
->>>>>>> 89b726c2
 import { ancestor, make, simple } from '../utils/walkers'
 import GPUBodyVerifier from './verification/bodyVerifier'
 import GPULoopVerifier from './verification/loopVerifier'
