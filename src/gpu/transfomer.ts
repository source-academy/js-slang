import * as es from 'estree'
import { ancestor, simple, make } from '../utils/walkers'
import * as create from '../utils/astCreator'
import GPULoopVerifier from './verification/loopVerifier'
import GPUBodyVerifier from './verification/bodyVerifier'

let currentKernelId = 0
/*
 * GPU Transformer runs through the program and transpiles for loops to GPU code
 * Upon termination, the AST would be mutated accordingly
 * e.g.
 * let res = [];
 * for (let i = 0; i < 5; i = i + 1) {
 *    res[i] = 5;
 * }
 * would become:
 * let res = 0;
 * __createKernelSource(....)
 */
class GPUTransformer {
  // program to mutate
  program: es.Program

  // helps reference the main function
  globalIds: { __createKernelSource: es.Identifier }

  outputArray: es.Identifier
  innerBody: any
  counters: string[]
  end: es.Expression[]
  state: number
  indices: (string | number)[]
  localVar: Set<string>
  outerVariables: any
  targetBody: any

  constructor(program: es.Program, createKernelSource: es.Identifier) {
    this.program = program
    this.globalIds = {
      __createKernelSource: createKernelSource
    }
  }

  // transforms away top-level for loops if possible
  transform = (): number[][] => {
    const gpuTranspile = this.gpuTranspile
    const res: number[][] = []

    // tslint:disable
    simple(
      this.program,
      {
        ForStatement(node: es.ForStatement) {
          const state = gpuTranspile(node)
          if (state > 0 && node.loc) {
            res.push([node.loc.start.line, state])
          }
        }
      },
      make({ ForStatement: () => {} })
    )
    // tslint:enable

    return res
  }

  /*
   * Here we transpile away a for loop:
   * 1. Check if it meets our specifications
   * 2. Get external variables + target body (body to be run across gpu threads)
   * 3. Build a AST Node for (2) - this will be given to (8)
   * 4. Change assignment in body to a return statement
   * 5. Get all function expressions that are used in the body
   * 6. Call __createKernelSource and assign it to our external variable
   */
  gpuTranspile = (node: es.ForStatement): number => {
    // initialize our class variables
    this.state = 0
    this.counters = []
    this.end = []

    // 1. verification of outer loops + body
    this.checkOuterLoops(node)
    // no gpu loops found
    if (this.counters.length === 0 || new Set(this.counters).size !== this.counters.length) {
      return 0
    }

    const verifier = new GPUBodyVerifier(this.program, this.innerBody, this.counters)
    if (!verifier.valid) {
      return 0
    }

    this.outputArray = verifier.outputArray
    this.indices = verifier.indices
    this.localVar = verifier.localVar

    // 2. get external variables + the main body
    this.getOuterVariables()
    this.getTargetBody(node)

    // 3. Build a AST Node of all outer variables
    const functionNames = new Set(verifier.customFunctions.keys())

    const externEntries: [es.Literal, es.Expression][] = []
    for (const key in this.outerVariables) {
      if (functionNames.has(key)) {
        // ignore functions as we handle them separately later
        continue
      }
      if (this.outerVariables.hasOwnProperty(key)) {
        const val = this.outerVariables[key]

        // push in a deep copy of the identifier
        // this is needed cos we modify it later
        externEntries.push([create.literal(key), JSON.parse(JSON.stringify(val))])
      }
    }

    // 4. Change assignment in body to a return statement
    const checker = verifier.getArrayName
    const locals = this.localVar
    ancestor(this.targetBody, {
      AssignmentExpression(nx: es.AssignmentExpression, ancstor: es.Node[]) {
        // assigning to local val, it's okay
        if (nx.left.type === 'Identifier') {
          return
        }

        if (nx.left.type !== 'MemberExpression') {
          return
        }

        const id = checker(nx.left)
        if (locals.has(id.name)) {
          return
        }

        const sz = ancstor.length
        create.mutateToReturnStatement(ancstor[sz - 2], nx.right)
      }
    })

    // 5. We need to keep the outer indices that will not be parallelized
    const toParallelize: (string | number)[] = []
    let countersUsed = 0
    for (let i = this.indices.length - 1; i >= 0; i--) {
      const m = this.indices[i]
      if (typeof m === 'string' && this.counters.includes(m)) {
        countersUsed++
      }
      if (countersUsed > 3) {
        break
      }
      toParallelize.push(m)
    }
    toParallelize.reverse()
    const toKeepIndices = []
    for (let i = 0; i < this.indices.length - toParallelize.length; i++) {
      toKeepIndices.push(this.indices[i])
    }

<<<<<<< HEAD
    // 6. we need to keep the loops whose counters are not parallelized
    const toKeepForStatements = []
    const untranspiledCounters: string[] = []
    let currForLoop = node
    while (currForLoop.type === 'ForStatement') {
      const init = currForLoop.init as es.VariableDeclaration
      const ctr = init.declarations[0].id as es.Identifier

      if (toKeepIndices.includes(ctr.name)) {
        toKeepForStatements.push(currForLoop)
        untranspiledCounters.push(ctr.name)
      } else {
        // tranpile away for statement
        this.state++
      }
=======
    // 5. get all custom functions used
    const functionEntries: [es.Literal, es.Expression][] = []
    for (const [functionName, functionDeclaration] of verifier.customFunctions) {
      functionEntries.push([
        create.literal(functionName),
        JSON.parse(JSON.stringify(functionDeclaration.id))
      ])
    }

    // 6. we transpile the loop to a function call, __createKernelSource
    const kernelFunction = create.blockArrowFunction(
      this.counters.map(name => create.identifier(name)),
      this.targetBody
    )
    const createKernelSourceCall = create.callExpression(
      this.globalIds.__createKernelSource,
      [
        create.arrayExpression(this.end),
        create.arrayExpression(externEntries.map(create.arrayExpression)),
        create.arrayExpression(Array.from(locals.values()).map(v => create.literal(v))),
        this.outputArray,
        kernelFunction,
        create.literal(currentKernelId++),
        create.arrayExpression(functionEntries.map(create.arrayExpression))
      ],
      node.loc!
    )
>>>>>>> fd2aab1b

      if (currForLoop.body.type !== 'BlockStatement') {
        break
      }
      if (currForLoop.body.body.length > 1 || currForLoop.body.body.length === 0) {
        break
      }

      currForLoop = currForLoop.body.body[0] as any
    }

    // 7. we transpile the loop to a function call, __createKernelSource
    const makeCreateKernelSourceCall = (arr: es.Identifier): es.CallExpression => {
      const ctrToTranspile = []
      const endToTranspile = []
      for (let i = 0; i < this.counters.length; i++) {
        if (!untranspiledCounters.includes(this.counters[i])) {
          ctrToTranspile.push(this.counters[i])
          endToTranspile.push(this.end[i])
        }
      }

      // we now treat the untranspiled counters as external variables
      // if same name is encountered, the loop counter will override the
      // external variable in the outer scope
      for (let c of untranspiledCounters) {
        for (let i = 0; i < externEntries.length; i++) {
          if (externEntries[i][0].value === c) {
            externEntries.splice(i, 1)
          }
        }
        const x: [es.Literal, es.Expression] = [
          create.literal(c, node.loc),
          create.identifier(c, node.loc)
        ]
        externEntries.push(x)
      }

      const kernelFunction = create.blockArrowFunction(
        ctrToTranspile.map(x => create.identifier(x)),
        this.targetBody
      )
      return create.callExpression(
        this.globalIds.__createKernelSource,
        [
          create.arrayExpression(ctrToTranspile.map(x => create.literal(x))),
          create.arrayExpression(endToTranspile),
          create.arrayExpression(toParallelize.map(x => create.literal(x))),
          create.arrayExpression(externEntries.map(create.arrayExpression)),
          create.arrayExpression(Array.from(locals.values()).map(v => create.literal(v))),
          arr,
          kernelFunction,
          create.literal(currentKernelId++)
        ],
        node.loc!
      )
    }

    // 8. we rebuild the node, keeping the necessary for statements
    if (toKeepIndices.length === 0) {
      create.mutateToExpressionStatement(node, makeCreateKernelSourceCall(this.outputArray))
      return this.state
    }

    // keep necessary outer indices
    let mem: es.MemberExpression | es.Identifier = this.outputArray
    for (let m of toKeepIndices) {
      mem = create.memberExpression(mem, m, true, node.loc)
    }
    // we need to assign GPU.js results to a subarray now
    const subarr = create.constantDeclaration('__arr', mem)
    const call = makeCreateKernelSourceCall(create.identifier('__arr'))

    // keep necessary for statements
    let body = create.blockStatement([subarr, create.expressionStatement(call)])
    for (let i = toKeepForStatements.length - 1; i > 0; i--) {
      const cur = toKeepForStatements[i]
      body = create.blockStatement([
        create.ForStatement(cur.init, cur.test, cur.update, body, cur.loc)
      ])
    }
    const last = toKeepForStatements[0]
    create.mutateToForStatement(node, last.init, last.test, last.update, body)

    return this.state
  }

  // verification of outer loops using our verifier
  checkOuterLoops = (node: es.ForStatement) => {
    let currForLoop = node
    while (currForLoop.type === 'ForStatement') {
      const detector = new GPULoopVerifier(currForLoop)
      if (!detector.ok) {
        break
      }

      this.innerBody = currForLoop.body
      this.counters.push(detector.counter)
      this.end.push(detector.end)

      if (this.innerBody.type !== 'BlockStatement') {
        break
      }

      if (this.innerBody.body.length > 1 || this.innerBody.body.length === 0) {
        break
      }

      currForLoop = this.innerBody.body[0]
    }
  }

  /*
   * Based on state, gets the correct body to be run across threads
   * e.g. state = 2 (2 top level loops skipped)
   * for (...) {
   *    for (...) {
   *      let x = 1;
   *      res[i] = x + 1
   *    }
   * }
   *
   * returns:
   *
   * {
   *  let x = 1;
   *  res[i] = x + 1
   * }
   */
  getTargetBody(node: es.ForStatement) {
    // get rid of all outer loops
    let mv = this.counters.length
    this.targetBody = node
    while (mv > 1) {
      this.targetBody = this.targetBody.body.body[0]
      mv--
    }
    this.targetBody = this.targetBody.body
  }

  // get all variables defined outside the block (on right hand side)
  // TODO: method can be more optimized
  getOuterVariables() {
    // set some local variables for walking
    const curr = this.innerBody
    const localVar = this.localVar
    const counters = this.counters
    const output = this.outputArray.name

    const varDefinitions = {}
    simple(curr, {
      Identifier(node: es.Identifier) {
        if (
          localVar.has(node.name) ||
          counters.includes(node.name) ||
          node.name === output ||
          node.name.startsWith('math_')
        ) {
          return
        }

        varDefinitions[node.name] = node
      }
    })
    this.outerVariables = varDefinitions
  }
}

/*
 * Here we transpile a source-syntax custom function to a function that gpu.js is able to accept
 * We just need to update all math_* calls to become Math.* calls
 * No external variables are allowed, so no updating is required
 */
export function gpuFunctionTranspile(node: es.FunctionDeclaration): es.FunctionDeclaration {
  // 1. Update all math_* calls to become Math.*
  transpileMathFunction(node.body)

  return node
}

/*
 * Here we transpile a source-syntax kernel function to a gpu.js kernel function
 * 0. No need for validity checks, as that is done at compile time in gpuTranspile
 * 1. In body, update all math_* calls to become Math.* calls
 * 2. In body, update all external variable references
 * 3. In body, update reference to counters
 */
export function gpuRuntimeTranspile(
  node: es.ArrowFunctionExpression,
  localNames: Set<string>,
<<<<<<< HEAD
  end: number[],
  idx: (string | number)[]
=======
  functionNames: Set<string>
>>>>>>> fd2aab1b
): es.BlockStatement {
  // Contains counters
  const params = (node.params as es.Identifier[]).map(v => v.name)

  // body here is the loop body transformed into a function of the indices.
  // We need to finish the transformation to a gpu.js kernel function by renaming stuff.
  const body = node.body as es.BlockStatement

  // 1. Update all math_* calls to become Math.*
  transpileMathFunction(body)

  // 2. Update all external variable references in body
  // e.g. let res = 1 + y; where y is an external variable
  // becomes let res = 1 + this.constants.y;

  const ignoredNames: Set<string> = new Set([...params, 'Math'])
  simple(body, {
    Identifier(nx: es.Identifier) {
      // ignore these names
      if (ignoredNames.has(nx.name) || localNames.has(nx.name) || functionNames.has(nx.name)) {
        return
      }

      create.mutateToMemberExpression(
        nx,
        create.memberExpression(create.identifier('this'), 'constants'),
        create.identifier(nx.name)
      )
    }
  })

  // 3. Update reference to counters
  // e.g. let res = 1 + i; where i is a counter
  // becomes let res = 1 + this.thread.x;

  // unused counters will simply be substitued with their end bounds
  const endMap = {}
  for (let i = 0; i < params.length; i++) {
    endMap[params[i]] = end[i] - 1
  }
  simple(body, {
    Identifier(nx: es.Identifier) {
      if (params.includes(nx.name) && !idx.includes(nx.name)) {
        create.mutateToLiteral(nx, endMap[nx.name])
      }
    }
  })

  // depending on ordering of indices, mapping will change
  // there is at most 3 counters as indices, guranteed by static transpile
  const counterIdx = []
  for (let i of idx) {
    if (typeof i === 'string' && params.includes(i)) {
      counterIdx.push(i)
    }
  }
  counterIdx.reverse()

  const threads = ['x', 'y', 'z']
  const counterMap = {}
  for (let i = 0; i < counterIdx.length; i++) {
    counterMap[counterIdx[i]] = threads[i]
  }

  simple(body, {
    Identifier(nx: es.Identifier) {
      if (nx.name in counterMap) {
        const id = counterMap[nx.name]
        create.mutateToMemberExpression(
          nx,
          create.memberExpression(create.identifier('this'), 'thread'),
          create.identifier(id)
        )
      }
    }
  })

  return body
}

// Helper method to mutate all math_* calls to become Math.*
function transpileMathFunction(node: es.Node) {
  simple(node, {
    CallExpression(nx: es.CallExpression) {
      if (nx.callee.type !== 'Identifier') {
        return
      }
      if (!nx.callee.name.startsWith('math_')) {
        return
      }

      const functionName = nx.callee.name
      const term = functionName.split('_')[1]
      const args: es.Expression[] = nx.arguments as any

      create.mutateToCallExpression(
        nx,
        create.memberExpression(create.identifier('Math'), term),
        args
      )
    }
  })
}

export default GPUTransformer<|MERGE_RESOLUTION|>--- conflicted
+++ resolved
@@ -141,42 +141,6 @@
       }
     })
 
-    // 5. We need to keep the outer indices that will not be parallelized
-    const toParallelize: (string | number)[] = []
-    let countersUsed = 0
-    for (let i = this.indices.length - 1; i >= 0; i--) {
-      const m = this.indices[i]
-      if (typeof m === 'string' && this.counters.includes(m)) {
-        countersUsed++
-      }
-      if (countersUsed > 3) {
-        break
-      }
-      toParallelize.push(m)
-    }
-    toParallelize.reverse()
-    const toKeepIndices = []
-    for (let i = 0; i < this.indices.length - toParallelize.length; i++) {
-      toKeepIndices.push(this.indices[i])
-    }
-
-<<<<<<< HEAD
-    // 6. we need to keep the loops whose counters are not parallelized
-    const toKeepForStatements = []
-    const untranspiledCounters: string[] = []
-    let currForLoop = node
-    while (currForLoop.type === 'ForStatement') {
-      const init = currForLoop.init as es.VariableDeclaration
-      const ctr = init.declarations[0].id as es.Identifier
-
-      if (toKeepIndices.includes(ctr.name)) {
-        toKeepForStatements.push(currForLoop)
-        untranspiledCounters.push(ctr.name)
-      } else {
-        // tranpile away for statement
-        this.state++
-      }
-=======
     // 5. get all custom functions used
     const functionEntries: [es.Literal, es.Expression][] = []
     for (const [functionName, functionDeclaration] of verifier.customFunctions) {
@@ -186,25 +150,40 @@
       ])
     }
 
-    // 6. we transpile the loop to a function call, __createKernelSource
-    const kernelFunction = create.blockArrowFunction(
-      this.counters.map(name => create.identifier(name)),
-      this.targetBody
-    )
-    const createKernelSourceCall = create.callExpression(
-      this.globalIds.__createKernelSource,
-      [
-        create.arrayExpression(this.end),
-        create.arrayExpression(externEntries.map(create.arrayExpression)),
-        create.arrayExpression(Array.from(locals.values()).map(v => create.literal(v))),
-        this.outputArray,
-        kernelFunction,
-        create.literal(currentKernelId++),
-        create.arrayExpression(functionEntries.map(create.arrayExpression))
-      ],
-      node.loc!
-    )
->>>>>>> fd2aab1b
+    // 6. We need to keep the outer indices that will not be parallelized
+    const toParallelize: (string | number)[] = []
+    let countersUsed = 0
+    for (let i = this.indices.length - 1; i >= 0; i--) {
+      const m = this.indices[i]
+      if (typeof m === 'string' && this.counters.includes(m)) {
+        countersUsed++
+      }
+      if (countersUsed > 3) {
+        break
+      }
+      toParallelize.push(m)
+    }
+    toParallelize.reverse()
+    const toKeepIndices = []
+    for (let i = 0; i < this.indices.length - toParallelize.length; i++) {
+      toKeepIndices.push(this.indices[i])
+    }
+
+    // 7. we need to keep the loops whose counters are not parallelized
+    const toKeepForStatements = []
+    const untranspiledCounters: string[] = []
+    let currForLoop = node
+    while (currForLoop.type === 'ForStatement') {
+      const init = currForLoop.init as es.VariableDeclaration
+      const ctr = init.declarations[0].id as es.Identifier
+
+      if (toKeepIndices.includes(ctr.name)) {
+        toKeepForStatements.push(currForLoop)
+        untranspiledCounters.push(ctr.name)
+      } else {
+        // tranpile away for statement
+        this.state++
+      }
 
       if (currForLoop.body.type !== 'BlockStatement') {
         break
@@ -216,7 +195,7 @@
       currForLoop = currForLoop.body.body[0] as any
     }
 
-    // 7. we transpile the loop to a function call, __createKernelSource
+    // 8. we transpile the loop to a function call, __createKernelSource
     const makeCreateKernelSourceCall = (arr: es.Identifier): es.CallExpression => {
       const ctrToTranspile = []
       const endToTranspile = []
@@ -257,7 +236,8 @@
           create.arrayExpression(Array.from(locals.values()).map(v => create.literal(v))),
           arr,
           kernelFunction,
-          create.literal(currentKernelId++)
+          create.literal(currentKernelId++),
+          create.arrayExpression(functionEntries.map(create.arrayExpression))
         ],
         node.loc!
       )
@@ -395,12 +375,9 @@
 export function gpuRuntimeTranspile(
   node: es.ArrowFunctionExpression,
   localNames: Set<string>,
-<<<<<<< HEAD
   end: number[],
-  idx: (string | number)[]
-=======
+  idx: (string | number)[],
   functionNames: Set<string>
->>>>>>> fd2aab1b
 ): es.BlockStatement {
   // Contains counters
   const params = (node.params as es.Identifier[]).map(v => v.name)
