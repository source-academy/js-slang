/* tslint:disable:only-arrow-functions */
import { __clearKernelCache, __createKernelSource } from '../lib'

test('__createKernelSource with 1 loop returns correct result', () => {
  const ctr = ['i']
  const end = [5]
  const idx = ['i']
  const extern: [string, any][] = []
  const local: string[] = []
  const f = () => {
    return 1
  }
  const arr: number[] = []
<<<<<<< HEAD

  __clearKernelCache()
  __createKernelSource(ctr, end, idx, extern, local, arr, f, 0)
=======
  const f2 = function (i: any) {
    return 1
  }
  __createKernel(bounds, extern, f1, arr, f2, [])
>>>>>>> fd2aab1b
  expect(arr).toEqual([1, 1, 1, 1, 1])
})

test('__createKernelSource with 2 loops returns correct result', () => {
  const ctr = ['i', 'j']
  const end = [5, 4]
  const idx = ['i', 'j']
  const extern: [string, any][] = []
  const local: string[] = []

  const arr: number[][] = []
  for (let i = 0; i < 5; i = i + 1) {
    arr[i] = []
  }
  const f = (i: any, j: any) => {
    return i * j
  }
<<<<<<< HEAD

  __clearKernelCache()
  __createKernelSource(ctr, end, idx, extern, local, arr, f, 0)
=======
  __createKernel(bounds, extern, f1, arr, f2, [])
>>>>>>> fd2aab1b
  expect(arr).toEqual([
    [0, 0, 0, 0],
    [0, 1, 2, 3],
    [0, 2, 4, 6],
    [0, 3, 6, 9],
    [0, 4, 8, 12]
  ])
})

test('__createKernelSource with 3 loop returns correct result', () => {
  const ctr = ['i', 'j', 'k']
  const end = [5, 4, 3]
  const idx = ['i', 'j', 'k']
  const extern: [string, any][] = []
  const local: string[] = []

  const arr: number[][][] = []
  for (let i = 0; i < 5; i = i + 1) {
    arr[i] = []
    for (let j = 0; j < 4; j = j + 1) {
      arr[i][j] = []
    }
  }

  const f = (i: any, j: any, k: any) => {
    return i * j * k
  }
<<<<<<< HEAD

  __clearKernelCache()
  __createKernelSource(ctr, end, idx, extern, local, arr, f, 0)
=======
  __createKernel(bounds, extern, f1, arr, f2, [])
>>>>>>> fd2aab1b
  expect(arr).toEqual([
    [
      [0, 0, 0],
      [0, 0, 0],
      [0, 0, 0],
      [0, 0, 0]
    ],
    [
      [0, 0, 0],
      [0, 1, 2],
      [0, 2, 4],
      [0, 3, 6]
    ],
    [
      [0, 0, 0],
      [0, 2, 4],
      [0, 4, 8],
      [0, 6, 12]
    ],
    [
      [0, 0, 0],
      [0, 3, 6],
      [0, 6, 12],
      [0, 9, 18]
    ],
    [
      [0, 0, 0],
      [0, 4, 8],
      [0, 8, 16],
      [0, 12, 24]
    ]
  ])
})

test('__createKernelSource with indices as counter combination returns correct result', () => {
  const ctr = ['i', 'j', 'k']
  const end = [5, 4, 3]
  const idx = ['k', 'i']
  const extern: [string, any][] = []
  const local: string[] = []

  const arr: number[][][] = []
  for (let i = 0; i < 5; i = i + 1) {
    arr[i] = []
    for (let j = 0; j < 4; j = j + 1) {
      arr[i][j] = []
      for (let k = 0; k < 3; k = k + 1) {
        arr[i][j][k] = 1
      }
    }
  }

  const f = (i: any, j: any, k: any) => {
    return i + k
  }
<<<<<<< HEAD

  __clearKernelCache()
  __createKernelSource(ctr, end, idx, extern, local, arr, f, 0)
  expect(arr).toEqual([
    [0, 1, 2, 3, 4],
    [1, 2, 3, 4, 5],
    [2, 3, 4, 5, 6],
    [
      [1, 1, 1],
      [1, 1, 1],
      [1, 1, 1],
      [1, 1, 1]
    ],
    [
      [1, 1, 1],
      [1, 1, 1],
      [1, 1, 1],
      [1, 1, 1]
    ]
  ])
=======
  __createKernel(bounds, extern, f1, arr, f2, [])
  expect(arr).toEqual(['a', 'a', 'a', 'a', 'a'])
>>>>>>> fd2aab1b
})

test('__createKernelSource with number constant as index returns correct result', () => {
  const ctr = ['i', 'j', 'k']
  const end = [5, 4, 3]
  const idx = ['k', 1, 'i']
  const extern: [string, any][] = []
  const local: string[] = []

  const arr: number[][][] = []
  for (let k = 0; k < 3; k = k + 1) {
    arr[k] = []
    for (let j = 0; j < 4; j = j + 1) {
      arr[k][j] = []
      for (let i = 0; i < 5; i = i + 1) {
        arr[k][j][i] = 1
      }
    }
  }

  const f = (i: any, j: any, k: any) => {
    return i + k
  }
<<<<<<< HEAD

  __clearKernelCache()
  __createKernelSource(ctr, end, idx, extern, local, arr, f, 0)
=======
  __createKernel(bounds, extern, f1, arr, f2, [])
>>>>>>> fd2aab1b
  expect(arr).toEqual([
    [
      [1, 1, 1, 1, 1],
      [0, 1, 2, 3, 4],
      [1, 1, 1, 1, 1],
      [1, 1, 1, 1, 1]
    ],
    [
      [1, 1, 1, 1, 1],
      [1, 2, 3, 4, 5],
      [1, 1, 1, 1, 1],
      [1, 1, 1, 1, 1]
    ],
    [
      [1, 1, 1, 1, 1],
      [2, 3, 4, 5, 6],
      [1, 1, 1, 1, 1],
      [1, 1, 1, 1, 1]
    ]
  ])
})

test('__createKernelSource with counter not used in indices returns correct result', () => {
  const ctr = ['i', 'j', 'k', 'l']
  const end = [5, 4, 3, 2]
  const idx = ['i', 'j', 'k']
  const extern: [string, any][] = []
  const local: string[] = []

  const arr: number[][][][] = []
  for (let i = 0; i < 5; i = i + 1) {
    arr[i] = []
    for (let j = 0; j < 4; j = j + 1) {
      arr[i][j] = []
      for (let k = 0; k < 3; k = k + 1) {
        arr[i][j][k] = []
        for (let l = 0; l < 2; l = l + 1) {
          arr[i][j][k][l] = 0
        }
      }
    }
  }

  const f = (i: any, j: any, k: any, l: any) => {
    return i * j * k * l
  }
<<<<<<< HEAD

  __clearKernelCache()
  __createKernelSource(ctr, end, idx, extern, local, arr, f, 0)
=======
  __createKernel(bounds, extern, f1, arr, f2, [])
>>>>>>> fd2aab1b
  expect(arr).toEqual([
    [
      [0, 0, 0],
      [0, 0, 0],
      [0, 0, 0],
      [0, 0, 0]
    ],
    [
      [0, 0, 0],
      [0, 1, 2],
      [0, 2, 4],
      [0, 3, 6]
    ],
    [
      [0, 0, 0],
      [0, 2, 4],
      [0, 4, 8],
      [0, 6, 12]
    ],
    [
      [0, 0, 0],
      [0, 3, 6],
      [0, 6, 12],
      [0, 9, 18]
    ],
    [
      [0, 0, 0],
      [0, 4, 8],
      [0, 8, 16],
      [0, 12, 24]
    ]
  ])
})

test('__createKernelSource with external variable as index returns correct result', () => {
  const ctr = ['i', 'j', 'k']
  const end = [5, 4, 3]
  const idx = ['x', 'j', 'k']
  const extern: [string, any][] = [['x', 4]]
  const local: string[] = []

  const arr: number[][][] = []
  for (let i = 0; i < 5; i = i + 1) {
    arr[i] = []
    for (let j = 0; j < 4; j = j + 1) {
      arr[i][j] = []
      for (let k = 0; k < 3; k = k + 1) {
        arr[i][j][k] = 1
      }
    }
  }

  const f = (i: any, j: any, k: any) => {
    return j * k
  }

<<<<<<< HEAD
  __clearKernelCache()
  __createKernelSource(ctr, end, idx, extern, local, arr, f, 0)
  expect(arr).toEqual([
    [
      [1, 1, 1],
      [1, 1, 1],
      [1, 1, 1],
      [1, 1, 1]
    ],
    [
      [1, 1, 1],
      [1, 1, 1],
      [1, 1, 1],
      [1, 1, 1]
    ],
    [
      [1, 1, 1],
      [1, 1, 1],
      [1, 1, 1],
      [1, 1, 1]
    ],
    [
      [1, 1, 1],
      [1, 1, 1],
      [1, 1, 1],
      [1, 1, 1]
    ],
    [
      [0, 0, 0],
      [0, 1, 2],
      [0, 2, 4],
      [0, 3, 6]
    ]
  ])
=======
  const y = 100
  __createKernel(bounds, extern, f1, arr, f2, [])
  expect(arr).toEqual([101, 101, 101])
>>>>>>> fd2aab1b
})

test('__createKernelSource with repeated counter in indices returns correct result', () => {
  const ctr = ['i', 'j', 'k']
  const end = [5, 4, 3]
  const idx = ['j', 'j']
  const extern: [string, any][] = []
  const local: string[] = []

  const arr: number[][][] = []
  for (let i = 0; i < 5; i = i + 1) {
    arr[i] = []
    for (let j = 0; j < 4; j = j + 1) {
      arr[i][j] = []
      for (let k = 0; k < 3; k = k + 1) {
        arr[i][j][k] = 1
      }
    }
  }

  const f = (i: any, j: any, k: any) => {
    return i + k
  }

<<<<<<< HEAD
  __clearKernelCache()
  __createKernelSource(ctr, end, idx, extern, local, arr, f, 0)
  expect(arr).toEqual([
    [6, [1, 1, 1], [1, 1, 1], [1, 1, 1]],
    [[1, 1, 1], 6, [1, 1, 1], [1, 1, 1]],
    [[1, 1, 1], [1, 1, 1], 6, [1, 1, 1]],
    [[1, 1, 1], [1, 1, 1], [1, 1, 1], 6],
    [
      [1, 1, 1],
      [1, 1, 1],
      [1, 1, 1],
      [1, 1, 1]
    ]
  ])
=======
  __createKernel(bounds, extern, f1, arr, f2, [])
  expect(arr).toEqual([100, 99, 98])
>>>>>>> fd2aab1b
})<|MERGE_RESOLUTION|>--- conflicted
+++ resolved
@@ -11,16 +11,8 @@
     return 1
   }
   const arr: number[] = []
-<<<<<<< HEAD
-
-  __clearKernelCache()
-  __createKernelSource(ctr, end, idx, extern, local, arr, f, 0)
-=======
-  const f2 = function (i: any) {
-    return 1
-  }
-  __createKernel(bounds, extern, f1, arr, f2, [])
->>>>>>> fd2aab1b
+  __clearKernelCache()
+  __createKernelSource(ctr, end, idx, extern, local, arr, f, 0, [])
   expect(arr).toEqual([1, 1, 1, 1, 1])
 })
 
@@ -38,13 +30,8 @@
   const f = (i: any, j: any) => {
     return i * j
   }
-<<<<<<< HEAD
-
-  __clearKernelCache()
-  __createKernelSource(ctr, end, idx, extern, local, arr, f, 0)
-=======
-  __createKernel(bounds, extern, f1, arr, f2, [])
->>>>>>> fd2aab1b
+  __clearKernelCache()
+  __createKernelSource(ctr, end, idx, extern, local, arr, f, 0, [])
   expect(arr).toEqual([
     [0, 0, 0, 0],
     [0, 1, 2, 3],
@@ -72,13 +59,8 @@
   const f = (i: any, j: any, k: any) => {
     return i * j * k
   }
-<<<<<<< HEAD
-
-  __clearKernelCache()
-  __createKernelSource(ctr, end, idx, extern, local, arr, f, 0)
-=======
-  __createKernel(bounds, extern, f1, arr, f2, [])
->>>>>>> fd2aab1b
+  __clearKernelCache()
+  __createKernelSource(ctr, end, idx, extern, local, arr, f, 0, [])
   expect(arr).toEqual([
     [
       [0, 0, 0],
@@ -134,10 +116,8 @@
   const f = (i: any, j: any, k: any) => {
     return i + k
   }
-<<<<<<< HEAD
-
-  __clearKernelCache()
-  __createKernelSource(ctr, end, idx, extern, local, arr, f, 0)
+  __clearKernelCache()
+  __createKernelSource(ctr, end, idx, extern, local, arr, f, 0, [])
   expect(arr).toEqual([
     [0, 1, 2, 3, 4],
     [1, 2, 3, 4, 5],
@@ -155,10 +135,6 @@
       [1, 1, 1]
     ]
   ])
-=======
-  __createKernel(bounds, extern, f1, arr, f2, [])
-  expect(arr).toEqual(['a', 'a', 'a', 'a', 'a'])
->>>>>>> fd2aab1b
 })
 
 test('__createKernelSource with number constant as index returns correct result', () => {
@@ -182,13 +158,8 @@
   const f = (i: any, j: any, k: any) => {
     return i + k
   }
-<<<<<<< HEAD
-
-  __clearKernelCache()
-  __createKernelSource(ctr, end, idx, extern, local, arr, f, 0)
-=======
-  __createKernel(bounds, extern, f1, arr, f2, [])
->>>>>>> fd2aab1b
+  __clearKernelCache()
+  __createKernelSource(ctr, end, idx, extern, local, arr, f, 0, [])
   expect(arr).toEqual([
     [
       [1, 1, 1, 1, 1],
@@ -235,13 +206,8 @@
   const f = (i: any, j: any, k: any, l: any) => {
     return i * j * k * l
   }
-<<<<<<< HEAD
-
-  __clearKernelCache()
-  __createKernelSource(ctr, end, idx, extern, local, arr, f, 0)
-=======
-  __createKernel(bounds, extern, f1, arr, f2, [])
->>>>>>> fd2aab1b
+  __clearKernelCache()
+  __createKernelSource(ctr, end, idx, extern, local, arr, f, 0, [])
   expect(arr).toEqual([
     [
       [0, 0, 0],
@@ -298,9 +264,8 @@
     return j * k
   }
 
-<<<<<<< HEAD
-  __clearKernelCache()
-  __createKernelSource(ctr, end, idx, extern, local, arr, f, 0)
+  __clearKernelCache()
+  __createKernelSource(ctr, end, idx, extern, local, arr, f, 0, [])
   expect(arr).toEqual([
     [
       [1, 1, 1],
@@ -333,11 +298,6 @@
       [0, 3, 6]
     ]
   ])
-=======
-  const y = 100
-  __createKernel(bounds, extern, f1, arr, f2, [])
-  expect(arr).toEqual([101, 101, 101])
->>>>>>> fd2aab1b
 })
 
 test('__createKernelSource with repeated counter in indices returns correct result', () => {
@@ -362,9 +322,8 @@
     return i + k
   }
 
-<<<<<<< HEAD
-  __clearKernelCache()
-  __createKernelSource(ctr, end, idx, extern, local, arr, f, 0)
+  __clearKernelCache()
+  __createKernelSource(ctr, end, idx, extern, local, arr, f, 0, [])
   expect(arr).toEqual([
     [6, [1, 1, 1], [1, 1, 1], [1, 1, 1]],
     [[1, 1, 1], 6, [1, 1, 1], [1, 1, 1]],
@@ -377,8 +336,4 @@
       [1, 1, 1]
     ]
   ])
-=======
-  __createKernel(bounds, extern, f1, arr, f2, [])
-  expect(arr).toEqual([100, 99, 98])
->>>>>>> fd2aab1b
 })