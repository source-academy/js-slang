--- conflicted
+++ resolved
@@ -3,14 +3,9 @@
  * If required, maps the final result produced by js-slang to
  * the required representation for the language.
  */
-<<<<<<< HEAD
-import type { Context, Result } from ".."
-import { Chapter } from "../types"
-=======
 
-import { Context, Result } from ".."
+import type { Context, Result } from "../types"
 import { Chapter } from "../langs"
->>>>>>> f40371c9
 import { mapErrorToScheme, mapResultToScheme } from "./scheme/scheme-mapper"
 
 /**
