<<<<<<< HEAD
/*
	These errors are the sort that would occur in regular JS. For errors arising from flouting the rules
	of Source, refer to the rules directory.
*/

/* tslint:disable: max-classes-per-file */
=======
/* tslint:disable:max-classes-per-file */
>>>>>>> 9e80865d
import { baseGenerator, generate } from 'astring'
import * as es from 'estree'

import { UNKNOWN_LOCATION } from './constants'
import { stringify } from './interop'
import { ErrorSeverity, ErrorType, SourceError, Value } from './types'

export class RuntimeSourceError implements SourceError {
  public type = ErrorType.RUNTIME
  public severity = ErrorSeverity.ERROR
  public location: es.SourceLocation

  constructor(node?: es.Node) {
    this.location = node ? node.loc! : UNKNOWN_LOCATION
  }

  public explain() {
    return ''
  }

  public elaborate() {
    return this.explain()
  }
}

export class InterruptedError extends RuntimeSourceError {
  constructor(node: es.Node) {
    super(node)
  }

  public explain() {
    return 'Execution aborted by user.'
  }

  public elaborate() {
    return 'TODO'
  }
}

export class ExceptionError implements SourceError {
  public type = ErrorType.RUNTIME
  public severity = ErrorSeverity.ERROR

  constructor(public error: Error, public location: es.SourceLocation) {}

  public explain() {
    return this.error.toString()
  }

  public elaborate() {
    return 'TODO'
  }
}

export class MaximumStackLimitExceeded extends RuntimeSourceError {
  public static MAX_CALLS_TO_SHOW = 3

  private customGenerator = {
    ...baseGenerator,
    CallExpression(node: any, state: any) {
      state.write(node.callee.name)
      state.write('(')
      const argsRepr = node.arguments.map((arg: any) => stringify(arg.value))
      state.write(argsRepr.join(', '))
      state.write(')')
    }
  }

  constructor(node: es.Node, private calls: es.CallExpression[]) {
    super(node)
  }

  public explain() {
    const repr = (call: es.CallExpression) => generate(call, { generator: this.customGenerator })
    return (
      'Maximum call stack size exceeded\n  ' + this.calls.map(call => repr(call) + '..').join('  ')
    )
  }

  public elaborate() {
    return 'TODO'
  }
}

export class CallingNonFunctionValue extends RuntimeSourceError {
  constructor(private callee: Value, node?: es.Node) {
    super(node)
  }

  public explain() {
    return `Calling non-function value ${stringify(this.callee)}`
  }

  public elaborate() {
    return 'TODO'
  }
}

export class UndefinedVariable extends RuntimeSourceError {
  constructor(public name: string, node: es.Node) {
    super(node)
  }

  public explain() {
    return `Name ${this.name} not declared`
  }

  public elaborate() {
	return `Before you can call ${this.name}, you need to declare it as a variable or a constant.
		You can do this using the let or const keywords.`;
  }
}

export class UnassignedVariable extends RuntimeSourceError {
  constructor(public name: string, node: es.Node) {
    super(node)
  }

  public explain() {
    return `Name ${this.name} not yet assigned`
  }

  public elaborate() {
    return `Please assign a value to ${this.name} first. Example:\n\t${this.name} = 42;`;
  }
}

export class InvalidNumberOfArguments extends RuntimeSourceError {
  constructor(node: es.Node, private expected: number, private got: number) {
    super(node)
  }

  public explain() {
    return `Expected ${this.expected} arguments, but got ${this.got}`
  }

  public elaborate() {
    return 'TODO'
  }
}

export class VariableRedeclaration extends RuntimeSourceError {
  constructor(node: es.Node, private name: string) {
    super(node)
  }

  public explain() {
    return `Redeclaring name ${this.name}`
  }

  public elaborate() {
    return 'TODO'
  }
}

export class ConstAssignment extends RuntimeSourceError {
  constructor(node: es.Node, private name: string) {
    super(node)
  }

  public explain() {
    return `Cannot assign new value to constant ${this.name}`
  }

  public elaborate() {
    return 'TODO'
  }
}

export class GetPropertyError extends RuntimeSourceError {
  constructor(node: es.Node, private obj: Value, private prop: string) {
    super(node)
  }

  public explain() {
    return `Cannot read property ${this.prop} of ${stringify(this.obj)}`
  }

  public elaborate() {
    return 'TODO'
  }
}

export class GetInheritedPropertyError implements RuntimeSourceError {
  public type = ErrorType.RUNTIME
  public severity = ErrorSeverity.ERROR
  public location: es.SourceLocation

  constructor(node: es.Node, private obj: Value, private prop: string) {
    this.location = node.loc!
  }

  public explain() {
    return `Cannot read inherited property ${this.prop} of ${stringify(this.obj)}`
  }

  public elaborate() {
    return 'TODO'
  }
}

export class SetPropertyError extends RuntimeSourceError {
  constructor(node: es.Node, private obj: Value, private prop: string) {
    super(node)
  }

  public explain() {
    return `Cannot assign property ${this.prop} of ${stringify(this.obj)}`
  }

  public elaborate() {
    return 'TODO'
  }
}<|MERGE_RESOLUTION|>--- conflicted
+++ resolved
@@ -1,13 +1,9 @@
-<<<<<<< HEAD
 /*
 	These errors are the sort that would occur in regular JS. For errors arising from flouting the rules
 	of Source, refer to the rules directory.
 */
 
 /* tslint:disable: max-classes-per-file */
-=======
-/* tslint:disable:max-classes-per-file */
->>>>>>> 9e80865d
 import { baseGenerator, generate } from 'astring'
 import * as es from 'estree'
 
