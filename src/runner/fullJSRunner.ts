--- conflicted
+++ resolved
@@ -9,14 +9,9 @@
 import { getRequireProvider, RequireProvider } from '../modules/requireProvider'
 import { parse } from '../parser/parser'
 import { evallerReplacer, getBuiltins, transpile } from '../transpiler/transpiler'
-<<<<<<< HEAD
 import type { Context, NativeStorage, RecursivePartial } from '../types'
 import * as create from '../utils/ast/astCreator'
-=======
-import type { Context, NativeStorage } from '../types'
-import * as create from '../utils/astCreator'
 import { getIdentifiersInProgram } from '../utils/uniqueIds'
->>>>>>> fb49b568
 import { toSourceError } from './errors'
 import { resolvedErrorPromise } from './utils'
 
