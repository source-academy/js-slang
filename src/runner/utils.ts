--- conflicted
+++ resolved
@@ -46,8 +46,11 @@
   }
 
   let isNativeRunnable
-<<<<<<< HEAD
-  if (theOptions.executionMethod === 'auto') {
+  if (verboseErrors) {
+    isNativeRunnable = false
+  } else if (areBreakpointsSet()) {
+    isNativeRunnable = false
+  } else if (theOptions.executionMethod === 'auto') {
     if (context.executionMethod === 'auto') {
       if (verboseErrors) {
         isNativeRunnable = false
@@ -66,12 +69,6 @@
     } else {
       isNativeRunnable = context.executionMethod === 'native'
     }
-=======
-  if (verboseErrors) {
-    isNativeRunnable = false
-  } else if (areBreakpointsSet()) {
-    isNativeRunnable = false
->>>>>>> 4a7fd7e9
   } else {
     let hasDebuggerStatement = false
     simple(program, {
