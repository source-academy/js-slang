--- conflicted
+++ resolved
@@ -1,12 +1,7 @@
 import { describe, expect } from 'vitest'
 import { compileFiles, parseError, runFilesInContext } from '../../index'
-<<<<<<< HEAD
 import { Chapter } from '../../langs'
-import { mockContext } from '../../utils/testing/mocks'
-=======
-import { Chapter } from '../../types'
-import { contextIt as it } from '../../utils/testing/'
->>>>>>> dc271e94
+import { contextIt as it } from '../../utils/testing'
 
 describe('runFilesInContext', () => {
   it.scoped({ chapter: Chapter.SOURCE_4 })
