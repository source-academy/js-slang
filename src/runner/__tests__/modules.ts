--- conflicted
+++ resolved
@@ -1,9 +1,5 @@
-<<<<<<< HEAD
-import { Chapter, Variant  } from '../../langs'
-=======
 import { describe, expect, test, vi } from 'vitest'
-import { Chapter, Variant } from '../../types'
->>>>>>> dc271e94
+import { Chapter, Variant } from '../../langs'
 import { stripIndent } from '../../utils/formatters'
 import { getChapterName } from '../../utils/misc'
 import { testSuccess } from '../../utils/testing'
