import * as es from 'estree'
import { RawSourceMap } from 'source-map'

import { IOptions, Result } from '..'
import { JSSLANG_PROPERTIES, UNKNOWN_LOCATION } from '../constants'
<<<<<<< HEAD
=======
import { evaluate } from '../interpreter/interpreter'
import { evaluate as ECEvaluate } from '../ec-evaluator/interpreter'
>>>>>>> 58d3536e
import { ExceptionError } from '../errors/errors'
import { RuntimeSourceError } from '../errors/runtimeSourceError'
import { TimeoutError } from '../errors/timeoutErrors'
import { transpileToGPU } from '../gpu/gpu'
import { isPotentialInfiniteLoop } from '../infiniteLoops/errors'
import { testForInfiniteLoop } from '../infiniteLoops/runtime'
import { evaluate } from '../ec-evaluator/interpreter'
import { nonDetEvaluate } from '../interpreter/interpreter-non-det'
import { transpileToLazy } from '../lazy/lazy'
import { parse } from '../parser/parser'
import { AsyncScheduler, NonDetScheduler, PreemptiveScheduler } from '../schedulers'
import {
  callee,
  getEvaluationSteps,
  getRedex,
  IStepperPropContents,
  redexify
} from '../stepper/stepper'
import { sandboxedEval } from '../transpiler/evalContainer'
import { hoistImportDeclarations, transpile } from '../transpiler/transpiler'
import { Context, Scheduler, SourceError, Variant } from '../types'
import { forceIt } from '../utils/operators'
import { validateAndAnnotate } from '../validator/validator'
import { compileForConcurrent } from '../vm/svml-compiler'
import { runWithProgram } from '../vm/svml-machine'
import { determineExecutionMethod } from '.'
import { toSourceError } from './errors'
import { fullJSRunner } from './fullJSRunner'
import { appendModulesToContext, determineVariant, resolvedErrorPromise } from './utils'
import { Suspended } from '../types'

const DEFAULT_SOURCE_OPTIONS: IOptions = {
  scheduler: 'async',
  steps: 1000,
  stepLimit: 1000,
  executionMethod: 'auto',
  variant: Variant.DEFAULT,
  originalMaxExecTime: 1000,
  useSubst: false,
  isPrelude: false,
  throwInfiniteLoops: true
}

let previousCode = ''
let isPreviousCodeTimeoutError = false

function runConcurrent(
  code: string,
  program: es.Program,
  context: Context,
  options: IOptions
): Promise<Result> {
  if (previousCode === code) {
    context.nativeStorage.maxExecTime *= JSSLANG_PROPERTIES.factorToIncreaseBy
  } else {
    context.nativeStorage.maxExecTime = options.originalMaxExecTime
  }
  context.previousCode.unshift(code)
  previousCode = code
  try {
    return Promise.resolve({
      status: 'finished',
      context,
      value: runWithProgram(compileForConcurrent(program, context), context)
    })
  } catch (error) {
    if (error instanceof RuntimeSourceError || error instanceof ExceptionError) {
      context.errors.push(error) // use ExceptionErrors for non Source Errors
      return resolvedErrorPromise
    }
    context.errors.push(new ExceptionError(error, UNKNOWN_LOCATION))
    return resolvedErrorPromise
  }
}

function runSubstitution(
  program: es.Program,
  context: Context,
  options: IOptions
): Promise<Result> {
  const steps = getEvaluationSteps(program, context, options.stepLimit)
  const redexedSteps: IStepperPropContents[] = []
  for (const step of steps) {
    const redex = getRedex(step[0], step[1])
    const redexed = redexify(step[0], step[1])
    redexedSteps.push({
      code: redexed[0],
      redex: redexed[1],
      explanation: step[2],
      function: callee(redex)
    })
  }
  return Promise.resolve({
    status: 'finished',
    context,
    value: redexedSteps
  })
}

function runInterpreter(program: es.Program, context: Context, options: IOptions): Promise<Result> {
<<<<<<< HEAD
  // To run new interpreter, uncomment the code below.
  // And change the import statement for evaluate to 'import { evaluate } from '../ec-evaluator/interpreter'
  if (true) {
    return new Promise((resolve, reject) => {
      // function* dum () {
      //   return 2;
      // }
      // evaluate(program, context)
      // resolve({ status: 'suspended', dum, scheduler: new PreemptiveScheduler(options.steps), context } as unknown as Suspended)
      resolve({ status: 'finished', context, value: evaluate(program, context) })
    })
  }
  // This is just a temporary solution. Logic for breakpoints, nondet evaluate and async scheduling option missing.
  // Was taken care of by 'schedulers' before which don't work with new code structure that doesn't use generators.
=======
>>>>>>> 58d3536e
  let it = evaluate(program, context)
  let scheduler: Scheduler
  if (context.variant === Variant.NON_DET) {
    it = nonDetEvaluate(program, context)
    scheduler = new NonDetScheduler()
  } else if (options.scheduler === 'async') {
    scheduler = new AsyncScheduler()
  } else {
    scheduler = new PreemptiveScheduler(options.steps)
  }
  return scheduler.run(it, context)
}

async function runNative(
  code: string,
  program: es.Program,
  context: Context,
  options: IOptions
): Promise<Result> {
  if (previousCode === code && isPreviousCodeTimeoutError) {
    context.nativeStorage.maxExecTime *= JSSLANG_PROPERTIES.factorToIncreaseBy
  } else if (!options.isPrelude) {
    context.nativeStorage.maxExecTime = options.originalMaxExecTime
  }

  if (!options.isPrelude) {
    context.previousCode.unshift(code)
    previousCode = code
  }

  let transpiled
  let sourceMapJson: RawSourceMap | undefined
  try {
    appendModulesToContext(program, context)
    switch (context.variant) {
      case Variant.GPU:
        transpileToGPU(program)
        break
      case Variant.LAZY:
        transpileToLazy(program)
        break
    }

    ;({ transpiled, sourceMapJson } = transpile(program, context))
    // console.log(transpiled);
    let value = await sandboxedEval(transpiled, context)

    if (context.variant === Variant.LAZY) {
      value = forceIt(value)
    }

    if (!options.isPrelude) {
      isPreviousCodeTimeoutError = false
    }

    return Promise.resolve({
      status: 'finished',
      context,
      value
    })
  } catch (error) {
    const isDefaultVariant = options.variant === undefined || options.variant === Variant.DEFAULT
    if (isDefaultVariant && isPotentialInfiniteLoop(error)) {
      const detectedInfiniteLoop = testForInfiniteLoop(code, context.previousCode.slice(1))
      if (detectedInfiniteLoop !== undefined) {
        if (options.throwInfiniteLoops) {
          context.errors.push(detectedInfiniteLoop)
          return resolvedErrorPromise
        } else {
          error.infiniteLoopError = detectedInfiniteLoop
          if (error instanceof ExceptionError) {
            ;(error.error as any).infiniteLoopError = detectedInfiniteLoop
          }
        }
      }
    }
    if (error instanceof RuntimeSourceError) {
      context.errors.push(error)
      if (error instanceof TimeoutError) {
        isPreviousCodeTimeoutError = true
      }
      return resolvedErrorPromise
    }
    if (error instanceof ExceptionError) {
      // if we know the location of the error, just throw it
      if (error.location.start.line !== -1) {
        context.errors.push(error)
        return resolvedErrorPromise
      } else {
        error = error.error // else we try to get the location from source map
      }
    }

    const sourceError: SourceError = await toSourceError(error, sourceMapJson)
    context.errors.push(sourceError)
    return resolvedErrorPromise
  }
}

function runECEvaluator(program: es.Program, context: Context, options: IOptions): Promise<Result> {
  return new Promise((resolve, reject) => {
    resolve({ status: 'finished', context, value: ECEvaluate(program, context) })
  })
}

export async function sourceRunner(
  code: string,
  context: Context,
  verboseErrors: boolean,
  options: Partial<IOptions> = {}
): Promise<Result> {
  const theOptions: IOptions = { ...DEFAULT_SOURCE_OPTIONS, ...options }
  context.variant = determineVariant(context, options)
  context.errors = []

  // Parse and validate
  const program: es.Program | undefined = parse(code, context)
  if (!program) {
    return resolvedErrorPromise
  }

  validateAndAnnotate(program, context)
  context.unTypecheckedCode.push(code)

  if (context.errors.length > 0) {
    return resolvedErrorPromise
  }

  hoistImportDeclarations(program)

  if (context.variant === Variant.CONCURRENT) {
    return runConcurrent(code, program, context, theOptions)
  }

  if (theOptions.useSubst) {
    return runSubstitution(program, context, theOptions)
  }

  const isNativeRunnable: boolean = determineExecutionMethod(
    theOptions,
    context,
    program,
    verboseErrors
  )

  if (isNativeRunnable && context.variant === Variant.NATIVE) {
    return await fullJSRunner(code, context, theOptions)
  }

  // Handle preludes
  if (context.prelude !== null) {
    const prelude = context.prelude
    context.prelude = null
    await sourceRunner(prelude, context, verboseErrors, { ...options, isPrelude: true })
    return sourceRunner(code, context, verboseErrors, options)
  }

  if (isNativeRunnable) {
    return runNative(code, program, context, theOptions)
  }

  if (context.variant === Variant.EXPLICIT_CONTROL) {
    return runECEvaluator(program, context, theOptions)
  }

  return runInterpreter(program, context, theOptions)
}<|MERGE_RESOLUTION|>--- conflicted
+++ resolved
@@ -3,18 +3,14 @@
 
 import { IOptions, Result } from '..'
 import { JSSLANG_PROPERTIES, UNKNOWN_LOCATION } from '../constants'
-<<<<<<< HEAD
-=======
-import { evaluate } from '../interpreter/interpreter'
 import { evaluate as ECEvaluate } from '../ec-evaluator/interpreter'
->>>>>>> 58d3536e
 import { ExceptionError } from '../errors/errors'
 import { RuntimeSourceError } from '../errors/runtimeSourceError'
 import { TimeoutError } from '../errors/timeoutErrors'
 import { transpileToGPU } from '../gpu/gpu'
 import { isPotentialInfiniteLoop } from '../infiniteLoops/errors'
 import { testForInfiniteLoop } from '../infiniteLoops/runtime'
-import { evaluate } from '../ec-evaluator/interpreter'
+import { evaluate } from '../interpreter/interpreter'
 import { nonDetEvaluate } from '../interpreter/interpreter-non-det'
 import { transpileToLazy } from '../lazy/lazy'
 import { parse } from '../parser/parser'
@@ -37,7 +33,6 @@
 import { toSourceError } from './errors'
 import { fullJSRunner } from './fullJSRunner'
 import { appendModulesToContext, determineVariant, resolvedErrorPromise } from './utils'
-import { Suspended } from '../types'
 
 const DEFAULT_SOURCE_OPTIONS: IOptions = {
   scheduler: 'async',
@@ -108,23 +103,6 @@
 }
 
 function runInterpreter(program: es.Program, context: Context, options: IOptions): Promise<Result> {
-<<<<<<< HEAD
-  // To run new interpreter, uncomment the code below.
-  // And change the import statement for evaluate to 'import { evaluate } from '../ec-evaluator/interpreter'
-  if (true) {
-    return new Promise((resolve, reject) => {
-      // function* dum () {
-      //   return 2;
-      // }
-      // evaluate(program, context)
-      // resolve({ status: 'suspended', dum, scheduler: new PreemptiveScheduler(options.steps), context } as unknown as Suspended)
-      resolve({ status: 'finished', context, value: evaluate(program, context) })
-    })
-  }
-  // This is just a temporary solution. Logic for breakpoints, nondet evaluate and async scheduling option missing.
-  // Was taken care of by 'schedulers' before which don't work with new code structure that doesn't use generators.
-=======
->>>>>>> 58d3536e
   let it = evaluate(program, context)
   let scheduler: Scheduler
   if (context.variant === Variant.NON_DET) {
@@ -226,6 +204,11 @@
 
 function runECEvaluator(program: es.Program, context: Context, options: IOptions): Promise<Result> {
   return new Promise((resolve, reject) => {
+    // function* dum () {
+    //   return 2;
+    // }
+    // evaluate(program, context)
+    // resolve({ status: 'suspended', dum, scheduler: new PreemptiveScheduler(options.steps), context } as unknown as Suspended)
     resolve({ status: 'finished', context, value: ECEvaluate(program, context) })
   })
 }
