import { generate } from 'astring'
import * as es from 'estree'
import * as _ from 'lodash'
import { RawSourceMap } from 'source-map'

import { IOptions, Result } from '..'
import { JSSLANG_PROPERTIES, UNKNOWN_LOCATION } from '../constants'
import { ECEResultPromise, evaluate as ECEvaluate } from '../ec-evaluator/interpreter'
import { ExceptionError } from '../errors/errors'
import { RuntimeSourceError } from '../errors/runtimeSourceError'
import { TimeoutError } from '../errors/timeoutErrors'
import { transpileToGPU } from '../gpu/gpu'
import { isPotentialInfiniteLoop } from '../infiniteLoops/errors'
import { testForInfiniteLoop } from '../infiniteLoops/runtime'
import { evaluateProgram as evaluate } from '../interpreter/interpreter'
import { nonDetEvaluate } from '../interpreter/interpreter-non-det'
import { transpileToLazy } from '../lazy/lazy'
import { ModuleNotFoundError } from '../modules/errors'
import preprocessFileImports from '../modules/preprocessor'
import { getRequireProvider } from '../modules/requireProvider'
import { parse } from '../parser/parser'
import { AsyncScheduler, NonDetScheduler, PreemptiveScheduler } from '../schedulers'
import {
  callee,
  getEvaluationSteps,
  getRedex,
  IStepperPropContents,
  redexify
} from '../stepper/stepper'
import { sandboxedEval } from '../transpiler/evalContainer'
import { transpile } from '../transpiler/transpiler'
import { Chapter, Context, RecursivePartial, Scheduler, SourceError, Variant } from '../types'
import { forceIt } from '../utils/operators'
import { validateAndAnnotate } from '../validator/validator'
import { compileForConcurrent } from '../vm/svml-compiler'
import { runWithProgram } from '../vm/svml-machine'
import { determineExecutionMethod, hasVerboseErrors } from '.'
import { toSourceError } from './errors'
import { fullJSRunner } from './fullJSRunner'
import { determineVariant, resolvedErrorPromise } from './utils'

const DEFAULT_SOURCE_OPTIONS: IOptions = {
  scheduler: 'async',
  steps: 1000,
  stepLimit: -1,
  executionMethod: 'auto',
  variant: Variant.DEFAULT,
  originalMaxExecTime: 1000,
  useSubst: false,
  isPrelude: false,
  throwInfiniteLoops: true,
<<<<<<< HEAD

  logTranspilerOutput: false,
  logPreprocessorOutput: true,
  importOptions: {
    loadTabs: true,
    wrapModules: true,
    allowUndefinedImports: false,
    resolveDirectories: false,
    resolveExtensions: null
  }
=======
  envSteps: -1
>>>>>>> 545f5588
}

let previousCode: {
  files: Partial<Record<string, string>>
  entrypointFilePath: string
} | null = null
let isPreviousCodeTimeoutError = false

function runConcurrent(program: es.Program, context: Context, options: IOptions): Promise<Result> {
  if (context.shouldIncreaseEvaluationTimeout) {
    context.nativeStorage.maxExecTime *= JSSLANG_PROPERTIES.factorToIncreaseBy
  } else {
    context.nativeStorage.maxExecTime = options.originalMaxExecTime
  }

  try {
    return Promise.resolve({
      status: 'finished',
      context,
      value: runWithProgram(compileForConcurrent(program, context), context)
    })
  } catch (error) {
    if (error instanceof RuntimeSourceError || error instanceof ExceptionError) {
      context.errors.push(error) // use ExceptionErrors for non Source Errors
      return resolvedErrorPromise
    }
    context.errors.push(new ExceptionError(error, UNKNOWN_LOCATION))
    return resolvedErrorPromise
  }
}

function runSubstitution(
  program: es.Program,
  context: Context,
  options: IOptions
): Promise<Result> {
  const steps = getEvaluationSteps(program, context, options.stepLimit)
  if (context.errors.length > 0) {
    return resolvedErrorPromise
  }
  const redexedSteps: IStepperPropContents[] = []
  for (const step of steps) {
    const redex = getRedex(step[0], step[1])
    const redexed = redexify(step[0], step[1])
    redexedSteps.push({
      code: redexed[0],
      redex: redexed[1],
      explanation: step[2],
      function: callee(redex, context)
    })
  }
  return Promise.resolve({
    status: 'finished',
    context,
    value: redexedSteps
  })
}

function runInterpreter(program: es.Program, context: Context, options: IOptions): Promise<Result> {
  let it = evaluate(program, context, options.importOptions)
  let scheduler: Scheduler
  if (context.variant === Variant.NON_DET) {
    it = nonDetEvaluate(program, context)
    scheduler = new NonDetScheduler()
  } else if (options.scheduler === 'async') {
    scheduler = new AsyncScheduler()
  } else {
    scheduler = new PreemptiveScheduler(options.steps)
  }
  return scheduler.run(it, context)
}

async function runNative(
  program: es.Program,
  context: Context,
  options: IOptions
): Promise<Result> {
  if (!options.isPrelude) {
    if (context.shouldIncreaseEvaluationTimeout && isPreviousCodeTimeoutError) {
      context.nativeStorage.maxExecTime *= JSSLANG_PROPERTIES.factorToIncreaseBy
    } else {
      context.nativeStorage.maxExecTime = options.originalMaxExecTime
    }
  }

  // For whatever reason, the transpiler mutates the state of the AST as it is transpiling and inserts
  // a bunch of global identifiers to it. Once that happens, the infinite loop detection instrumentation
  // ends up generating code that has syntax errors. As such, we need to make a deep copy here to preserve
  // the original AST for future use, such as with the infinite loop detector.
  const transpiledProgram = _.cloneDeep(program)
  let transpiled
  let sourceMapJson: RawSourceMap | undefined
  try {
    switch (context.variant) {
      case Variant.GPU:
        transpileToGPU(transpiledProgram)
        break
      case Variant.LAZY:
        transpileToLazy(transpiledProgram)
        break
    }

    ;({ transpiled, sourceMapJson } = await transpile(
      transpiledProgram,
      context,
      options.importOptions
    ))

    // if (!options.isPrelude) console.log(transpiled)

    if (options.logTranspilerOutput) console.log(transpiled)
    let value = await sandboxedEval(transpiled, getRequireProvider(context), context.nativeStorage)

    if (context.variant === Variant.LAZY) {
      value = forceIt(value)
    }

    if (!options.isPrelude) {
      isPreviousCodeTimeoutError = false
    }

    return {
      status: 'finished',
      context,
      value
    }
  } catch (error) {
    const isDefaultVariant = options.variant === undefined || options.variant === Variant.DEFAULT
    if (isDefaultVariant && isPotentialInfiniteLoop(error)) {
      const detectedInfiniteLoop = await testForInfiniteLoop(
        program,
        context.previousPrograms.slice(1)
      )
      if (detectedInfiniteLoop !== undefined) {
        if (options.throwInfiniteLoops) {
          context.errors.push(detectedInfiniteLoop)
          return resolvedErrorPromise
        } else {
          error.infiniteLoopError = detectedInfiniteLoop
          if (error instanceof ExceptionError) {
            ;(error.error as any).infiniteLoopError = detectedInfiniteLoop
          }
        }
      }
    }
    if (error instanceof RuntimeSourceError) {
      context.errors.push(error)
      if (error instanceof TimeoutError) {
        isPreviousCodeTimeoutError = true
      }
      return resolvedErrorPromise
    }
    if (error instanceof ExceptionError) {
      // if we know the location of the error, just throw it
      if (error.location.start.line !== -1) {
        context.errors.push(error)
        return resolvedErrorPromise
      } else {
        error = error.error // else we try to get the location from source map
      }
    }

    const sourceError: SourceError = await toSourceError(error, sourceMapJson)
    context.errors.push(sourceError)
    return resolvedErrorPromise
  }
}

function runECEvaluator(program: es.Program, context: Context, options: IOptions): Promise<Result> {
  const value = ECEvaluate(program, context, options)
  return ECEResultPromise(context, value)
}

export async function sourceRunner(
  program: es.Program,
  context: Context,
  isVerboseErrorsEnabled: boolean,
  options: RecursivePartial<IOptions> = {}
): Promise<Result> {
  const theOptions: IOptions = {
    ...DEFAULT_SOURCE_OPTIONS,
    ...options,
    importOptions: {
      ...DEFAULT_SOURCE_OPTIONS.importOptions,
      ...(options?.importOptions ?? {})
    }
  }
  if (context.chapter === Chapter.FULL_JS) {
    return fullJSRunner(program, context, theOptions)
  }

  context.variant = determineVariant(context, options)

  validateAndAnnotate(program, context)
  if (context.errors.length > 0) {
    return resolvedErrorPromise
  }

  if (context.variant === Variant.CONCURRENT) {
    return runConcurrent(program, context, theOptions)
  }

  if (theOptions.useSubst) {
    return runSubstitution(program, context, theOptions)
  }

  determineExecutionMethod(theOptions, context, program, isVerboseErrorsEnabled)

  if (context.executionMethod === 'native' && context.variant === Variant.NATIVE) {
    return fullJSRunner(program, context, theOptions)
  }

  // All runners after this point evaluate the prelude.
  if (context.prelude !== null) {
    context.unTypecheckedCode.push(context.prelude)
    const prelude = parse(context.prelude, context)
    if (prelude === null) {
      return resolvedErrorPromise
    }
    context.prelude = null
    await sourceRunner(prelude, context, isVerboseErrorsEnabled, { ...options, isPrelude: true })
    return sourceRunner(program, context, isVerboseErrorsEnabled, options)
  }

  if (context.variant === Variant.EXPLICIT_CONTROL) {
    return runECEvaluator(program, context, theOptions)
  }

  if (context.executionMethod === 'ec-evaluator') {
    if (options.isPrelude) {
      return runECEvaluator(
        program,
        { ...context, runtime: { ...context.runtime, debuggerOn: false } },
        theOptions
      )
    }
    return runECEvaluator(program, context, theOptions)
  }

  if (context.executionMethod === 'native') {
    return runNative(program, context, theOptions)
  }

  return runInterpreter(program, context, theOptions)
}

export async function sourceFilesRunner(
  files: Partial<Record<string, string>>,
  entrypointFilePath: string,
  context: Context,
  options: RecursivePartial<IOptions> = {}
): Promise<Result> {
  const entrypointCode = files[entrypointFilePath]
  if (entrypointCode === undefined) {
    context.errors.push(new ModuleNotFoundError(entrypointFilePath))
    return resolvedErrorPromise
  }

  const isVerboseErrorsEnabled = hasVerboseErrors(entrypointCode)

  context.variant = determineVariant(context, options)
  // FIXME: The type checker does not support the typing of multiple files, so
  //        we only push the code in the entrypoint file. Ideally, all files
  //        involved in the program evaluation should be type-checked. Either way,
  //        the type checker is currently not used at all so this is not very
  //        urgent.
  context.unTypecheckedCode.push(entrypointCode)

  const currentCode = {
    files,
    entrypointFilePath
  }
  context.shouldIncreaseEvaluationTimeout = _.isEqual(previousCode, currentCode)
  previousCode = currentCode

  const preprocessedProgram = await preprocessFileImports(
    files,
    entrypointFilePath,
    context,
    options.importOptions
  )
  if (!preprocessedProgram) {
    return resolvedErrorPromise
  }

  if (options.logPreprocessorOutput) {
    console.log(generate(preprocessedProgram))
  }
  context.previousPrograms.unshift(preprocessedProgram)

  return sourceRunner(preprocessedProgram, context, isVerboseErrorsEnabled, options)
}<|MERGE_RESOLUTION|>--- conflicted
+++ resolved
@@ -49,7 +49,6 @@
   useSubst: false,
   isPrelude: false,
   throwInfiniteLoops: true,
-<<<<<<< HEAD
 
   logTranspilerOutput: false,
   logPreprocessorOutput: true,
@@ -59,10 +58,8 @@
     allowUndefinedImports: false,
     resolveDirectories: false,
     resolveExtensions: null
-  }
-=======
+  },
   envSteps: -1
->>>>>>> 545f5588
 }
 
 let previousCode: {
@@ -94,12 +91,12 @@
   }
 }
 
-function runSubstitution(
+async function runSubstitution(
   program: es.Program,
   context: Context,
   options: IOptions
 ): Promise<Result> {
-  const steps = getEvaluationSteps(program, context, options.stepLimit)
+  const steps = await getEvaluationSteps(program, context, options.stepLimit)
   if (context.errors.length > 0) {
     return resolvedErrorPromise
   }
