import type es from 'estree'
import * as _ from 'lodash'
import type { RawSourceMap } from 'source-map'

import { type IOptions, type Result } from '..'
import { JSSLANG_PROPERTIES, UNKNOWN_LOCATION } from '../constants'
import { CSEResultPromise, evaluate as CSEvaluate } from '../cse-machine/interpreter'
import { ExceptionError } from '../errors/errors'
import { RuntimeSourceError } from '../errors/runtimeSourceError'
import { TimeoutError } from '../errors/timeoutErrors'
import { transpileToGPU } from '../gpu/gpu'
import { isPotentialInfiniteLoop } from '../infiniteLoops/errors'
import { testForInfiniteLoop } from '../infiniteLoops/runtime'
import { evaluateProgram as evaluate } from '../interpreter/interpreter'
import { nonDetEvaluate } from '../interpreter/interpreter-non-det'
import { transpileToLazy } from '../lazy/lazy'
import { ModuleNotFoundError } from '../modules/errors'
import { getRequireProvider } from '../modules/loader/requireProvider'
import preprocessFileImports from '../modules/preprocessor'
import { defaultAnalysisOptions } from '../modules/preprocessor/analyzer'
import { defaultLinkerOptions } from '../modules/preprocessor/linker'
import { parse } from '../parser/parser'
import { AsyncScheduler, NonDetScheduler, PreemptiveScheduler } from '../schedulers'
import {
  callee,
  getEvaluationSteps,
  getRedex,
  IStepperPropContents,
  redexify
} from '../stepper/stepper'
import { sandboxedEval } from '../transpiler/evalContainer'
import { transpile } from '../transpiler/transpiler'
import { Context, RecursivePartial, Scheduler, Variant } from '../types'
import { forceIt } from '../utils/operators'
import { validateAndAnnotate } from '../validator/validator'
import { compileForConcurrent } from '../vm/svml-compiler'
import { runWithProgram } from '../vm/svml-machine'
<<<<<<< HEAD
import {
  ECEResultPromise as ECEResultPromise_WGSL,
  evaluate as ECEvaluate_WGSL
} from '../wgsl/interpreter'
import { determineExecutionMethod, hasVerboseErrors } from '.'
=======
>>>>>>> 9c46cc19
import { toSourceError } from './errors'
import { fullJSRunner } from './fullJSRunner'
import {
  determineExecutionMethod,
  determineVariant,
  hasVerboseErrors,
  resolvedErrorPromise
} from './utils'

const DEFAULT_SOURCE_OPTIONS: Readonly<IOptions> = {
  scheduler: 'async',
  steps: 1000,
  stepLimit: -1,
  executionMethod: 'auto',
  variant: Variant.DEFAULT,
  originalMaxExecTime: 1000,
  useSubst: false,
  isPrelude: false,
  throwInfiniteLoops: true,
  envSteps: -1,
  importOptions: {
    ...defaultAnalysisOptions,
    ...defaultLinkerOptions,
    wrapSourceModules: true,
    loadTabs: true
  },
  shouldAddFileName: null
}

let previousCode: {
  files: Partial<Record<string, string>>
  entrypointFilePath: string
} | null = null
let isPreviousCodeTimeoutError = false

function runConcurrent(program: es.Program, context: Context, options: IOptions): Promise<Result> {
  if (context.shouldIncreaseEvaluationTimeout) {
    context.nativeStorage.maxExecTime *= JSSLANG_PROPERTIES.factorToIncreaseBy
  } else {
    context.nativeStorage.maxExecTime = options.originalMaxExecTime
  }

  try {
    return Promise.resolve({
      status: 'finished',
      context,
      value: runWithProgram(compileForConcurrent(program, context), context)
    })
  } catch (error) {
    if (error instanceof RuntimeSourceError || error instanceof ExceptionError) {
      context.errors.push(error) // use ExceptionErrors for non Source Errors
      return resolvedErrorPromise
    }
    context.errors.push(new ExceptionError(error, UNKNOWN_LOCATION))
    return resolvedErrorPromise
  }
}

async function runSubstitution(
  program: es.Program,
  context: Context,
  options: IOptions
): Promise<Result> {
  const steps = await getEvaluationSteps(program, context, options)
  if (context.errors.length > 0) {
    return resolvedErrorPromise
  }
  const redexedSteps: IStepperPropContents[] = []
  for (const step of steps) {
    const redex = getRedex(step[0], step[1])
    const redexed = redexify(step[0], step[1])
    redexedSteps.push({
      code: redexed[0],
      redex: redexed[1],
      explanation: step[2],
      function: callee(redex, context)
    })
  }
  return {
    status: 'finished',
    context,
    value: redexedSteps
  }
}

function runInterpreter(program: es.Program, context: Context, options: IOptions): Promise<Result> {
  let it = evaluate(program, context, options.importOptions.loadTabs)
  let scheduler: Scheduler
  if (context.variant === Variant.NON_DET) {
    it = nonDetEvaluate(program, context)
    scheduler = new NonDetScheduler()
  } else if (options.scheduler === 'async') {
    scheduler = new AsyncScheduler()
  } else {
    scheduler = new PreemptiveScheduler(options.steps)
  }
  return scheduler.run(it, context)
}

async function runNative(
  program: es.Program,
  context: Context,
  options: IOptions
): Promise<Result> {
  if (!options.isPrelude) {
    if (context.shouldIncreaseEvaluationTimeout && isPreviousCodeTimeoutError) {
      context.nativeStorage.maxExecTime *= JSSLANG_PROPERTIES.factorToIncreaseBy
    } else {
      context.nativeStorage.maxExecTime = options.originalMaxExecTime
    }
  }

  // For whatever reason, the transpiler mutates the state of the AST as it is transpiling and inserts
  // a bunch of global identifiers to it. Once that happens, the infinite loop detection instrumentation
  // ends up generating code that has syntax errors. As such, we need to make a deep copy here to preserve
  // the original AST for future use, such as with the infinite loop detector.
  const transpiledProgram = _.cloneDeep(program)
  let transpiled
  let sourceMapJson: RawSourceMap | undefined
  try {
    switch (context.variant) {
      case Variant.GPU:
        transpileToGPU(transpiledProgram)
        break
      case Variant.LAZY:
        transpileToLazy(transpiledProgram)
        break
    }

    ;({ transpiled, sourceMapJson } = await transpile(
      transpiledProgram,
      context,
      options.importOptions
    ))
    let value = await sandboxedEval(transpiled, getRequireProvider(context), context.nativeStorage)

    if (context.variant === Variant.LAZY) {
      value = forceIt(value)
    }

    if (!options.isPrelude) {
      isPreviousCodeTimeoutError = false
    }

    return {
      status: 'finished',
      context,
      value
    }
  } catch (error) {
    const isDefaultVariant = options.variant === undefined || options.variant === Variant.DEFAULT
    if (isDefaultVariant && isPotentialInfiniteLoop(error)) {
      const detectedInfiniteLoop = await testForInfiniteLoop(
        program,
        context.previousPrograms.slice(1)
      )
      if (detectedInfiniteLoop !== undefined) {
        if (options.throwInfiniteLoops) {
          context.errors.push(detectedInfiniteLoop)
          return resolvedErrorPromise
        } else {
          error.infiniteLoopError = detectedInfiniteLoop
          if (error instanceof ExceptionError) {
            ;(error.error as any).infiniteLoopError = detectedInfiniteLoop
          }
        }
      }
    }
    if (error instanceof RuntimeSourceError) {
      context.errors.push(error)
      if (error instanceof TimeoutError) {
        isPreviousCodeTimeoutError = true
      }
      return resolvedErrorPromise
    }
    if (error instanceof ExceptionError) {
      // if we know the location of the error, just throw it
      if (error.location.start.line !== -1) {
        context.errors.push(error)
        return resolvedErrorPromise
      } else {
        error = error.error // else we try to get the location from source map
      }
    }

    const sourceError = await toSourceError(error, sourceMapJson)
    context.errors.push(sourceError)
    return resolvedErrorPromise
  }
}

function runCSEMachine(program: es.Program, context: Context, options: IOptions): Promise<Result> {
  const value = CSEvaluate(program, context, options)
  return CSEResultPromise(context, value)
}

async function runECEvaluator_WGSL(
  program: es.Program,
  context: Context,
  options: IOptions
): Promise<Result> {
  const value = await ECEvaluate_WGSL(program, context)
  return ECEResultPromise_WGSL(context, value)
}

export async function sourceRunner(
  program: es.Program,
  context: Context,
  isVerboseErrorsEnabled: boolean,
  options: RecursivePartial<IOptions> = {}
): Promise<Result> {
  // It is necessary to make a copy of the DEFAULT_SOURCE_OPTIONS object because merge()
  // will modify it rather than create a new object
  const theOptions = _.merge({ ...DEFAULT_SOURCE_OPTIONS }, options)
  context.variant = determineVariant(context, options)

  validateAndAnnotate(program, context)
  if (context.errors.length > 0) {
    return resolvedErrorPromise
  }

  if (context.variant === Variant.CONCURRENT) {
    return runConcurrent(program, context, theOptions)
  }

  if (theOptions.useSubst) {
    return runSubstitution(program, context, theOptions)
  }

  determineExecutionMethod(theOptions, context, program, isVerboseErrorsEnabled)

  // native, don't evaluate prelude
  if (context.executionMethod === 'native' && context.variant === Variant.NATIVE) {
    return await fullJSRunner(program, context, theOptions.importOptions)
  }

  // All runners after this point evaluate the prelude.
  if (context.prelude !== null) {
    context.unTypecheckedCode.push(context.prelude)
    const prelude = parse(context.prelude, context)
    if (prelude === null) {
      return resolvedErrorPromise
    }
    context.prelude = null
    await sourceRunner(prelude, context, isVerboseErrorsEnabled, { ...options, isPrelude: true })
    return sourceRunner(program, context, isVerboseErrorsEnabled, options)
  }

  // testing AST transform with CSE machine first
  if (context.variant === Variant.EXPLICIT_CONTROL) {
    return runCSEMachine(program, context, theOptions)
  }

  if (context.executionMethod === 'cse-machine') {
    if (options.isPrelude) {
      return runCSEMachine(
        program,
        { ...context, runtime: { ...context.runtime, debuggerOn: false } },
        theOptions
      )
    }
    return runCSEMachine(program, context, theOptions)
  }

  if (context.variant === Variant.WGSL) {
    return await runECEvaluator_WGSL(program, context, theOptions)
  }

  if (context.executionMethod === 'native') {
    return runNative(program, context, theOptions)
  }

  return runInterpreter(program!, context, theOptions)
}

export async function sourceFilesRunner(
  files: Partial<Record<string, string>>,
  entrypointFilePath: string,
  context: Context,
  options: RecursivePartial<IOptions> = {}
): Promise<Result> {
  const entrypointCode = files[entrypointFilePath]
  if (entrypointCode === undefined) {
    context.errors.push(new ModuleNotFoundError(entrypointFilePath))
    return resolvedErrorPromise
  }

  const isVerboseErrorsEnabled = hasVerboseErrors(entrypointCode)

  context.variant = determineVariant(context, options)
  // FIXME: The type checker does not support the typing of multiple files, so
  //        we only push the code in the entrypoint file. Ideally, all files
  //        involved in the program evaluation should be type-checked. Either way,
  //        the type checker is currently not used at all so this is not very
  //        urgent.
  context.unTypecheckedCode.push(entrypointCode)

  const currentCode = {
    files,
    entrypointFilePath
  }
  context.shouldIncreaseEvaluationTimeout = _.isEqual(previousCode, currentCode)
  previousCode = currentCode

  const preprocessedProgram = await preprocessFileImports(
    files,
    entrypointFilePath,
    context,
    options
  )
  if (!preprocessedProgram) {
    return resolvedErrorPromise
  }
  context.previousPrograms.unshift(preprocessedProgram)

  return sourceRunner(preprocessedProgram, context, isVerboseErrorsEnabled, options)
}<|MERGE_RESOLUTION|>--- conflicted
+++ resolved
@@ -35,14 +35,11 @@
 import { validateAndAnnotate } from '../validator/validator'
 import { compileForConcurrent } from '../vm/svml-compiler'
 import { runWithProgram } from '../vm/svml-machine'
-<<<<<<< HEAD
 import {
   ECEResultPromise as ECEResultPromise_WGSL,
   evaluate as ECEvaluate_WGSL
 } from '../wgsl/interpreter'
 import { determineExecutionMethod, hasVerboseErrors } from '.'
-=======
->>>>>>> 9c46cc19
 import { toSourceError } from './errors'
 import { fullJSRunner } from './fullJSRunner'
 import {
