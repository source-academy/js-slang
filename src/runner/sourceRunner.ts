--- conflicted
+++ resolved
@@ -146,17 +146,8 @@
     }
 
     ;({ transpiled, sourceMapJson } = transpile(program, context))
-<<<<<<< HEAD
     // console.log(transpiled);
     let value = await sandboxedEval(transpiled, context)
-=======
-    let value = await sandboxedEval(
-      transpiled,
-      context.nativeStorage,
-      context.moduleParams,
-      context.moduleContexts
-    )
->>>>>>> 377a3f7c
 
     if (context.variant === Variant.LAZY) {
       value = forceIt(value)
