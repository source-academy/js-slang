--- conflicted
+++ resolved
@@ -109,11 +109,7 @@
 }
 
 function runInterpreter(program: es.Program, context: Context, options: IOptions): Promise<Result> {
-<<<<<<< HEAD
   let it = evaluate(program, context, options.importOptions)
-=======
-  let it = evaluate(program, context, true, true)
->>>>>>> 2e4c0101
   let scheduler: Scheduler
   if (context.variant === Variant.NON_DET) {
     it = nonDetEvaluate(program, context)
@@ -147,11 +143,6 @@
   let transpiled
   let sourceMapJson: RawSourceMap | undefined
   try {
-<<<<<<< HEAD
-=======
-    appendModulesToContext(transpiledProgram, context)
-
->>>>>>> 2e4c0101
     switch (context.variant) {
       case Variant.GPU:
         transpileToGPU(transpiledProgram)
@@ -161,12 +152,8 @@
         break
     }
 
-<<<<<<< HEAD
     ;({ transpiled, sourceMapJson } = await transpile(transpiledProgram, context))
     // console.log(transpiled)
-=======
-    ;({ transpiled, sourceMapJson } = transpile(transpiledProgram, context))
->>>>>>> 2e4c0101
     let value = await sandboxedEval(transpiled, getRequireProvider(context), context.nativeStorage)
 
     if (context.variant === Variant.LAZY) {
@@ -225,17 +212,8 @@
   }
 }
 
-<<<<<<< HEAD
-async function runECEvaluator(
-  program: es.Program,
-  context: Context,
-  options: IOptions
-): Promise<Result> {
-  const value = await ECEvaluate(program, context, options.importOptions)
-=======
 function runECEvaluator(program: es.Program, context: Context, options: IOptions): Promise<Result> {
   const value = ECEvaluate(program, context, options)
->>>>>>> 2e4c0101
   return ECEResultPromise(context, value)
 }
 
