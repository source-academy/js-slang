{
  "env": {
    "browser": true,
    "es6": true,
    "node": true
  },
  "extends": [
    "plugin:@typescript-eslint/recommended",
    "plugin:@typescript-eslint/recommended-requiring-type-checking",
    "prettier"
  ],
  "ignorePatterns": ["src/**/__tests__/**", "src/**/__mocks__/**"],
  "parser": "@typescript-eslint/parser",
  "parserOptions": {
    "project": "tsconfig.json",
    "sourceType": "module"
  },
  "plugins": [
    "import",
    "@typescript-eslint"
  ],
  "rules": {
<<<<<<< HEAD
    "import/no-duplicates": ["warn", { "prefer-inline": true }],
    "import/order": "warn",
=======
    "@typescript-eslint/no-unsafe-argument": "off", // TODO: Remove
    "@typescript-eslint/no-unsafe-enum-comparison": "off", // TODO: Remove
    "@typescript-eslint/no-base-to-string": "off", // TODO: Remove
    "@typescript-eslint/no-redundant-type-constituents": "off", // TODO: Remove
    "@typescript-eslint/no-duplicate-type-constituents": "off", // TODO: Remove
    "prefer-const": "off", // TODO: Remove
    "no-var": "off", // TODO: Remove
>>>>>>> 7db94b5e
    "@typescript-eslint/ban-ts-comment": "warn",
    "@typescript-eslint/ban-types": "off",
    "@typescript-eslint/camelcase": "off",
    "@typescript-eslint/explicit-function-return-type": "off",
    "@typescript-eslint/explicit-module-boundary-types": "off",
    "@typescript-eslint/interface-name-prefix": "off",
    "@typescript-eslint/no-duplicate-type-constituents": "off",
    "@typescript-eslint/no-empty-function": "off",
    "@typescript-eslint/no-explicit-any": "off",
    "@typescript-eslint/no-floating-promises": "off",
    "@typescript-eslint/no-implied-eval": "off",
    "@typescript-eslint/no-inferrable-types": "off",
    "@typescript-eslint/no-non-null-asserted-optional-chain": "off",
    "@typescript-eslint/no-non-null-assertion": "off",
    "@typescript-eslint/no-redundant-type-constituents": "off",
    "@typescript-eslint/no-unnecessary-type-assertion": "off",
    "@typescript-eslint/no-unsafe-argument": "off",
    "@typescript-eslint/no-unsafe-assignment": "off",
    "@typescript-eslint/no-unsafe-call": "off",
    "@typescript-eslint/no-unsafe-enum-comparison": "off",
    "@typescript-eslint/no-unsafe-member-access": "off",
    "@typescript-eslint/no-unsafe-return": "off",
    "@typescript-eslint/no-unused-vars": ["warn", { "argsIgnorePattern": "^_" }],
    "@typescript-eslint/no-var-requires": "off",
    "@typescript-eslint/require-await": "error",
    "@typescript-eslint/restrict-plus-operands": "off",
    "@typescript-eslint/restrict-template-expressions": "off",
    "@typescript-eslint/unbound-method": "off",
    "prefer-rest-params": "off"
  },
  "overrides": [{
    "files": ["src/**/__tests__/**", "src/**/__mocks__/**"],
    "plugins": ["import"],
    "rules": {
      "import/order": "warn"
    }
  }]
}<|MERGE_RESOLUTION|>--- conflicted
+++ resolved
@@ -20,18 +20,11 @@
     "@typescript-eslint"
   ],
   "rules": {
-<<<<<<< HEAD
     "import/no-duplicates": ["warn", { "prefer-inline": true }],
     "import/order": "warn",
-=======
-    "@typescript-eslint/no-unsafe-argument": "off", // TODO: Remove
-    "@typescript-eslint/no-unsafe-enum-comparison": "off", // TODO: Remove
     "@typescript-eslint/no-base-to-string": "off", // TODO: Remove
-    "@typescript-eslint/no-redundant-type-constituents": "off", // TODO: Remove
-    "@typescript-eslint/no-duplicate-type-constituents": "off", // TODO: Remove
     "prefer-const": "off", // TODO: Remove
     "no-var": "off", // TODO: Remove
->>>>>>> 7db94b5e
     "@typescript-eslint/ban-ts-comment": "warn",
     "@typescript-eslint/ban-types": "off",
     "@typescript-eslint/camelcase": "off",
