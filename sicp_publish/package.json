{
  "name": "sicp",
<<<<<<< HEAD
  "version": "1.0.20",
  "description": "SICP Library",
=======
  "version": "1.0.19",
  "license": "Apache-2.0",
  "description": "module to run programs of SICP JS in node.js",
  "keywords": [
    "JavaScript",
    "textbook",
    "Structure and Interpretation of Computer Programs",
    "SICP"
  ],
  "author": {
    "name": "Source Academy",
    "url": "https://github.com/source-academy/"
  },
>>>>>>> f85225d9
  "dependencies": {
    "@types/estree": "0.0.47",
    "acorn": "^8.0.3",
    "acorn-loose": "^8.0.0",
    "acorn-walk": "^8.0.0",
    "astring": "^1.4.3",
    "gpu.js": "^2.10.4",
    "xmlhttprequest-ts": "^1.0.1"
  },
  "main": "dist/sicp",
  "types": "dist/sicp",
  "files": [
    "dist"
  ],
  "author": {
    "name": "Source Academy",
    "url": "https://github.com/source-academy/"
  },
  "license": "Apache-2.0"
}<|MERGE_RESOLUTION|>--- conflicted
+++ resolved
@@ -1,9 +1,5 @@
 {
   "name": "sicp",
-<<<<<<< HEAD
-  "version": "1.0.20",
-  "description": "SICP Library",
-=======
   "version": "1.0.19",
   "license": "Apache-2.0",
   "description": "module to run programs of SICP JS in node.js",
@@ -17,7 +13,6 @@
     "name": "Source Academy",
     "url": "https://github.com/source-academy/"
   },
->>>>>>> f85225d9
   "dependencies": {
     "@types/estree": "0.0.47",
     "acorn": "^8.0.3",
@@ -31,10 +26,5 @@
   "types": "dist/sicp",
   "files": [
     "dist"
-  ],
-  "author": {
-    "name": "Source Academy",
-    "url": "https://github.com/source-academy/"
-  },
-  "license": "Apache-2.0"
+  ]
 }