{
  "name": "js-slang",
  "version": "1.0.50",
  "license": "Apache-2.0",
  "description": "Javascript-based implementations of Source, written in Typescript",
  "keywords": [
    "JavaScript",
    "interpreter",
    "compiler",
    "Source",
    "SICP"
  ],
  "author": {
    "name": "Source Academy",
    "url": "https://github.com/source-academy/"
  },
  "repository": {
    "type": "git",
    "url": "git+https://github.com/source-academy/js-slang.git"
  },
  "bugs": {
    "url": "https://github.com/source-academy/js-slang/issues"
  },
  "homepage": "https://github.com/source-academy/js-slang",
  "main": "dist/index",
  "types": "dist/index",
  "files": [
    "dist"
  ],
  "bin": {
    "js-slang": "dist/repl/repl.js"
  },
  "dependencies": {
    "@babel/parser": "^7.19.4",
    "@joeychenofficial/alt-ergo-modified": "^2.4.0",
    "@ts-morph/bootstrap": "^0.18.0",
    "@types/estree": "0.0.52",
    "acorn": "^8.8.2",
    "acorn-class-fields": "^1.0.0",
    "acorn-loose": "^8.0.0",
    "acorn-walk": "^8.0.0",
    "astring": "^1.4.3",
    "gpu.js": "^2.16.0",
    "js-base64": "^3.7.5",
    "lodash": "^4.17.21",
    "node-getopt": "^0.3.2",
    "source-map": "0.7.3",
    "xmlhttprequest-ts": "^1.0.1"
  },
  "resolutions": {
    "**/gl": "^6.0.2"
  },
  "scripts": {
    "build": "yarn docs && yarn build:slang",
    "build:slang": "tsc --project tsconfig.prod.json",
    "eslint": "eslint --ext \".ts,.tsx\" src",
    "format": "prettier --write \"src/**/*.{ts,tsx}\"",
    "format:ci": "prettier --list-different \"src/**/*.{ts,tsx}\"",
    "test": "jest",
    "test-coverage": "jest --coverage",
    "docs": "yarn jsdoc && yarn autocomplete",
    "jsdoc": "./scripts/jsdoc.sh",
    "autocomplete": "node ./scripts/updateAutocompleteDocs.js",
    "build_sicp_package": "./scripts/build_sicp_package.sh",
    "publish_sicp_package": "./scripts/publish_sicp_package.sh",
    "benchmark": "jest --runInBand --testPathPattern='.*benchmark.*' --testPathIgnorePatterns='/dist/'",
    "prepare": "husky install"
  },
  "devDependencies": {
    "@babel/preset-env": "^7.23.2",
    "@types/jest": "^29.0.0",
    "@types/lodash": "^4.14.202",
    "@types/node": "^20.0.0",
    "@types/offscreencanvas": "^2019.7.0",
    "@typescript-eslint/eslint-plugin": "^7.3.1",
    "@typescript-eslint/parser": "^7.3.1",
    "ace-builds": "^1.4.12",
    "coveralls": "^3.1.0",
    "escodegen": "^2.0.0",
<<<<<<< HEAD
    "eslint": "^7.11.0",
    "eslint-config-prettier": "^8.3.0",
    "eslint-plugin-import": "^2.29.1",
=======
    "eslint": "^8.57.0",
    "eslint-config-prettier": "^9.1.0",
    "eslint-plugin-simple-import-sort": "^12.0.0",
>>>>>>> 7db94b5e
    "husky": "^8.0.1",
    "jest": "^29.0.0",
    "jest-environment-jsdom": "^29.0.0",
    "jest-html-reporter": "^3.2.0",
    "jsdoc": "3.6.11",
    "jsdom": "^19.0.0",
    "prettier": "^2.1.2",
    "ts-jest": "^29.0.0",
    "typescript": "^4.0.3"
  },
  "jest": {
    "snapshotFormat": {
      "escapeString": true,
      "printBasicPrototype": true
    },
    "moduleFileExtensions": [
      "ts",
      "js"
    ],
    "transform": {
      "\\.ts$": "ts-jest",
      "\\.js$": "babel-jest"
    },
    "testEnvironment": "jsdom",
    "testRegex": "/__tests__/.*\\.ts$",
    "testPathIgnorePatterns": [
      "/dist/",
      ".*benchmark.*",
      "/__tests__/(.*/)?utils\\.ts"
    ],
    "coveragePathIgnorePatterns": [
      "/dist/",
      "/node_modules/",
      "/src/typings/",
      "/src/utils/testing.ts",
      "/src/alt-langs",
      "/src/py-slang/"
    ],
    "reporters": [
      "default",
      [
        "./node_modules/jest-html-reporter",
        {
          "pageTitle": "Test Report",
          "includeFailureMsg": true,
          "includeConsoleLog": true
        }
      ]
    ]
  }
}<|MERGE_RESOLUTION|>--- conflicted
+++ resolved
@@ -77,15 +77,9 @@
     "ace-builds": "^1.4.12",
     "coveralls": "^3.1.0",
     "escodegen": "^2.0.0",
-<<<<<<< HEAD
-    "eslint": "^7.11.0",
-    "eslint-config-prettier": "^8.3.0",
-    "eslint-plugin-import": "^2.29.1",
-=======
     "eslint": "^8.57.0",
     "eslint-config-prettier": "^9.1.0",
     "eslint-plugin-simple-import-sort": "^12.0.0",
->>>>>>> 7db94b5e
     "husky": "^8.0.1",
     "jest": "^29.0.0",
     "jest-environment-jsdom": "^29.0.0",
