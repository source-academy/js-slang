--- conflicted
+++ resolved
@@ -8,12 +8,8 @@
   },
   "dependencies": {
     "@types/estree": "0.0.39",
-<<<<<<< HEAD
     "acorn": "^6.4.1",
-=======
-    "acorn": "^6.0.5",
     "acorn-loose": "^7.0.0",
->>>>>>> 31bd28bb
     "acorn-walk": "^7.0.0",
     "astring": "^1.3.1",
     "node-getopt": "^0.3.2",
