--- conflicted
+++ resolved
@@ -112,11 +112,8 @@
       "/node_modules/",
       "/src/typings/",
       "/src/utils/testing.ts",
-<<<<<<< HEAD
-      "/src/scm-slang"
-=======
+      "/src/scm-slang",
       "/src/py-slang/"
->>>>>>> c4ee470f
     ],
     "reporters": [
       "default",
