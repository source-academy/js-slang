--- conflicted
+++ resolved
@@ -77,15 +77,10 @@
     "jsdoc": "3.6.11",
     "jsdom": "^19.0.0",
     "prettier": "^3.6.2",
-<<<<<<< HEAD
-    "typescript": "^4.0.3",
+    "ts-jest": "^29.0.0",
+    "typescript": "^5.9.2",
     "typescript-eslint": "^8.8.1",
     "vitest": "^3.2.4"
-=======
-    "ts-jest": "^29.0.0",
-    "typescript": "^5.9.2",
-    "typescript-eslint": "^8.8.1"
->>>>>>> 0710bcd8
   },
   "devEngines": {
     "packageManager": {
