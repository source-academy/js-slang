--- conflicted
+++ resolved
@@ -8,24 +8,16 @@
   },
   "dependencies": {
     "@types/estree": "0.0.39",
-<<<<<<< HEAD
+    "acorn": "^6.4.1",
     "@types/lodash": "^4.14.149",
-    "acorn": "^6.0.5",
-    "acorn-loose": "^7.0.0",
-    "acorn-walk": "^7.0.0",
-    "astring": "^1.3.1",
-    "lodash.clonedeep": "^4.5.0",
-    "source-map": "^0.7.3",
-    "ts-node": "^8.8.1"
-=======
-    "acorn": "^6.4.1",
     "acorn-loose": "^7.0.0",
     "acorn-walk": "^7.0.0",
     "astring": "^1.3.1",
     "node-getopt": "^0.3.2",
     "source-map": "^0.7.3",
     "jest-html-reporter": "^2.8.2"
->>>>>>> b84d169e
+    "ts-node": "^8.8.1"
+    "lodash.clonedeep": "^4.5.0",
   },
   "main": "dist/index",
   "types": "dist/index",
