--- conflicted
+++ resolved
@@ -66,13 +66,7 @@
     "@types/lodash": "^4.14.202",
     "@types/node": "^20.0.0",
     "@types/offscreencanvas": "^2019.7.0",
-<<<<<<< HEAD
-    "@typescript-eslint/eslint-plugin": "^7.3.1",
-    "@typescript-eslint/parser": "^7.3.1",
     "ace-builds": "^1.39.0",
-=======
-    "ace-builds": "^1.4.12",
->>>>>>> 6aad26cc
     "coveralls": "^3.1.0",
     "escodegen": "^2.0.0",
     "eslint": "^8.57.0",
