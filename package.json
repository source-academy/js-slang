{
  "name": "js-slang",
  "version": "0.4.10",
  "description": "Javascript-based interpreter for slang, written in Typescript",
  "author": {
    "name": "Source Academy",
    "url": "https://github.com/source-academy/"
  },
  "dependencies": {
    "@types/estree": "0.0.39",
    "acorn": "^6.0.5",
    "acorn-loose": "^7.0.0",
    "acorn-walk": "^7.0.0",
    "astring": "^1.3.1",
    "source-map": "^0.7.3"
  },
  "main": "dist/index",
  "types": "dist/index",
  "files": [
    "dist"
  ],
  "bin": {
    "js-slang": "dist/repl/repl.js"
  },
  "scripts": {
    "ci": "yarn format:ci && yarn tslint && yarn test",
    "build": "tsc",
    "format": "prettier --write \"src/**/*.{ts,tsx}\"",
    "format:ci": "prettier --list-different \"src/**/*.{ts,tsx}\"",
    "prepublishOnly": "tsc",
    "test": "jest",
    "test-coveralls": "jest --coverage --coverageReporters=text-lcov | coveralls",
    "tslint": "tslint -t verbose \"src/**/*.{ts,tsx}\"",
    "jsdoc": "./scripts/jsdoc.sh"
  },
  "repository": {
    "type": "git",
    "url": "git+https://github.com/source-academy/js-slang.git"
  },
  "bugs": {
    "url": "https://github.com/source-academy/js-slang/issues"
  },
  "homepage": "https://github.com/source-academy/js-slang",
  "devDependencies": {
    "@types/jest": "^25.1.1",
    "@types/node": "^13.7.0",
    "coveralls": "^3.0.2",
    "husky": "^2.3.0",
    "jest": "^23.6.0",
<<<<<<< HEAD
    "jsdoc": "3.6.3",
    "prettier": "^1.14.3",
=======
    "jsdoc": "3.5.5",
    "prettier": "^1.19.1",
>>>>>>> 31bd28bb
    "ts-jest": "^23.10.5",
    "tslint": "^6.0.0",
    "typescript": "^3.8.3"
  },
  "jest": {
    "moduleFileExtensions": [
      "ts",
      "js"
    ],
    "transform": {
      "\\.ts$": "<rootDir>/node_modules/ts-jest",
      "\\.js$": "<rootDir>/node_modules/babel-jest"
    },
    "testRegex": "/__tests__/.*\\.ts$",
    "testPathIgnorePatterns": [
      "/dist/"
    ],
    "coveragePathIgnorePatterns": [
      "/dist/",
      "/node_modules/",
      "/src/typings/",
      "/src/utils/testing.ts"
    ]
  },
  "husky": {
    "hooks": {
      "pre-commit": "yarn tslint --fix && yarn format && yarn tslint",
      "pre-push": "yarn ci"
    }
  }
}<|MERGE_RESOLUTION|>--- conflicted
+++ resolved
@@ -47,13 +47,8 @@
     "coveralls": "^3.0.2",
     "husky": "^2.3.0",
     "jest": "^23.6.0",
-<<<<<<< HEAD
     "jsdoc": "3.6.3",
-    "prettier": "^1.14.3",
-=======
-    "jsdoc": "3.5.5",
     "prettier": "^1.19.1",
->>>>>>> 31bd28bb
     "ts-jest": "^23.10.5",
     "tslint": "^6.0.0",
     "typescript": "^3.8.3"
