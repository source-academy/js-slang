--- conflicted
+++ resolved
@@ -45,12 +45,9 @@
     "lodash": "^4.17.21",
     "source-map": "0.7.3"
   },
-<<<<<<< HEAD
-=======
   "resolutions": {
     "**/gl": "^8.1.6"
   },
->>>>>>> d00eb342
   "scripts": {
     "build": "yarn docs && yarn build:slang",
     "build:slang": "tsc --project tsconfig.prod.json",
