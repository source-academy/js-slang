--- conflicted
+++ resolved
@@ -1,43 +1,25 @@
 {
   "compilerOptions": {
-<<<<<<< HEAD
-    "module": "es2022",
-    "declaration": true,
-    "target": "es2020",
-    "lib": ["es2021.string", "es2018", "es2017.object", "dom"],
-    "sourceMap": true,
-=======
->>>>>>> f40371c9
     "allowJs": false,
     "allowSyntheticDefaultImports": true,
     "declaration": true,
     "forceConsistentCasingInFileNames": true,
     "incremental": true,
     "lib": ["es2021.string", "es2018", "es2017.object", "dom"],
-    "module": "commonjs",
+    "module": "es2022",
     "moduleResolution": "node",
-    // "isolatedModules": true, Temporarily disabled
     "noEmit": true,
     "noImplicitAny": true,
     "noImplicitReturns": true,
     "noImplicitThis": true,
-<<<<<<< HEAD
-    "noImplicitAny": true,
+    "noUnusedLocals": true,
+    "target": "es2020",
+    "resolveJsonModule": true,
+    "sourceMap": true,
+    "skipLibCheck": true,
     "strictNullChecks": true,
-    "resolveJsonModule": true,
-    "noUnusedLocals": true,
-    "incremental": true,
-    "skipLibCheck": true,
     "verbatimModuleSyntax": true
-=======
-    "noUnusedLocals": true,
-    "removeComments": false,
-    "resolveJsonModule": true,
-    "skipLibCheck": true,
-    "sourceMap": true,
-    "strictNullChecks": true,
-    "target": "es2020",
->>>>>>> f40371c9
+    // "isolatedModules": true, Temporarily disabled
   },
   "include": ["src", "vitest.config.ts"],
   "exclude": [
@@ -49,9 +31,5 @@
     "dist",
     "sicp_publish"
   ],
-<<<<<<< HEAD
-  "types": ["typePatches", "jest"]
-=======
   "types": ["typePatches"]
->>>>>>> f40371c9
 }