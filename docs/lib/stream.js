--- conflicted
+++ resolved
@@ -142,12 +142,8 @@
  * to the numbers 0 to <CODE>n - 1</CODE>, assumed to be a nonnegative integer.
  * Lazy? Yes: The result stream forces the application of <CODE>f</CODE>
  *           for the next element
-<<<<<<< HEAD
-=======
+ * @param {function} f - unary function
  * @param {number} n - given nonnegative integer
->>>>>>> 61fe7618
- * @param {function} f - unary function
- * @param {number} n - given non-negative integer
  * @returns {stream} resulting stream
  */
 
